<?xml version="1.0" encoding="UTF-8"?>
<<<<<<< HEAD
<issues format="6" by="lint 7.4.0-alpha08" type="baseline" client="gradle" dependencies="false" name="AGP (7.4.0-alpha08)" variant="all" version="7.4.0-alpha08">

    <issue
        id="NewApi"
        message="Call requires API level 18 (current min is 17): `android.view.ViewGroup#setLayoutMode`"
        errorLine1="            mGridView.setLayoutMode(ViewGroup.LAYOUT_MODE_OPTICAL_BOUNDS);"
        errorLine2="                      ~~~~~~~~~~~~~">
        <location
            file="src/androidTest/java/androidx/leanback/widget/GridActivity.java"/>
    </issue>

    <issue
        id="NewApi"
        message="Call requires API level 18 (current min is 17): `android.view.ViewGroup#setLayoutMode`"
        errorLine1="                viewGroup.setLayoutMode(ViewGroup.LAYOUT_MODE_OPTICAL_BOUNDS);"
        errorLine2="                          ~~~~~~~~~~~~~">
        <location
            file="src/androidTest/java/androidx/leanback/widget/GridActivity.java"/>
    </issue>

    <issue
=======
<issues format="6" by="lint 8.3.0-alpha04" type="baseline" client="gradle" dependencies="false" name="AGP (8.3.0-alpha04)" variant="all" version="8.3.0-alpha04">

    <issue
        id="BanThreadSleep"
        message="Uses Thread.sleep()"
        errorLine1="            Thread.sleep(500);"
        errorLine2="                   ~~~~~">
        <location
            file="src/androidTest/java/androidx/leanback/widget/picker/DatePickerTest.java"/>
    </issue>

    <issue
        id="BanThreadSleep"
        message="Uses Thread.sleep()"
        errorLine1="        Thread.sleep(TRANSITION_LENGTH);"
        errorLine2="               ~~~~~">
        <location
            file="src/androidTest/java/androidx/leanback/widget/picker/DatePickerTest.java"/>
    </issue>

    <issue
        id="BanThreadSleep"
        message="Uses Thread.sleep()"
        errorLine1="        Thread.sleep(TRANSITION_LENGTH);"
        errorLine2="               ~~~~~">
        <location
            file="src/androidTest/java/androidx/leanback/widget/picker/DatePickerTest.java"/>
    </issue>

    <issue
        id="BanThreadSleep"
        message="Uses Thread.sleep()"
        errorLine1="        Thread.sleep(TRANSITION_LENGTH);"
        errorLine2="               ~~~~~">
        <location
            file="src/androidTest/java/androidx/leanback/widget/picker/DatePickerTest.java"/>
    </issue>

    <issue
        id="BanThreadSleep"
        message="Uses Thread.sleep()"
        errorLine1="        Thread.sleep(TRANSITION_LENGTH);"
        errorLine2="               ~~~~~">
        <location
            file="src/androidTest/java/androidx/leanback/widget/picker/DatePickerTest.java"/>
    </issue>

    <issue
        id="BanThreadSleep"
        message="Uses Thread.sleep()"
        errorLine1="        Thread.sleep(TRANSITION_LENGTH);"
        errorLine2="               ~~~~~">
        <location
            file="src/androidTest/java/androidx/leanback/widget/picker/DatePickerTest.java"/>
    </issue>

    <issue
        id="BanThreadSleep"
        message="Uses Thread.sleep()"
        errorLine1="        Thread.sleep(TRANSITION_LENGTH);"
        errorLine2="               ~~~~~">
        <location
            file="src/androidTest/java/androidx/leanback/widget/picker/DatePickerTest.java"/>
    </issue>

    <issue
        id="BanThreadSleep"
        message="Uses Thread.sleep()"
        errorLine1="        Thread.sleep(TRANSITION_LENGTH);"
        errorLine2="               ~~~~~">
        <location
            file="src/androidTest/java/androidx/leanback/widget/picker/DatePickerTest.java"/>
    </issue>

    <issue
        id="BanThreadSleep"
        message="Uses Thread.sleep()"
        errorLine1="        Thread.sleep(TRANSITION_LENGTH);"
        errorLine2="               ~~~~~">
        <location
            file="src/androidTest/java/androidx/leanback/widget/picker/DatePickerTest.java"/>
    </issue>

    <issue
        id="BanThreadSleep"
        message="Uses Thread.sleep()"
        errorLine1="        Thread.sleep(TRANSITION_LENGTH);"
        errorLine2="               ~~~~~">
        <location
            file="src/androidTest/java/androidx/leanback/widget/picker/DatePickerTest.java"/>
    </issue>

    <issue
        id="BanThreadSleep"
        message="Uses Thread.sleep()"
        errorLine1="        Thread.sleep(TRANSITION_LENGTH);"
        errorLine2="               ~~~~~">
        <location
            file="src/androidTest/java/androidx/leanback/widget/picker/DatePickerTest.java"/>
    </issue>

    <issue
        id="BanThreadSleep"
        message="Uses Thread.sleep()"
        errorLine1="        Thread.sleep(TRANSITION_LENGTH);"
        errorLine2="               ~~~~~">
        <location
            file="src/androidTest/java/androidx/leanback/widget/picker/DatePickerTest.java"/>
    </issue>

    <issue
        id="BanThreadSleep"
        message="Uses Thread.sleep()"
        errorLine1="        Thread.sleep(TRANSITION_LENGTH);"
        errorLine2="               ~~~~~">
        <location
            file="src/androidTest/java/androidx/leanback/widget/picker/DatePickerTest.java"/>
    </issue>

    <issue
        id="BanThreadSleep"
        message="Uses Thread.sleep()"
        errorLine1="        Thread.sleep(TRANSITION_LENGTH);"
        errorLine2="               ~~~~~">
        <location
            file="src/androidTest/java/androidx/leanback/widget/picker/DatePickerTest.java"/>
    </issue>

    <issue
        id="BanThreadSleep"
        message="Uses Thread.sleep()"
        errorLine1="        Thread.sleep(TRANSITION_LENGTH);"
        errorLine2="               ~~~~~">
        <location
            file="src/androidTest/java/androidx/leanback/widget/picker/DatePickerTest.java"/>
    </issue>

    <issue
        id="BanThreadSleep"
        message="Uses Thread.sleep()"
        errorLine1="        Thread.sleep(TRANSITION_LENGTH);"
        errorLine2="               ~~~~~">
        <location
            file="src/androidTest/java/androidx/leanback/widget/picker/DatePickerTest.java"/>
    </issue>

    <issue
        id="BanThreadSleep"
        message="Uses Thread.sleep()"
        errorLine1="        Thread.sleep(TRANSITION_LENGTH);"
        errorLine2="               ~~~~~">
        <location
            file="src/androidTest/java/androidx/leanback/widget/picker/DatePickerTest.java"/>
    </issue>

    <issue
        id="BanThreadSleep"
        message="Uses Thread.sleep()"
        errorLine1="        Thread.sleep(TRANSITION_LENGTH);"
        errorLine2="               ~~~~~">
        <location
            file="src/androidTest/java/androidx/leanback/widget/picker/DatePickerTest.java"/>
    </issue>

    <issue
        id="BanThreadSleep"
        message="Uses Thread.sleep()"
        errorLine1="        Thread.sleep(TRANSITION_LENGTH);"
        errorLine2="               ~~~~~">
        <location
            file="src/androidTest/java/androidx/leanback/widget/picker/DatePickerTest.java"/>
    </issue>

    <issue
        id="BanThreadSleep"
        message="Uses Thread.sleep()"
        errorLine1="        Thread.sleep(TRANSITION_LENGTH);"
        errorLine2="               ~~~~~">
        <location
            file="src/androidTest/java/androidx/leanback/widget/picker/DatePickerTest.java"/>
    </issue>

    <issue
        id="BanThreadSleep"
        message="Uses Thread.sleep()"
        errorLine1="        Thread.sleep(TRANSITION_LENGTH);"
        errorLine2="               ~~~~~">
        <location
            file="src/androidTest/java/androidx/leanback/widget/picker/DatePickerTest.java"/>
    </issue>

    <issue
        id="BanThreadSleep"
        message="Uses Thread.sleep()"
        errorLine1="        Thread.sleep(TRANSITION_LENGTH);"
        errorLine2="               ~~~~~">
        <location
            file="src/androidTest/java/androidx/leanback/widget/picker/DatePickerTest.java"/>
    </issue>

    <issue
        id="BanThreadSleep"
        message="Uses Thread.sleep()"
        errorLine1="        Thread.sleep(TRANSITION_LENGTH);"
        errorLine2="               ~~~~~">
        <location
            file="src/androidTest/java/androidx/leanback/widget/picker/DatePickerTest.java"/>
    </issue>

    <issue
        id="BanThreadSleep"
        message="Uses Thread.sleep()"
        errorLine1="        Thread.sleep(TRANSITION_LENGTH);"
        errorLine2="               ~~~~~">
        <location
            file="src/androidTest/java/androidx/leanback/widget/picker/DatePickerTest.java"/>
    </issue>

    <issue
        id="BanThreadSleep"
        message="Uses Thread.sleep()"
        errorLine1="        Thread.sleep(TRANSITION_LENGTH);"
        errorLine2="               ~~~~~">
        <location
            file="src/androidTest/java/androidx/leanback/widget/picker/DatePickerTest.java"/>
    </issue>

    <issue
        id="BanThreadSleep"
        message="Uses Thread.sleep()"
        errorLine1="        Thread.sleep(TRANSITION_LENGTH);"
        errorLine2="               ~~~~~">
        <location
            file="src/androidTest/java/androidx/leanback/widget/picker/DatePickerTest.java"/>
    </issue>

    <issue
        id="BanThreadSleep"
        message="Uses Thread.sleep()"
        errorLine1="        Thread.sleep(TRANSITION_LENGTH);"
        errorLine2="               ~~~~~">
        <location
            file="src/androidTest/java/androidx/leanback/widget/picker/DatePickerTest.java"/>
    </issue>

    <issue
        id="BanThreadSleep"
        message="Uses Thread.sleep()"
        errorLine1="        Thread.sleep(TRANSITION_LENGTH);"
        errorLine2="               ~~~~~">
        <location
            file="src/androidTest/java/androidx/leanback/widget/picker/DatePickerTest.java"/>
    </issue>

    <issue
        id="BanThreadSleep"
        message="Uses Thread.sleep()"
        errorLine1="        Thread.sleep(TRANSITION_LENGTH);"
        errorLine2="               ~~~~~">
        <location
            file="src/androidTest/java/androidx/leanback/widget/picker/DatePickerTest.java"/>
    </issue>

    <issue
        id="BanThreadSleep"
        message="Uses Thread.sleep()"
        errorLine1="        Thread.sleep(TRANSITION_LENGTH);"
        errorLine2="               ~~~~~">
        <location
            file="src/androidTest/java/androidx/leanback/widget/picker/DatePickerTest.java"/>
    </issue>

    <issue
        id="BanThreadSleep"
        message="Uses Thread.sleep()"
        errorLine1="        Thread.sleep(TRANSITION_LENGTH);"
        errorLine2="               ~~~~~">
        <location
            file="src/androidTest/java/androidx/leanback/widget/picker/DatePickerTest.java"/>
    </issue>

    <issue
        id="BanThreadSleep"
        message="Uses Thread.sleep()"
        errorLine1="        Thread.sleep(TRANSITION_LENGTH);"
        errorLine2="               ~~~~~">
        <location
            file="src/androidTest/java/androidx/leanback/widget/picker/DatePickerTest.java"/>
    </issue>

    <issue
        id="BanThreadSleep"
        message="Uses Thread.sleep()"
        errorLine1="        if (HUMAN_DELAY) Thread.sleep(delay);"
        errorLine2="                                ~~~~~">
        <location
            file="src/androidTest/java/androidx/leanback/widget/GridWidgetTest.java"/>
    </issue>

    <issue
        id="BanThreadSleep"
        message="Uses Thread.sleep()"
        errorLine1="                Thread.sleep(300);"
        errorLine2="                       ~~~~~">
        <location
            file="src/androidTest/java/androidx/leanback/widget/GridWidgetTest.java"/>
    </issue>

    <issue
        id="BanThreadSleep"
        message="Uses Thread.sleep()"
        errorLine1="        Thread.sleep(1000);"
        errorLine2="               ~~~~~">
        <location
            file="src/androidTest/java/androidx/leanback/widget/GridWidgetTest.java"/>
    </issue>

    <issue
        id="BanThreadSleep"
        message="Uses Thread.sleep()"
        errorLine1="            Thread.sleep(10);"
        errorLine2="                   ~~~~~">
        <location
            file="src/androidTest/java/androidx/leanback/widget/GridWidgetTest.java"/>
    </issue>

    <issue
        id="BanThreadSleep"
        message="Uses Thread.sleep()"
        errorLine1="        Thread.sleep(100);"
        errorLine2="               ~~~~~">
        <location
            file="src/androidTest/java/androidx/leanback/widget/GridWidgetTest.java"/>
    </issue>

    <issue
        id="BanThreadSleep"
        message="Uses Thread.sleep()"
        errorLine1="                Thread.sleep(100);"
        errorLine2="                       ~~~~~">
        <location
            file="src/androidTest/java/androidx/leanback/widget/GridWidgetTest.java"/>
    </issue>

    <issue
        id="BanThreadSleep"
        message="Uses Thread.sleep()"
        errorLine1="            Thread.sleep(10);"
        errorLine2="                   ~~~~~">
        <location
            file="src/androidTest/java/androidx/leanback/widget/GridWidgetTest.java"/>
    </issue>

    <issue
        id="BanThreadSleep"
        message="Uses Thread.sleep()"
        errorLine1="            Thread.sleep(10);"
        errorLine2="                   ~~~~~">
        <location
            file="src/androidTest/java/androidx/leanback/widget/GridWidgetTest.java"/>
    </issue>

    <issue
        id="BanThreadSleep"
        message="Uses Thread.sleep()"
        errorLine1="                    Thread.sleep(50);"
        errorLine2="                           ~~~~~">
        <location
            file="src/androidTest/java/androidx/leanback/widget/GridWidgetTest.java"/>
    </issue>

    <issue
        id="BanThreadSleep"
        message="Uses Thread.sleep()"
        errorLine1="            Thread.sleep(16);"
        errorLine2="                   ~~~~~">
        <location
            file="src/androidTest/java/androidx/leanback/widget/GridWidgetTest.java"/>
    </issue>

    <issue
        id="BanThreadSleep"
        message="Uses Thread.sleep()"
        errorLine1="        Thread.sleep(50);"
        errorLine2="               ~~~~~">
        <location
            file="src/androidTest/java/androidx/leanback/widget/GridWidgetTest.java"/>
    </issue>

    <issue
        id="BanThreadSleep"
        message="Uses Thread.sleep()"
        errorLine1="                Thread.sleep(100);"
        errorLine2="                       ~~~~~">
        <location
            file="src/androidTest/java/androidx/leanback/widget/GridWidgetTest.java"/>
    </issue>

    <issue
        id="BanThreadSleep"
        message="Uses Thread.sleep()"
        errorLine1="        Thread.sleep(80);"
        errorLine2="               ~~~~~">
        <location
            file="src/androidTest/java/androidx/leanback/widget/GridWidgetTest.java"/>
    </issue>

    <issue
        id="BanThreadSleep"
        message="Uses Thread.sleep()"
        errorLine1="        Thread.sleep(500);"
        errorLine2="               ~~~~~">
        <location
            file="src/androidTest/java/androidx/leanback/widget/GridWidgetTest.java"/>
    </issue>

    <issue
        id="BanThreadSleep"
        message="Uses Thread.sleep()"
        errorLine1="        Thread.sleep(500);"
        errorLine2="               ~~~~~">
        <location
            file="src/androidTest/java/androidx/leanback/widget/GridWidgetTest.java"/>
    </issue>

    <issue
        id="BanThreadSleep"
        message="Uses Thread.sleep()"
        errorLine1="        Thread.sleep(100);"
        errorLine2="               ~~~~~">
        <location
            file="src/androidTest/java/androidx/leanback/widget/GridWidgetTest.java"/>
    </issue>

    <issue
        id="BanThreadSleep"
        message="Uses Thread.sleep()"
        errorLine1="        Thread.sleep(1000);"
        errorLine2="               ~~~~~">
        <location
            file="src/androidTest/java/androidx/leanback/widget/GridWidgetTest.java"/>
    </issue>

    <issue
        id="BanThreadSleep"
        message="Uses Thread.sleep()"
        errorLine1="        Thread.sleep(50);"
        errorLine2="               ~~~~~">
        <location
            file="src/androidTest/java/androidx/leanback/widget/GridWidgetTest.java"/>
    </issue>

    <issue
        id="BanThreadSleep"
        message="Uses Thread.sleep()"
        errorLine1="        Thread.sleep(1000);"
        errorLine2="               ~~~~~">
        <location
            file="src/androidTest/java/androidx/leanback/widget/GridWidgetTest.java"/>
    </issue>

    <issue
        id="BanThreadSleep"
        message="Uses Thread.sleep()"
        errorLine1="        Thread.sleep(100);"
        errorLine2="               ~~~~~">
        <location
            file="src/androidTest/java/androidx/leanback/widget/GridWidgetTest.java"/>
    </issue>

    <issue
        id="BanThreadSleep"
        message="Uses Thread.sleep()"
        errorLine1="        Thread.sleep(100);"
        errorLine2="               ~~~~~">
        <location
            file="src/androidTest/java/androidx/leanback/widget/GridWidgetTest.java"/>
    </issue>

    <issue
        id="BanThreadSleep"
        message="Uses Thread.sleep()"
        errorLine1="        Thread.sleep(500);"
        errorLine2="               ~~~~~">
        <location
            file="src/androidTest/java/androidx/leanback/widget/GridWidgetTest.java"/>
    </issue>

    <issue
        id="BanThreadSleep"
        message="Uses Thread.sleep()"
        errorLine1="            Thread.sleep(100);"
        errorLine2="                   ~~~~~">
        <location
            file="src/androidTest/java/androidx/leanback/widget/GridWidgetTest.java"/>
    </issue>

    <issue
        id="BanThreadSleep"
        message="Uses Thread.sleep()"
        errorLine1="            Thread.sleep(2000);"
        errorLine2="                   ~~~~~">
        <location
            file="src/androidTest/java/androidx/leanback/app/wizard/GuidedDatePickerTest.java"/>
    </issue>

    <issue
        id="BanThreadSleep"
        message="Uses Thread.sleep()"
        errorLine1="            Thread.sleep(TRANSITION_LENGTH);"
        errorLine2="                   ~~~~~">
        <location
            file="src/androidTest/java/androidx/leanback/app/wizard/GuidedDatePickerTest.java"/>
    </issue>

    <issue
        id="BanThreadSleep"
        message="Uses Thread.sleep()"
        errorLine1="            Thread.sleep(HORIZONTAL_SCROLL_WAIT);"
        errorLine2="                   ~~~~~">
        <location
            file="src/androidTest/java/androidx/leanback/app/wizard/GuidedDatePickerTest.java"/>
    </issue>

    <issue
        id="BanThreadSleep"
        message="Uses Thread.sleep()"
        errorLine1="            Thread.sleep(VERTICAL_SCROLL_WAIT);"
        errorLine2="                   ~~~~~">
        <location
            file="src/androidTest/java/androidx/leanback/app/wizard/GuidedDatePickerTest.java"/>
    </issue>

    <issue
        id="BanThreadSleep"
        message="Uses Thread.sleep()"
        errorLine1="        Thread.sleep(FINAL_WAIT);"
        errorLine2="               ~~~~~">
        <location
            file="src/androidTest/java/androidx/leanback/app/wizard/GuidedDatePickerTest.java"/>
    </issue>

    <issue
        id="BanThreadSleep"
        message="Uses Thread.sleep()"
        errorLine1="        Thread.sleep(FINAL_WAIT);"
        errorLine2="               ~~~~~">
        <location
            file="src/androidTest/java/androidx/leanback/app/wizard/GuidedDatePickerTest.java"/>
    </issue>

    <issue
        id="BanThreadSleep"
        message="Uses Thread.sleep()"
        errorLine1="        Thread.sleep(FINAL_WAIT);"
        errorLine2="               ~~~~~">
        <location
            file="src/androidTest/java/androidx/leanback/app/wizard/GuidedDatePickerTest.java"/>
    </issue>

    <issue
        id="BanThreadSleep"
        message="Uses Thread.sleep()"
        errorLine1="        Thread.sleep(FINAL_WAIT);"
        errorLine2="               ~~~~~">
        <location
            file="src/androidTest/java/androidx/leanback/app/wizard/GuidedDatePickerTest.java"/>
    </issue>

    <issue
        id="BanThreadSleep"
        message="Uses Thread.sleep()"
        errorLine1="        Thread.sleep(FINAL_WAIT);"
        errorLine2="               ~~~~~">
        <location
            file="src/androidTest/java/androidx/leanback/app/wizard/GuidedDatePickerTest.java"/>
    </issue>

    <issue
        id="BanThreadSleep"
        message="Uses Thread.sleep()"
        errorLine1="        Thread.sleep(FINAL_WAIT);"
        errorLine2="               ~~~~~">
        <location
            file="src/androidTest/java/androidx/leanback/app/wizard/GuidedDatePickerTest.java"/>
    </issue>

    <issue
        id="BanThreadSleep"
        message="Uses Thread.sleep()"
        errorLine1="        Thread.sleep(FINAL_WAIT);"
        errorLine2="               ~~~~~">
        <location
            file="src/androidTest/java/androidx/leanback/app/wizard/GuidedDatePickerTest.java"/>
    </issue>

    <issue
        id="BanThreadSleep"
        message="Uses Thread.sleep()"
        errorLine1="        Thread.sleep(FINAL_WAIT);"
        errorLine2="               ~~~~~">
        <location
            file="src/androidTest/java/androidx/leanback/app/wizard/GuidedDatePickerTest.java"/>
    </issue>

    <issue
        id="BanThreadSleep"
        message="Uses Thread.sleep()"
        errorLine1="        Thread.sleep(TRANSITION_LENGTH);"
        errorLine2="               ~~~~~">
        <location
            file="src/androidTest/java/androidx/leanback/app/wizard/GuidedDatePickerTest.java"/>
    </issue>

    <issue
        id="BanThreadSleep"
        message="Uses Thread.sleep()"
        errorLine1="                Thread.sleep(VERTICAL_SCROLL_WAIT);"
        errorLine2="                       ~~~~~">
        <location
            file="src/androidTest/java/androidx/leanback/app/wizard/GuidedDatePickerTest.java"/>
    </issue>

    <issue
        id="BanThreadSleep"
        message="Uses Thread.sleep()"
        errorLine1="            Thread.sleep(VERTICAL_SCROLL_WAIT);"
        errorLine2="                   ~~~~~">
        <location
            file="src/androidTest/java/androidx/leanback/app/wizard/GuidedDatePickerTest.java"/>
    </issue>

    <issue
        id="BanThreadSleep"
        message="Uses Thread.sleep()"
        errorLine1="            Thread.sleep(TRANSITION_LENGTH);"
        errorLine2="                   ~~~~~">
        <location
            file="src/androidTest/java/androidx/leanback/app/wizard/GuidedDatePickerTest.java"/>
    </issue>

    <issue
        id="BanThreadSleep"
        message="Uses Thread.sleep()"
        errorLine1="            Thread.sleep(TRANSITION_LENGTH);"
        errorLine2="                   ~~~~~">
        <location
            file="src/androidTest/java/androidx/leanback/app/wizard/GuidedDatePickerTest.java"/>
    </issue>

    <issue
        id="BanThreadSleep"
        message="Uses Thread.sleep()"
        errorLine1="        Thread.sleep(FINAL_WAIT);"
        errorLine2="               ~~~~~">
        <location
            file="src/androidTest/java/androidx/leanback/app/wizard/GuidedDatePickerTest.java"/>
    </issue>

    <issue
        id="BanThreadSleep"
        message="Uses Thread.sleep()"
        errorLine1="        Thread.sleep(FINAL_WAIT);"
        errorLine2="               ~~~~~">
        <location
            file="src/androidTest/java/androidx/leanback/app/wizard/GuidedDatePickerTest.java"/>
    </issue>

    <issue
        id="BanThreadSleep"
        message="Uses Thread.sleep()"
        errorLine1="        Thread.sleep(FINAL_WAIT);"
        errorLine2="               ~~~~~">
        <location
            file="src/androidTest/java/androidx/leanback/app/wizard/GuidedDatePickerTest.java"/>
    </issue>

    <issue
        id="BanThreadSleep"
        message="Uses Thread.sleep()"
        errorLine1="        Thread.sleep(FINAL_WAIT);"
        errorLine2="               ~~~~~">
        <location
            file="src/androidTest/java/androidx/leanback/app/wizard/GuidedDatePickerTest.java"/>
    </issue>

    <issue
        id="BanThreadSleep"
        message="Uses Thread.sleep()"
        errorLine1="        Thread.sleep(FINAL_WAIT);"
        errorLine2="               ~~~~~">
        <location
            file="src/androidTest/java/androidx/leanback/app/wizard/GuidedDatePickerTest.java"/>
    </issue>

    <issue
        id="BanThreadSleep"
        message="Uses Thread.sleep()"
        errorLine1="            Thread.sleep(TRANSITION_LENGTH);"
        errorLine2="                   ~~~~~">
        <location
            file="src/androidTest/java/androidx/leanback/app/wizard/GuidedDatePickerTest.java"/>
    </issue>

    <issue
        id="BanThreadSleep"
        message="Uses Thread.sleep()"
        errorLine1="        Thread.sleep(VERTICAL_SCROLL_WAIT);"
        errorLine2="               ~~~~~">
        <location
            file="src/androidTest/java/androidx/leanback/app/wizard/GuidedDatePickerTest.java"/>
    </issue>

    <issue
        id="BanThreadSleep"
        message="Uses Thread.sleep()"
        errorLine1="        Thread.sleep(TRANSITION_LENGTH);"
        errorLine2="               ~~~~~">
        <location
            file="src/androidTest/java/androidx/leanback/app/wizard/GuidedDatePickerTest.java"/>
    </issue>

    <issue
        id="BanThreadSleep"
        message="Uses Thread.sleep()"
        errorLine1="            Thread.sleep(2000);"
        errorLine2="                   ~~~~~">
        <location
            file="src/androidTest/java/androidx/leanback/app/wizard/GuidedStepAttributesTest.java"/>
    </issue>

    <issue
        id="BanThreadSleep"
        message="Uses Thread.sleep()"
        errorLine1="            Thread.sleep(TRANSITION_LENGTH);"
        errorLine2="                   ~~~~~">
        <location
            file="src/androidTest/java/androidx/leanback/app/wizard/GuidedStepAttributesTest.java"/>
    </issue>

    <issue
        id="BanThreadSleep"
        message="Uses Thread.sleep()"
        errorLine1="            Thread.sleep(TRANSITION_LENGTH);"
        errorLine2="                   ~~~~~">
        <location
            file="src/androidTest/java/androidx/leanback/app/wizard/GuidedStepAttributesTest.java"/>
    </issue>

    <issue
        id="BanThreadSleep"
        message="Uses Thread.sleep()"
        errorLine1="        Thread.sleep(TRANSITION_LENGTH);"
        errorLine2="               ~~~~~">
        <location
            file="src/androidTest/java/androidx/leanback/app/wizard/GuidedStepAttributesTest.java"/>
    </issue>

    <issue
        id="BanThreadSleep"
        message="Uses Thread.sleep()"
        errorLine1="        Thread.sleep(TRANSITION_LENGTH);"
        errorLine2="               ~~~~~">
        <location
            file="src/androidTest/java/androidx/leanback/app/wizard/GuidedStepAttributesTest.java"/>
    </issue>

    <issue
        id="BanThreadSleep"
        message="Uses Thread.sleep()"
        errorLine1="            Thread.sleep(TRANSITION_LENGTH);"
        errorLine2="                   ~~~~~">
        <location
            file="src/androidTest/java/androidx/leanback/app/wizard/GuidedStepAttributesTest.java"/>
    </issue>

    <issue
        id="BanThreadSleep"
        message="Uses Thread.sleep()"
        errorLine1="            Thread.sleep(TRANSITION_LENGTH);"
        errorLine2="                   ~~~~~">
        <location
            file="src/androidTest/java/androidx/leanback/app/wizard/GuidedStepAttributesTest.java"/>
    </issue>

    <issue
        id="BanThreadSleep"
        message="Uses Thread.sleep()"
        errorLine1="            Thread.sleep(TRANSITION_LENGTH);"
        errorLine2="                   ~~~~~">
        <location
            file="src/androidTest/java/androidx/leanback/app/wizard/GuidedStepAttributesTest.java"/>
    </issue>

    <issue
        id="BanThreadSleep"
        message="Uses Thread.sleep()"
        errorLine1="            Thread.sleep(TRANSITION_LENGTH);"
        errorLine2="                   ~~~~~">
        <location
            file="src/androidTest/java/androidx/leanback/app/wizard/GuidedStepAttributesTest.java"/>
    </issue>

    <issue
        id="BanThreadSleep"
        message="Uses Thread.sleep()"
        errorLine1="            Thread.sleep(TRANSITION_LENGTH);"
        errorLine2="                   ~~~~~">
        <location
            file="src/androidTest/java/androidx/leanback/app/wizard/GuidedStepAttributesTest.java"/>
    </issue>

    <issue
        id="BanThreadSleep"
        message="Uses Thread.sleep()"
        errorLine1="            Thread.sleep(TRANSITION_LENGTH);"
        errorLine2="                   ~~~~~">
        <location
            file="src/androidTest/java/androidx/leanback/app/wizard/GuidedStepAttributesTest.java"/>
    </issue>

    <issue
        id="BanThreadSleep"
        message="Uses Thread.sleep()"
        errorLine1="        Thread.sleep(TRANSITION_LENGTH);"
        errorLine2="               ~~~~~">
        <location
            file="src/androidTest/java/androidx/leanback/app/wizard/GuidedStepAttributesTest.java"/>
    </issue>

    <issue
        id="BanThreadSleep"
        message="Uses Thread.sleep()"
        errorLine1="                Thread.sleep(TRANSITION_LENGTH);"
        errorLine2="                       ~~~~~">
        <location
            file="src/androidTest/java/androidx/leanback/app/wizard/GuidedStepAttributesTest.java"/>
    </issue>

    <issue
        id="BanThreadSleep"
        message="Uses Thread.sleep()"
        errorLine1="                    Thread.sleep(TRANSITION_LENGTH);"
        errorLine2="                           ~~~~~">
        <location
            file="src/androidTest/java/androidx/leanback/app/wizard/GuidedStepAttributesTest.java"/>
    </issue>

    <issue
        id="BanThreadSleep"
        message="Uses Thread.sleep()"
        errorLine1="                Thread.sleep(TRANSITION_LENGTH);"
        errorLine2="                       ~~~~~">
        <location
            file="src/androidTest/java/androidx/leanback/app/wizard/GuidedStepAttributesTest.java"/>
    </issue>

    <issue
        id="BanThreadSleep"
        message="Uses Thread.sleep()"
        errorLine1="            Thread.sleep(TRANSITION_LENGTH);"
        errorLine2="                   ~~~~~">
        <location
            file="src/androidTest/java/androidx/leanback/app/wizard/GuidedStepAttributesTest.java"/>
    </issue>

    <issue
        id="BanThreadSleep"
        message="Uses Thread.sleep()"
        errorLine1="                Thread.sleep(1000);"
        errorLine2="                       ~~~~~">
        <location
            file="src/androidTest/java/androidx/leanback/testutils/LeakDetector.java"/>
    </issue>

    <issue
        id="BanThreadSleep"
        message="Uses Thread.sleep()"
        errorLine1="                Thread.sleep(TIME_SLICE);"
        errorLine2="                       ~~~~~">
        <location
            file="src/androidTest/java/androidx/leanback/testutils/PollingCheck.java"/>
    </issue>

    <issue
        id="BanThreadSleep"
        message="Uses Thread.sleep()"
        errorLine1="        Thread.sleep(1000);"
        errorLine2="               ~~~~~">
        <location
            file="src/androidTest/java/androidx/leanback/app/SearchFragmentTest.java"/>
    </issue>

    <issue
        id="BanThreadSleep"
        message="Uses Thread.sleep()"
        errorLine1="        Thread.sleep(1000);"
        errorLine2="               ~~~~~">
        <location
            file="src/androidTest/java/androidx/leanback/app/SearchSupportFragmentTest.java"/>
    </issue>

    <issue
        id="BanThreadSleep"
        message="Uses Thread.sleep()"
        errorLine1="        Thread.sleep(100);"
        errorLine2="               ~~~~~">
        <location
            file="src/androidTest/java/androidx/leanback/app/SingleFragmentTestBase.java"/>
    </issue>

    <issue
        id="BanThreadSleep"
        message="Uses Thread.sleep()"
        errorLine1="                Thread.sleep(100);"
        errorLine2="                       ~~~~~">
        <location
            file="src/androidTest/java/androidx/leanback/app/SingleFragmentTestBase.java"/>
    </issue>

    <issue
        id="BanThreadSleep"
        message="Uses Thread.sleep()"
        errorLine1="        Thread.sleep(100);"
        errorLine2="               ~~~~~">
        <location
            file="src/androidTest/java/androidx/leanback/app/SingleSupportFragmentTestBase.java"/>
    </issue>

    <issue
        id="BanThreadSleep"
        message="Uses Thread.sleep()"
        errorLine1="                Thread.sleep(100);"
        errorLine2="                       ~~~~~">
        <location
            file="src/androidTest/java/androidx/leanback/app/SingleSupportFragmentTestBase.java"/>
    </issue>

    <issue
        id="BanThreadSleep"
        message="Uses Thread.sleep()"
        errorLine1="            Thread.sleep(500);"
        errorLine2="                   ~~~~~">
        <location
            file="src/androidTest/java/androidx/leanback/widget/picker/TimePickerTest.java"/>
    </issue>

    <issue
        id="BanThreadSleep"
        message="Uses Thread.sleep()"
        errorLine1="        Thread.sleep(UPDATE_LENGTH);"
        errorLine2="               ~~~~~">
        <location
            file="src/androidTest/java/androidx/leanback/widget/picker/TimePickerTest.java"/>
    </issue>

    <issue
        id="BanThreadSleep"
        message="Uses Thread.sleep()"
        errorLine1="        Thread.sleep(UPDATE_LENGTH);"
        errorLine2="               ~~~~~">
        <location
            file="src/androidTest/java/androidx/leanback/widget/picker/TimePickerTest.java"/>
    </issue>

    <issue
        id="BanThreadSleep"
        message="Uses Thread.sleep()"
        errorLine1="        Thread.sleep(UPDATE_LENGTH);"
        errorLine2="               ~~~~~">
        <location
            file="src/androidTest/java/androidx/leanback/widget/picker/TimePickerTest.java"/>
    </issue>

    <issue
        id="BanThreadSleep"
        message="Uses Thread.sleep()"
        errorLine1="        Thread.sleep(UPDATE_LENGTH);"
        errorLine2="               ~~~~~">
        <location
            file="src/androidTest/java/androidx/leanback/widget/picker/TimePickerTest.java"/>
    </issue>

    <issue
        id="BanThreadSleep"
        message="Uses Thread.sleep()"
        errorLine1="        Thread.sleep(UPDATE_LENGTH);"
        errorLine2="               ~~~~~">
        <location
            file="src/androidTest/java/androidx/leanback/widget/picker/TimePickerTest.java"/>
    </issue>

    <issue
        id="BanThreadSleep"
        message="Uses Thread.sleep()"
        errorLine1="        Thread.sleep(UPDATE_LENGTH);"
        errorLine2="               ~~~~~">
        <location
            file="src/androidTest/java/androidx/leanback/widget/picker/TimePickerTest.java"/>
    </issue>

    <issue
        id="BanThreadSleep"
        message="Uses Thread.sleep()"
        errorLine1="        Thread.sleep(UPDATE_LENGTH);"
        errorLine2="               ~~~~~">
        <location
            file="src/androidTest/java/androidx/leanback/widget/picker/TimePickerTest.java"/>
    </issue>

    <issue
        id="BanThreadSleep"
        message="Uses Thread.sleep()"
        errorLine1="        Thread.sleep(UPDATE_LENGTH);"
        errorLine2="               ~~~~~">
        <location
            file="src/androidTest/java/androidx/leanback/widget/picker/TimePickerTest.java"/>
    </issue>

    <issue
        id="BanThreadSleep"
        message="Uses Thread.sleep()"
        errorLine1="        Thread.sleep(UPDATE_LENGTH);"
        errorLine2="               ~~~~~">
        <location
            file="src/androidTest/java/androidx/leanback/widget/picker/TimePickerTest.java"/>
    </issue>

    <issue
        id="BanThreadSleep"
        message="Uses Thread.sleep()"
        errorLine1="        Thread.sleep(UPDATE_LENGTH);"
        errorLine2="               ~~~~~">
        <location
            file="src/androidTest/java/androidx/leanback/widget/picker/TimePickerTest.java"/>
    </issue>

    <issue
        id="BanThreadSleep"
        message="Uses Thread.sleep()"
        errorLine1="        Thread.sleep(UPDATE_LENGTH);"
        errorLine2="               ~~~~~">
        <location
            file="src/androidTest/java/androidx/leanback/widget/picker/TimePickerTest.java"/>
    </issue>

    <issue
        id="BanThreadSleep"
        message="Uses Thread.sleep()"
        errorLine1="        Thread.sleep(UPDATE_LENGTH);"
        errorLine2="               ~~~~~">
        <location
            file="src/androidTest/java/androidx/leanback/widget/picker/TimePickerTest.java"/>
    </issue>

    <issue
        id="BanThreadSleep"
        message="Uses Thread.sleep()"
        errorLine1="        Thread.sleep(UPDATE_LENGTH);"
        errorLine2="               ~~~~~">
        <location
            file="src/androidTest/java/androidx/leanback/widget/picker/TimePickerTest.java"/>
    </issue>

    <issue
        id="BanThreadSleep"
        message="Uses Thread.sleep()"
        errorLine1="        Thread.sleep(UPDATE_LENGTH);"
        errorLine2="               ~~~~~">
        <location
            file="src/androidTest/java/androidx/leanback/widget/picker/TimePickerTest.java"/>
    </issue>

    <issue
        id="BanThreadSleep"
        message="Uses Thread.sleep()"
        errorLine1="        Thread.sleep(UPDATE_LENGTH);"
        errorLine2="               ~~~~~">
        <location
            file="src/androidTest/java/androidx/leanback/widget/picker/TimePickerTest.java"/>
    </issue>

    <issue
        id="BanThreadSleep"
        message="Uses Thread.sleep()"
        errorLine1="        Thread.sleep(UPDATE_LENGTH);"
        errorLine2="               ~~~~~">
        <location
            file="src/androidTest/java/androidx/leanback/widget/picker/TimePickerTest.java"/>
    </issue>

    <issue
        id="BanThreadSleep"
        message="Uses Thread.sleep()"
        errorLine1="        Thread.sleep(UPDATE_LENGTH);"
        errorLine2="               ~~~~~">
        <location
            file="src/androidTest/java/androidx/leanback/widget/picker/TimePickerTest.java"/>
    </issue>

    <issue
        id="BanThreadSleep"
        message="Uses Thread.sleep()"
        errorLine1="        Thread.sleep(TRANSITION_LENGTH);"
        errorLine2="               ~~~~~">
        <location
            file="src/androidTest/java/androidx/leanback/widget/picker/TimePickerTest.java"/>
    </issue>

    <issue
        id="BanThreadSleep"
        message="Uses Thread.sleep()"
        errorLine1="        Thread.sleep(TRANSITION_LENGTH);"
        errorLine2="               ~~~~~">
        <location
            file="src/androidTest/java/androidx/leanback/widget/picker/TimePickerTest.java"/>
    </issue>

    <issue
        id="BanThreadSleep"
        message="Uses Thread.sleep()"
        errorLine1="        Thread.sleep(TRANSITION_LENGTH);"
        errorLine2="               ~~~~~">
        <location
            file="src/androidTest/java/androidx/leanback/widget/picker/TimePickerTest.java"/>
    </issue>

    <issue
        id="BanThreadSleep"
        message="Uses Thread.sleep()"
        errorLine1="        Thread.sleep(TRANSITION_LENGTH);"
        errorLine2="               ~~~~~">
        <location
            file="src/androidTest/java/androidx/leanback/widget/picker/TimePickerTest.java"/>
    </issue>

    <issue
        id="BanThreadSleep"
        message="Uses Thread.sleep()"
        errorLine1="        Thread.sleep(TRANSITION_LENGTH);"
        errorLine2="               ~~~~~">
        <location
            file="src/androidTest/java/androidx/leanback/widget/picker/TimePickerTest.java"/>
    </issue>

    <issue
        id="BanThreadSleep"
        message="Uses Thread.sleep()"
        errorLine1="        Thread.sleep(TRANSITION_LENGTH);"
        errorLine2="               ~~~~~">
        <location
            file="src/androidTest/java/androidx/leanback/widget/picker/TimePickerTest.java"/>
    </issue>

    <issue
        id="BanThreadSleep"
        message="Uses Thread.sleep()"
        errorLine1="        Thread.sleep(UPDATE_LENGTH);"
        errorLine2="               ~~~~~">
        <location
            file="src/androidTest/java/androidx/leanback/widget/picker/TimePickerTest.java"/>
    </issue>

    <issue
        id="BanThreadSleep"
        message="Uses Thread.sleep()"
        errorLine1="        Thread.sleep(TRANSITION_LENGTH);"
        errorLine2="               ~~~~~">
        <location
            file="src/androidTest/java/androidx/leanback/widget/picker/TimePickerTest.java"/>
    </issue>

    <issue
        id="BanThreadSleep"
        message="Uses Thread.sleep()"
        errorLine1="        Thread.sleep(TRANSITION_LENGTH);"
        errorLine2="               ~~~~~">
        <location
            file="src/androidTest/java/androidx/leanback/widget/picker/TimePickerTest.java"/>
    </issue>

    <issue
        id="BanThreadSleep"
        message="Uses Thread.sleep()"
        errorLine1="        Thread.sleep(TRANSITION_LENGTH);"
        errorLine2="               ~~~~~">
        <location
            file="src/androidTest/java/androidx/leanback/widget/picker/TimePickerTest.java"/>
    </issue>

    <issue
        id="BanThreadSleep"
        message="Uses Thread.sleep()"
        errorLine1="        Thread.sleep(TRANSITION_LENGTH);"
        errorLine2="               ~~~~~">
        <location
            file="src/androidTest/java/androidx/leanback/widget/picker/TimePickerTest.java"/>
    </issue>

    <issue
        id="BanThreadSleep"
        message="Uses Thread.sleep()"
        errorLine1="        Thread.sleep(TRANSITION_LENGTH);"
        errorLine2="               ~~~~~">
        <location
            file="src/androidTest/java/androidx/leanback/widget/picker/TimePickerTest.java"/>
    </issue>

    <issue
        id="BanThreadSleep"
        message="Uses Thread.sleep()"
        errorLine1="        Thread.sleep(TRANSITION_LENGTH);"
        errorLine2="               ~~~~~">
        <location
            file="src/androidTest/java/androidx/leanback/widget/picker/TimePickerTest.java"/>
    </issue>

    <issue
        id="BanThreadSleep"
        message="Uses Thread.sleep()"
        errorLine1="        Thread.sleep(UPDATE_LENGTH);"
        errorLine2="               ~~~~~">
        <location
            file="src/androidTest/java/androidx/leanback/widget/picker/TimePickerTest.java"/>
    </issue>

    <issue
        id="BanThreadSleep"
        message="Uses Thread.sleep()"
        errorLine1="        Thread.sleep(UPDATE_LENGTH);"
        errorLine2="               ~~~~~">
        <location
            file="src/androidTest/java/androidx/leanback/widget/picker/TimePickerTest.java"/>
    </issue>

    <issue
        id="BanThreadSleep"
        message="Uses Thread.sleep()"
        errorLine1="        Thread.sleep(UPDATE_LENGTH);"
        errorLine2="               ~~~~~">
        <location
            file="src/androidTest/java/androidx/leanback/widget/picker/TimePickerTest.java"/>
    </issue>

    <issue
        id="BanThreadSleep"
        message="Uses Thread.sleep()"
        errorLine1="        Thread.sleep(UPDATE_LENGTH);"
        errorLine2="               ~~~~~">
        <location
            file="src/androidTest/java/androidx/leanback/widget/picker/TimePickerTest.java"/>
    </issue>

    <issue
        id="BanThreadSleep"
        message="Uses Thread.sleep()"
        errorLine1="        Thread.sleep(UPDATE_LENGTH);"
        errorLine2="               ~~~~~">
        <location
            file="src/androidTest/java/androidx/leanback/widget/picker/TimePickerTest.java"/>
    </issue>

    <issue
        id="BanThreadSleep"
        message="Uses Thread.sleep()"
        errorLine1="        Thread.sleep(TRANSITION_LENGTH);"
        errorLine2="               ~~~~~">
        <location
            file="src/androidTest/java/androidx/leanback/widget/picker/TimePickerTest.java"/>
    </issue>

    <issue
        id="BanThreadSleep"
        message="Uses Thread.sleep()"
        errorLine1="        Thread.sleep(TRANSITION_LENGTH);"
        errorLine2="               ~~~~~">
        <location
            file="src/androidTest/java/androidx/leanback/widget/picker/TimePickerTest.java"/>
    </issue>

    <issue
        id="BanThreadSleep"
        message="Uses Thread.sleep()"
        errorLine1="        Thread.sleep(TRANSITION_LENGTH);"
        errorLine2="               ~~~~~">
        <location
            file="src/androidTest/java/androidx/leanback/widget/picker/TimePickerTest.java"/>
    </issue>

    <issue
        id="BanThreadSleep"
        message="Uses Thread.sleep()"
        errorLine1="        Thread.sleep(TRANSITION_LENGTH);"
        errorLine2="               ~~~~~">
        <location
            file="src/androidTest/java/androidx/leanback/widget/picker/TimePickerTest.java"/>
    </issue>

    <issue
        id="BanThreadSleep"
        message="Uses Thread.sleep()"
        errorLine1="        Thread.sleep(TRANSITION_LENGTH);"
        errorLine2="               ~~~~~">
        <location
            file="src/androidTest/java/androidx/leanback/widget/picker/TimePickerTest.java"/>
    </issue>

    <issue
        id="BanThreadSleep"
        message="Uses Thread.sleep()"
        errorLine1="        Thread.sleep(1000);"
        errorLine2="               ~~~~~">
        <location
            file="src/androidTest/java/androidx/leanback/app/VerticalGridFragmentTest.java"/>
    </issue>

    <issue
        id="BanThreadSleep"
        message="Uses Thread.sleep()"
        errorLine1="        Thread.sleep(1000);"
        errorLine2="               ~~~~~">
        <location
            file="src/androidTest/java/androidx/leanback/app/VerticalGridSupportFragmentTest.java"/>
    </issue>

    <issue
>>>>>>> fdff00cc
        id="ClassVerificationFailure"
        message="This call references a method added in API level 23; however, the containing class androidx.leanback.widget.ForegroundHelper is reachable from earlier API levels and will fail run-time class verification."
        errorLine1="            return view.getForeground();"
        errorLine2="                        ~~~~~~~~~~~~~">
        <location
            file="src/main/java/androidx/leanback/widget/ForegroundHelper.java"/>
    </issue>

    <issue
        id="ClassVerificationFailure"
        message="This call references a method added in API level 23; however, the containing class androidx.leanback.widget.ForegroundHelper is reachable from earlier API levels and will fail run-time class verification."
        errorLine1="            view.setForeground(drawable);"
        errorLine2="                 ~~~~~~~~~~~~~">
        <location
            file="src/main/java/androidx/leanback/widget/ForegroundHelper.java"/>
    </issue>

    <issue
        id="ClassVerificationFailure"
        message="This call references a method added in API level 21; however, the containing class androidx.leanback.app.GuidedStepFragment is reachable from earlier API levels and will fail run-time class verification."
        errorLine1="                ft.addSharedElement(subView, transitionName);"
        errorLine2="                   ~~~~~~~~~~~~~~~~">
        <location
            file="src/main/java/androidx/leanback/app/GuidedStepFragment.java"/>
    </issue>

    <issue
        id="ClassVerificationFailure"
        message="This call references a method added in API level 21; however, the containing class androidx.leanback.app.GuidedStepFragment is reachable from earlier API levels and will fail run-time class verification."
        errorLine1="                setEnterTransition((android.transition.Transition) enterTransition);"
        errorLine2="                ~~~~~~~~~~~~~~~~~~">
        <location
            file="src/main/java/androidx/leanback/app/GuidedStepFragment.java"/>
    </issue>

    <issue
        id="ClassVerificationFailure"
        message="This call references a method added in API level 21; however, the containing class androidx.leanback.app.GuidedStepFragment is reachable from earlier API levels and will fail run-time class verification."
        errorLine1="                setSharedElementEnterTransition((android.transition.Transition) sharedElementTransition);"
        errorLine2="                ~~~~~~~~~~~~~~~~~~~~~~~~~~~~~~~">
        <location
            file="src/main/java/androidx/leanback/app/GuidedStepFragment.java"/>
    </issue>

    <issue
        id="ClassVerificationFailure"
        message="This call references a method added in API level 21; however, the containing class androidx.leanback.app.GuidedStepFragment is reachable from earlier API levels and will fail run-time class verification."
        errorLine1="                    setEnterTransition((android.transition.Transition) enterTransition);"
        errorLine2="                    ~~~~~~~~~~~~~~~~~~">
        <location
            file="src/main/java/androidx/leanback/app/GuidedStepFragment.java"/>
    </issue>

    <issue
        id="ClassVerificationFailure"
        message="This call references a method added in API level 21; however, the containing class androidx.leanback.app.GuidedStepFragment is reachable from earlier API levels and will fail run-time class verification."
        errorLine1="                    setEnterTransition((android.transition.Transition) enterTransition);"
        errorLine2="                    ~~~~~~~~~~~~~~~~~~">
        <location
            file="src/main/java/androidx/leanback/app/GuidedStepFragment.java"/>
    </issue>

    <issue
        id="ClassVerificationFailure"
        message="This call references a method added in API level 21; however, the containing class androidx.leanback.app.GuidedStepFragment is reachable from earlier API levels and will fail run-time class verification."
        errorLine1="                setSharedElementEnterTransition(null);"
        errorLine2="                ~~~~~~~~~~~~~~~~~~~~~~~~~~~~~~~">
        <location
            file="src/main/java/androidx/leanback/app/GuidedStepFragment.java"/>
    </issue>

    <issue
        id="ClassVerificationFailure"
        message="This call references a method added in API level 21; however, the containing class androidx.leanback.app.GuidedStepFragment is reachable from earlier API levels and will fail run-time class verification."
        errorLine1="                setEnterTransition(null);"
        errorLine2="                ~~~~~~~~~~~~~~~~~~">
        <location
            file="src/main/java/androidx/leanback/app/GuidedStepFragment.java"/>
    </issue>

    <issue
        id="ClassVerificationFailure"
        message="This call references a method added in API level 21; however, the containing class androidx.leanback.app.GuidedStepFragment is reachable from earlier API levels and will fail run-time class verification."
        errorLine1="                setSharedElementEnterTransition(null);"
        errorLine2="                ~~~~~~~~~~~~~~~~~~~~~~~~~~~~~~~">
        <location
            file="src/main/java/androidx/leanback/app/GuidedStepFragment.java"/>
    </issue>

    <issue
        id="ClassVerificationFailure"
        message="This call references a method added in API level 21; however, the containing class androidx.leanback.app.GuidedStepFragment is reachable from earlier API levels and will fail run-time class verification."
        errorLine1="            setExitTransition((android.transition.Transition) exitTransition);"
        errorLine2="            ~~~~~~~~~~~~~~~~~">
        <location
            file="src/main/java/androidx/leanback/app/GuidedStepFragment.java"/>
    </issue>

    <issue
        id="ClassVerificationFailure"
        message="This call references a method added in API level 23; however, the containing class androidx.leanback.app.PermissionHelper is reachable from earlier API levels and will fail run-time class verification."
        errorLine1="            fragment.requestPermissions(permissions, requestCode);"
        errorLine2="                     ~~~~~~~~~~~~~~~~~~">
        <location
            file="src/main/java/androidx/leanback/app/PermissionHelper.java"/>
    </issue>

    <issue
        id="ClassVerificationFailure"
        message="This call references a method added in API level 21; however, the containing class null is reachable from earlier API levels and will fail run-time class verification."
        errorLine1="                                        ? !mProgressBar.isAccessibilityFocused() : true);"
        errorLine2="                                                        ~~~~~~~~~~~~~~~~~~~~~~">
        <location
            file="src/main/java/androidx/leanback/widget/PlaybackTransportRowPresenter.java"/>
    </issue>

    <issue
        id="PrivateConstructorForUtilityClass"
        message="Utility class is missing private constructor"
        errorLine1="public class FocusHighlightHelper {"
        errorLine2="             ~~~~~~~~~~~~~~~~~~~~">
        <location
            file="src/main/java/androidx/leanback/widget/FocusHighlightHelper.java"/>
    </issue>

    <issue
        id="ObsoleteSdkInt"
        message="Unnecessary; SDK_INT is always >= 19"
        errorLine1="        if (Build.VERSION.SDK_INT >= 19) {"
        errorLine2="            ~~~~~~~~~~~~~~~~~~~~~~~~~~~">
        <location
            file="src/main/java/androidx/leanback/widget/BackgroundHelper.java"/>
    </issue>

    <issue
        id="ObsoleteSdkInt"
        message="Unnecessary; SDK_INT is always >= 19"
        errorLine1="                    int alpha = Build.VERSION.SDK_INT >= Build.VERSION_CODES.KITKAT"
        errorLine2="                                ~~~~~~~~~~~~~~~~~~~~~~~~~~~~~~~~~~~~~~~~~~~~~~~~~~~">
        <location
            file="src/main/java/androidx/leanback/app/BackgroundManager.java"/>
    </issue>

    <issue
        id="ObsoleteSdkInt"
        message="Unnecessary; SDK_INT is always >= 19"
        errorLine1="@RequiresApi(19)"
        errorLine2="~~~~~~~~~~~~~~~~">
        <location
            file="kitkat/androidx/leanback/transition/CustomChangeBounds.java"/>
    </issue>

    <issue
        id="ObsoleteSdkInt"
        message="Unnecessary; SDK_INT is never &lt; 19"
        errorLine1="        if (Build.VERSION.SDK_INT &lt; 19 || Build.VERSION.SDK_INT >= 21) {"
        errorLine2="            ~~~~~~~~~~~~~~~~~~~~~~~~~~">
        <location
            file="src/main/java/androidx/leanback/transition/LeanbackTransitionHelper.java"/>
    </issue>

    <issue
        id="ObsoleteSdkInt"
        message="Unnecessary; SDK_INT is never &lt; 19"
        errorLine1="        if (Build.VERSION.SDK_INT &lt; 19 || Build.VERSION.SDK_INT >= 21) {"
        errorLine2="            ~~~~~~~~~~~~~~~~~~~~~~~~~~">
        <location
            file="src/main/java/androidx/leanback/transition/LeanbackTransitionHelper.java"/>
    </issue>

    <issue
        id="ObsoleteSdkInt"
        message="Unnecessary; SDK_INT is always >= 19"
        errorLine1="            Build.VERSION.SDK_INT >= Build.VERSION_CODES.JELLY_BEAN_MR2;"
        errorLine2="            ~~~~~~~~~~~~~~~~~~~~~~~~~~~~~~~~~~~~~~~~~~~~~~~~~~~~~~~~~~~">
        <location
            file="src/main/java/androidx/leanback/widget/picker/PickerUtility.java"/>
    </issue>

    <issue
        id="ObsoleteSdkInt"
        message="Unnecessary; SDK_INT is always >= 19"
        errorLine1="@RequiresApi(19)"
        errorLine2="~~~~~~~~~~~~~~~~">
        <location
            file="kitkat/androidx/leanback/transition/Scale.java"/>
    </issue>

    <issue
        id="ObsoleteSdkInt"
        message="Unnecessary; SDK_INT is always >= 19"
        errorLine1="@RequiresApi(19)"
        errorLine2="~~~~~~~~~~~~~~~~">
        <location
            file="kitkat/androidx/leanback/transition/SlideKitkat.java"/>
    </issue>

    <issue
        id="ObsoleteSdkInt"
        message="Unnecessary; SDK_INT is always >= 19"
        errorLine1="        if (Build.VERSION.SDK_INT >= 19) {"
        errorLine2="            ~~~~~~~~~~~~~~~~~~~~~~~~~~~">
        <location
            file="src/main/java/androidx/leanback/transition/TransitionHelper.java"/>
    </issue>

    <issue
        id="ObsoleteSdkInt"
        message="Unnecessary; SDK_INT is always >= 19"
        errorLine1="        if (Build.VERSION.SDK_INT >= 19) {"
        errorLine2="            ~~~~~~~~~~~~~~~~~~~~~~~~~~~">
        <location
            file="src/main/java/androidx/leanback/transition/TransitionHelper.java"/>
    </issue>

    <issue
        id="ObsoleteSdkInt"
        message="Unnecessary; SDK_INT is always >= 19"
        errorLine1="        if (Build.VERSION.SDK_INT >= 19) {"
        errorLine2="            ~~~~~~~~~~~~~~~~~~~~~~~~~~~">
        <location
            file="src/main/java/androidx/leanback/transition/TransitionHelper.java"/>
    </issue>

    <issue
        id="ObsoleteSdkInt"
        message="Unnecessary; SDK_INT is always >= 19"
        errorLine1="        if (Build.VERSION.SDK_INT >= 19) {"
        errorLine2="            ~~~~~~~~~~~~~~~~~~~~~~~~~~~">
        <location
            file="src/main/java/androidx/leanback/transition/TransitionHelper.java"/>
    </issue>

    <issue
        id="ObsoleteSdkInt"
        message="Unnecessary; SDK_INT is always >= 19"
        errorLine1="        if (Build.VERSION.SDK_INT >= 19) {"
        errorLine2="            ~~~~~~~~~~~~~~~~~~~~~~~~~~~">
        <location
            file="src/main/java/androidx/leanback/transition/TransitionHelper.java"/>
    </issue>

    <issue
        id="ObsoleteSdkInt"
        message="Unnecessary; SDK_INT is always >= 19"
        errorLine1="        if (Build.VERSION.SDK_INT >= 19) {"
        errorLine2="            ~~~~~~~~~~~~~~~~~~~~~~~~~~~">
        <location
            file="src/main/java/androidx/leanback/transition/TransitionHelper.java"/>
    </issue>

    <issue
        id="ObsoleteSdkInt"
        message="Unnecessary; SDK_INT is always >= 19"
        errorLine1="        if (Build.VERSION.SDK_INT >= 19) {"
        errorLine2="            ~~~~~~~~~~~~~~~~~~~~~~~~~~~">
        <location
            file="src/main/java/androidx/leanback/transition/TransitionHelper.java"/>
    </issue>

    <issue
        id="ObsoleteSdkInt"
        message="Unnecessary; SDK_INT is always >= 19"
        errorLine1="        if (Build.VERSION.SDK_INT >= 19) {"
        errorLine2="            ~~~~~~~~~~~~~~~~~~~~~~~~~~~">
        <location
            file="src/main/java/androidx/leanback/transition/TransitionHelper.java"/>
    </issue>

    <issue
        id="ObsoleteSdkInt"
        message="Unnecessary; SDK_INT is always >= 19"
        errorLine1="        if (Build.VERSION.SDK_INT >= 19) {"
        errorLine2="            ~~~~~~~~~~~~~~~~~~~~~~~~~~~">
        <location
            file="src/main/java/androidx/leanback/transition/TransitionHelper.java"/>
    </issue>

    <issue
        id="ObsoleteSdkInt"
        message="Unnecessary; SDK_INT is always >= 19"
        errorLine1="        if (Build.VERSION.SDK_INT >= 19) {"
        errorLine2="            ~~~~~~~~~~~~~~~~~~~~~~~~~~~">
        <location
            file="src/main/java/androidx/leanback/transition/TransitionHelper.java"/>
    </issue>

    <issue
        id="ObsoleteSdkInt"
        message="Unnecessary; SDK_INT is always >= 19"
        errorLine1="        if (Build.VERSION.SDK_INT >= 19) {"
        errorLine2="            ~~~~~~~~~~~~~~~~~~~~~~~~~~~">
        <location
            file="src/main/java/androidx/leanback/transition/TransitionHelper.java"/>
    </issue>

    <issue
        id="ObsoleteSdkInt"
        message="Unnecessary; SDK_INT is always >= 19"
        errorLine1="        if (Build.VERSION.SDK_INT >= 19) {"
        errorLine2="            ~~~~~~~~~~~~~~~~~~~~~~~~~~~">
        <location
            file="src/main/java/androidx/leanback/transition/TransitionHelper.java"/>
    </issue>

    <issue
        id="ObsoleteSdkInt"
        message="Unnecessary; SDK_INT is always >= 19"
        errorLine1="        if (Build.VERSION.SDK_INT >= 19) {"
        errorLine2="            ~~~~~~~~~~~~~~~~~~~~~~~~~~~">
        <location
            file="src/main/java/androidx/leanback/transition/TransitionHelper.java"/>
    </issue>

    <issue
        id="ObsoleteSdkInt"
        message="Unnecessary; SDK_INT is always >= 19"
        errorLine1="        if (Build.VERSION.SDK_INT >= 19) {"
        errorLine2="            ~~~~~~~~~~~~~~~~~~~~~~~~~~~">
        <location
            file="src/main/java/androidx/leanback/transition/TransitionHelper.java"/>
    </issue>

    <issue
        id="ObsoleteSdkInt"
        message="Unnecessary; SDK_INT is always >= 19"
        errorLine1="        if (Build.VERSION.SDK_INT >= 19) {"
        errorLine2="            ~~~~~~~~~~~~~~~~~~~~~~~~~~~">
        <location
            file="src/main/java/androidx/leanback/transition/TransitionHelper.java"/>
    </issue>

    <issue
        id="ObsoleteSdkInt"
        message="Unnecessary; SDK_INT is always >= 19"
        errorLine1="        if (Build.VERSION.SDK_INT >= 19) {"
        errorLine2="            ~~~~~~~~~~~~~~~~~~~~~~~~~~~">
        <location
            file="src/main/java/androidx/leanback/transition/TransitionHelper.java"/>
    </issue>

    <issue
        id="ObsoleteSdkInt"
        message="Unnecessary; SDK_INT is always >= 19"
        errorLine1="        if (Build.VERSION.SDK_INT >= 19) {"
        errorLine2="            ~~~~~~~~~~~~~~~~~~~~~~~~~~~">
        <location
            file="src/main/java/androidx/leanback/transition/TransitionHelper.java"/>
    </issue>

    <issue
        id="ObsoleteSdkInt"
        message="Unnecessary; SDK_INT is always >= 19"
        errorLine1="        if (Build.VERSION.SDK_INT >= 19) {"
        errorLine2="            ~~~~~~~~~~~~~~~~~~~~~~~~~~~">
        <location
            file="src/main/java/androidx/leanback/transition/TransitionHelper.java"/>
    </issue>

    <issue
        id="ObsoleteSdkInt"
        message="Unnecessary; SDK_INT is always >= 19"
        errorLine1="        if (Build.VERSION.SDK_INT >= 19) {"
        errorLine2="            ~~~~~~~~~~~~~~~~~~~~~~~~~~~">
        <location
            file="src/main/java/androidx/leanback/transition/TransitionHelper.java"/>
    </issue>

    <issue
        id="ObsoleteSdkInt"
        message="Unnecessary; SDK_INT is always >= 19"
        errorLine1="        if (Build.VERSION.SDK_INT >= 19) {"
        errorLine2="            ~~~~~~~~~~~~~~~~~~~~~~~~~~~">
        <location
            file="src/main/java/androidx/leanback/transition/TransitionHelper.java"/>
    </issue>

    <issue
        id="ObsoleteSdkInt"
        message="Unnecessary; SDK_INT is always >= 19"
        errorLine1="        if (Build.VERSION.SDK_INT >= 19) {"
        errorLine2="            ~~~~~~~~~~~~~~~~~~~~~~~~~~~">
        <location
            file="src/main/java/androidx/leanback/transition/TransitionHelper.java"/>
    </issue>

    <issue
        id="ObsoleteSdkInt"
        message="Unnecessary; SDK_INT is always >= 19"
        errorLine1="        if (Build.VERSION.SDK_INT >= 19) {"
        errorLine2="            ~~~~~~~~~~~~~~~~~~~~~~~~~~~">
        <location
            file="src/main/java/androidx/leanback/transition/TransitionHelper.java"/>
    </issue>

    <issue
        id="ObsoleteSdkInt"
        message="Unnecessary; SDK_INT is always >= 19"
        errorLine1="        if (Build.VERSION.SDK_INT >= 19) {"
        errorLine2="            ~~~~~~~~~~~~~~~~~~~~~~~~~~~">
        <location
            file="src/main/java/androidx/leanback/transition/TransitionHelper.java"/>
    </issue>

    <issue
        id="ObsoleteSdkInt"
        message="Unnecessary; SDK_INT is always >= 19"
        errorLine1="        if (Build.VERSION.SDK_INT >= 19) {"
        errorLine2="            ~~~~~~~~~~~~~~~~~~~~~~~~~~~">
        <location
            file="src/main/java/androidx/leanback/transition/TransitionHelper.java"/>
    </issue>

    <issue
        id="ObsoleteSdkInt"
        message="Unnecessary; SDK_INT is always >= 19"
        errorLine1="        if (Build.VERSION.SDK_INT >= 19) {"
        errorLine2="            ~~~~~~~~~~~~~~~~~~~~~~~~~~~">
        <location
            file="src/main/java/androidx/leanback/transition/TransitionHelper.java"/>
    </issue>

    <issue
        id="ObsoleteSdkInt"
        message="Unnecessary; SDK_INT is always >= 19"
        errorLine1="        if (Build.VERSION.SDK_INT >= 19) {"
        errorLine2="            ~~~~~~~~~~~~~~~~~~~~~~~~~~~">
        <location
            file="src/main/java/androidx/leanback/transition/TransitionHelper.java"/>
    </issue>

    <issue
        id="ObsoleteSdkInt"
        message="This folder configuration (`v19`) is unnecessary; `minSdkVersion` is 19. Merge all the resources in this folder into `transition`.">
        <location
            file="src/main/res/transition-v19"/>
    </issue>

    <issue
        id="ObsoleteSdkInt"
        message="This folder configuration (`v18`) is unnecessary; `minSdkVersion` is 19. Merge all the resources in this folder into `values`.">
        <location
            file="src/main/res/values-v18"/>
    </issue>

    <issue
        id="ObsoleteSdkInt"
        message="This folder configuration (`v19`) is unnecessary; `minSdkVersion` is 19. Merge all the resources in this folder into `values`.">
        <location
            file="src/main/res/values-v19"/>
    </issue>

    <issue
        id="KotlinPropertyAccess"
        message="This method should be called `getHasMediaRowSeparator` such that `hasMediaRowSeparator` can be accessed as a property from Kotlin; see https://android.github.io/kotlin-guides/interop.html#property-prefixes"
        errorLine1="    public boolean hasMediaRowSeparator() {"
        errorLine2="                   ~~~~~~~~~~~~~~~~~~~~">
        <location
            file="src/main/java/androidx/leanback/widget/AbstractMediaItemPresenter.java"/>
    </issue>

    <issue
        id="KotlinPropertyAccess"
        message="This getter should be public such that `pageCount` can be accessed as a property from Kotlin; see https://android.github.io/kotlin-guides/interop.html#property-prefixes"
        errorLine1="    int getPageCount() {"
        errorLine2="        ~~~~~~~~~~~~">
        <location
            file="src/main/java/androidx/leanback/widget/PagingIndicator.java"/>
    </issue>

    <issue
        id="KotlinPropertyAccess"
        message="The getter return type (`List&lt;PropertyMarkerValue>`) and setter parameter type (`PropertyMarkerValue...`) getter and setter methods for property `propertyRanges` should have exactly the same type to allow be accessed as a property from Kotlin; see https://android.github.io/kotlin-guides/interop.html#property-prefixes"
        errorLine1="    public final List&lt;Parallax.PropertyMarkerValue> getPropertyRanges() {"
        errorLine2="                                                    ~~~~~~~~~~~~~~~~~">
        <location
            file="src/main/java/androidx/leanback/widget/ParallaxEffect.java"/>
        <location
            file="src/main/java/androidx/leanback/widget/ParallaxEffect.java"
            message="Setter here"/>
    </issue>

    <issue
        id="KotlinPropertyAccess"
        message="The getter return type (`List&lt;Float>`) and setter parameter type (`float...`) getter and setter methods for property `weights` should have exactly the same type to allow be accessed as a property from Kotlin; see https://android.github.io/kotlin-guides/interop.html#property-prefixes"
        errorLine1="    public final List&lt;Float> getWeights() {"
        errorLine2="                             ~~~~~~~~~~">
        <location
            file="src/main/java/androidx/leanback/widget/ParallaxEffect.java"/>
        <location
            file="src/main/java/androidx/leanback/widget/ParallaxEffect.java"
            message="Setter here"/>
    </issue>

    <issue
        id="KotlinPropertyAccess"
        message="This method should be called `getIs24Hour` such that `is24Hour` can be accessed as a property from Kotlin; see https://android.github.io/kotlin-guides/interop.html#property-prefixes"
        errorLine1="    public boolean is24Hour() {"
        errorLine2="                   ~~~~~~~~">
        <location
            file="src/main/java/androidx/leanback/widget/picker/TimePicker.java"/>
    </issue>

    <issue
        id="LambdaLast"
        message="Functional interface parameters (such as parameter 3, &quot;focusListener&quot;, in androidx.leanback.widget.GuidedActionAdapter.GuidedActionAdapter) should be last to improve Kotlin interoperability; see https://kotlinlang.org/docs/reference/java-interop.html#sam-conversions"
        errorLine1="            FocusListener focusListener, GuidedActionsStylist presenter, boolean isSubAdapter) {"
        errorLine2="                                                                         ~~~~~~~~~~~~~~~~~~~~">
        <location
            file="src/main/java/androidx/leanback/widget/GuidedActionAdapter.java"/>
    </issue>

    <issue
        id="UnknownNullness"
        message="Unknown nullability; explicitly declare as `@Nullable` or `@NonNull` to improve Kotlin interoperability; see https://developer.android.com/kotlin/interop#nullability_annotations"
        errorLine1="    public void setActionPresenter(Presenter actionPresenter) {"
        errorLine2="                                   ~~~~~~~~~">
        <location
            file="src/main/java/androidx/leanback/widget/AbstractMediaItemPresenter.java"/>
    </issue>

    <issue
        id="UnknownNullness"
        message="Unknown nullability; explicitly declare as `@Nullable` or `@NonNull` to improve Kotlin interoperability; see https://developer.android.com/kotlin/interop#nullability_annotations"
        errorLine1="    public Presenter getActionPresenter() {"
        errorLine2="           ~~~~~~~~~">
        <location
            file="src/main/java/androidx/leanback/widget/AbstractMediaItemPresenter.java"/>
    </issue>

    <issue
        id="UnknownNullness"
        message="Unknown nullability; explicitly declare as `@Nullable` or `@NonNull` to improve Kotlin interoperability; see https://developer.android.com/kotlin/interop#nullability_annotations"
        errorLine1="        public ViewHolder(View view) {"
        errorLine2="                          ~~~~">
        <location
            file="src/main/java/androidx/leanback/widget/AbstractMediaItemPresenter.java"/>
    </issue>

    <issue
        id="UnknownNullness"
        message="Unknown nullability; explicitly declare as `@Nullable` or `@NonNull` to improve Kotlin interoperability; see https://developer.android.com/kotlin/interop#nullability_annotations"
        errorLine1="        public void notifyActionChanged(MultiActionsProvider.MultiAction action) {"
        errorLine2="                                        ~~~~~~~~~~~~~~~~~~~~~~~~~~~~~~~~">
        <location
            file="src/main/java/androidx/leanback/widget/AbstractMediaItemPresenter.java"/>
    </issue>

    <issue
        id="UnknownNullness"
        message="Unknown nullability; explicitly declare as `@Nullable` or `@NonNull` to improve Kotlin interoperability; see https://developer.android.com/kotlin/interop#nullability_annotations"
        errorLine1="        public View getSelectorView() {"
        errorLine2="               ~~~~">
        <location
            file="src/main/java/androidx/leanback/widget/AbstractMediaItemPresenter.java"/>
    </issue>

    <issue
        id="UnknownNullness"
        message="Unknown nullability; explicitly declare as `@Nullable` or `@NonNull` to improve Kotlin interoperability; see https://developer.android.com/kotlin/interop#nullability_annotations"
        errorLine1="        public ViewFlipper getMediaItemNumberViewFlipper() {"
        errorLine2="               ~~~~~~~~~~~">
        <location
            file="src/main/java/androidx/leanback/widget/AbstractMediaItemPresenter.java"/>
    </issue>

    <issue
        id="UnknownNullness"
        message="Unknown nullability; explicitly declare as `@Nullable` or `@NonNull` to improve Kotlin interoperability; see https://developer.android.com/kotlin/interop#nullability_annotations"
        errorLine1="        public TextView getMediaItemNumberView() {"
        errorLine2="               ~~~~~~~~">
        <location
            file="src/main/java/androidx/leanback/widget/AbstractMediaItemPresenter.java"/>
    </issue>

    <issue
        id="UnknownNullness"
        message="Unknown nullability; explicitly declare as `@Nullable` or `@NonNull` to improve Kotlin interoperability; see https://developer.android.com/kotlin/interop#nullability_annotations"
        errorLine1="        public View getMediaItemPausedView() {"
        errorLine2="               ~~~~">
        <location
            file="src/main/java/androidx/leanback/widget/AbstractMediaItemPresenter.java"/>
    </issue>

    <issue
        id="UnknownNullness"
        message="Unknown nullability; explicitly declare as `@Nullable` or `@NonNull` to improve Kotlin interoperability; see https://developer.android.com/kotlin/interop#nullability_annotations"
        errorLine1="        public View getMediaItemPlayingView() {"
        errorLine2="               ~~~~">
        <location
            file="src/main/java/androidx/leanback/widget/AbstractMediaItemPresenter.java"/>
    </issue>

    <issue
        id="UnknownNullness"
        message="Unknown nullability; explicitly declare as `@Nullable` or `@NonNull` to improve Kotlin interoperability; see https://developer.android.com/kotlin/interop#nullability_annotations"
        errorLine1="        public TextView getMediaItemNameView() {"
        errorLine2="               ~~~~~~~~">
        <location
            file="src/main/java/androidx/leanback/widget/AbstractMediaItemPresenter.java"/>
    </issue>

    <issue
        id="UnknownNullness"
        message="Unknown nullability; explicitly declare as `@Nullable` or `@NonNull` to improve Kotlin interoperability; see https://developer.android.com/kotlin/interop#nullability_annotations"
        errorLine1="        public TextView getMediaItemDurationView() {"
        errorLine2="               ~~~~~~~~">
        <location
            file="src/main/java/androidx/leanback/widget/AbstractMediaItemPresenter.java"/>
    </issue>

    <issue
        id="UnknownNullness"
        message="Unknown nullability; explicitly declare as `@Nullable` or `@NonNull` to improve Kotlin interoperability; see https://developer.android.com/kotlin/interop#nullability_annotations"
        errorLine1="        public View getMediaItemDetailsView() {"
        errorLine2="               ~~~~">
        <location
            file="src/main/java/androidx/leanback/widget/AbstractMediaItemPresenter.java"/>
    </issue>

    <issue
        id="UnknownNullness"
        message="Unknown nullability; explicitly declare as `@Nullable` or `@NonNull` to improve Kotlin interoperability; see https://developer.android.com/kotlin/interop#nullability_annotations"
        errorLine1="        public View getMediaItemRowSeparator() {"
        errorLine2="               ~~~~">
        <location
            file="src/main/java/androidx/leanback/widget/AbstractMediaItemPresenter.java"/>
    </issue>

    <issue
        id="UnknownNullness"
        message="Unknown nullability; explicitly declare as `@Nullable` or `@NonNull` to improve Kotlin interoperability; see https://developer.android.com/kotlin/interop#nullability_annotations"
        errorLine1="        public ViewGroup getMediaItemActionsContainer() {"
        errorLine2="               ~~~~~~~~~">
        <location
            file="src/main/java/androidx/leanback/widget/AbstractMediaItemPresenter.java"/>
    </issue>

    <issue
        id="UnknownNullness"
        message="Unknown nullability; explicitly declare as `@Nullable` or `@NonNull` to improve Kotlin interoperability; see https://developer.android.com/kotlin/interop#nullability_annotations"
        errorLine1="        public MultiActionsProvider.MultiAction[] getMediaItemRowActions() {"
        errorLine2="               ~~~~~~~~~~~~~~~~~~~~~~~~~~~~~~~~~~">
        <location
            file="src/main/java/androidx/leanback/widget/AbstractMediaItemPresenter.java"/>
    </issue>

    <issue
        id="UnknownNullness"
        message="Unknown nullability; explicitly declare as `@Nullable` or `@NonNull` to improve Kotlin interoperability; see https://developer.android.com/kotlin/interop#nullability_annotations"
        errorLine1="    protected RowPresenter.ViewHolder createRowViewHolder(ViewGroup parent) {"
        errorLine2="              ~~~~~~~~~~~~~~~~~~~~~~~">
        <location
            file="src/main/java/androidx/leanback/widget/AbstractMediaItemPresenter.java"/>
    </issue>

    <issue
        id="UnknownNullness"
        message="Unknown nullability; explicitly declare as `@Nullable` or `@NonNull` to improve Kotlin interoperability; see https://developer.android.com/kotlin/interop#nullability_annotations"
        errorLine1="    protected RowPresenter.ViewHolder createRowViewHolder(ViewGroup parent) {"
        errorLine2="                                                          ~~~~~~~~~">
        <location
            file="src/main/java/androidx/leanback/widget/AbstractMediaItemPresenter.java"/>
    </issue>

    <issue
        id="UnknownNullness"
        message="Unknown nullability; explicitly declare as `@Nullable` or `@NonNull` to improve Kotlin interoperability; see https://developer.android.com/kotlin/interop#nullability_annotations"
        errorLine1="    protected void onBindRowActions(ViewHolder vh) {"
        errorLine2="                                    ~~~~~~~~~~">
        <location
            file="src/main/java/androidx/leanback/widget/AbstractMediaItemPresenter.java"/>
    </issue>

    <issue
        id="UnknownNullness"
        message="Unknown nullability; explicitly declare as `@Nullable` or `@NonNull` to improve Kotlin interoperability; see https://developer.android.com/kotlin/interop#nullability_annotations"
        errorLine1="    protected abstract void onBindMediaDetails(ViewHolder vh, Object item);"
        errorLine2="                                               ~~~~~~~~~~">
        <location
            file="src/main/java/androidx/leanback/widget/AbstractMediaItemPresenter.java"/>
    </issue>

    <issue
        id="UnknownNullness"
        message="Unknown nullability; explicitly declare as `@Nullable` or `@NonNull` to improve Kotlin interoperability; see https://developer.android.com/kotlin/interop#nullability_annotations"
        errorLine1="    protected abstract void onBindMediaDetails(ViewHolder vh, Object item);"
        errorLine2="                                                              ~~~~~~">
        <location
            file="src/main/java/androidx/leanback/widget/AbstractMediaItemPresenter.java"/>
    </issue>

    <issue
        id="UnknownNullness"
        message="Unknown nullability; explicitly declare as `@Nullable` or `@NonNull` to improve Kotlin interoperability; see https://developer.android.com/kotlin/interop#nullability_annotations"
        errorLine1="    protected void onUnbindMediaDetails(ViewHolder vh) {"
        errorLine2="                                        ~~~~~~~~~~">
        <location
            file="src/main/java/androidx/leanback/widget/AbstractMediaItemPresenter.java"/>
    </issue>

    <issue
        id="UnknownNullness"
        message="Unknown nullability; explicitly declare as `@Nullable` or `@NonNull` to improve Kotlin interoperability; see https://developer.android.com/kotlin/interop#nullability_annotations"
        errorLine1="    public void onBindMediaPlayState(ViewHolder vh) {"
        errorLine2="                                     ~~~~~~~~~~">
        <location
            file="src/main/java/androidx/leanback/widget/AbstractMediaItemPresenter.java"/>
    </issue>

    <issue
        id="UnknownNullness"
        message="Unknown nullability; explicitly declare as `@Nullable` or `@NonNull` to improve Kotlin interoperability; see https://developer.android.com/kotlin/interop#nullability_annotations"
        errorLine1="    public void onUnbindMediaPlayState(ViewHolder vh) {"
        errorLine2="                                       ~~~~~~~~~~">
        <location
            file="src/main/java/androidx/leanback/widget/AbstractMediaItemPresenter.java"/>
    </issue>

    <issue
        id="UnknownNullness"
        message="Unknown nullability; explicitly declare as `@Nullable` or `@NonNull` to improve Kotlin interoperability; see https://developer.android.com/kotlin/interop#nullability_annotations"
        errorLine1="    protected int getMediaPlayState(Object item) {"
        errorLine2="                                    ~~~~~~">
        <location
            file="src/main/java/androidx/leanback/widget/AbstractMediaItemPresenter.java"/>
    </issue>

    <issue
        id="UnknownNullness"
        message="Unknown nullability; explicitly declare as `@Nullable` or `@NonNull` to improve Kotlin interoperability; see https://developer.android.com/kotlin/interop#nullability_annotations"
        errorLine1="        public ViewHolder(View view) {"
        errorLine2="                          ~~~~">
        <location
            file="src/main/java/androidx/leanback/widget/AbstractMediaListHeaderPresenter.java"/>
    </issue>

    <issue
        id="UnknownNullness"
        message="Unknown nullability; explicitly declare as `@Nullable` or `@NonNull` to improve Kotlin interoperability; see https://developer.android.com/kotlin/interop#nullability_annotations"
        errorLine1="        public TextView getHeaderView() {"
        errorLine2="               ~~~~~~~~">
        <location
            file="src/main/java/androidx/leanback/widget/AbstractMediaListHeaderPresenter.java"/>
    </issue>

    <issue
        id="UnknownNullness"
        message="Unknown nullability; explicitly declare as `@Nullable` or `@NonNull` to improve Kotlin interoperability; see https://developer.android.com/kotlin/interop#nullability_annotations"
        errorLine1="    public AbstractMediaListHeaderPresenter(Context context, int mThemeResId) {"
        errorLine2="                                            ~~~~~~~">
        <location
            file="src/main/java/androidx/leanback/widget/AbstractMediaListHeaderPresenter.java"/>
    </issue>

    <issue
        id="UnknownNullness"
        message="Unknown nullability; explicitly declare as `@Nullable` or `@NonNull` to improve Kotlin interoperability; see https://developer.android.com/kotlin/interop#nullability_annotations"
        errorLine1="    protected RowPresenter.ViewHolder createRowViewHolder(ViewGroup parent) {"
        errorLine2="              ~~~~~~~~~~~~~~~~~~~~~~~">
        <location
            file="src/main/java/androidx/leanback/widget/AbstractMediaListHeaderPresenter.java"/>
    </issue>

    <issue
        id="UnknownNullness"
        message="Unknown nullability; explicitly declare as `@Nullable` or `@NonNull` to improve Kotlin interoperability; see https://developer.android.com/kotlin/interop#nullability_annotations"
        errorLine1="    protected RowPresenter.ViewHolder createRowViewHolder(ViewGroup parent) {"
        errorLine2="                                                          ~~~~~~~~~">
        <location
            file="src/main/java/androidx/leanback/widget/AbstractMediaListHeaderPresenter.java"/>
    </issue>

    <issue
        id="UnknownNullness"
        message="Unknown nullability; explicitly declare as `@Nullable` or `@NonNull` to improve Kotlin interoperability; see https://developer.android.com/kotlin/interop#nullability_annotations"
        errorLine1="    protected abstract void onBindMediaListHeaderViewHolder(ViewHolder vh, Object item);"
        errorLine2="                                                            ~~~~~~~~~~">
        <location
            file="src/main/java/androidx/leanback/widget/AbstractMediaListHeaderPresenter.java"/>
    </issue>

    <issue
        id="UnknownNullness"
        message="Unknown nullability; explicitly declare as `@Nullable` or `@NonNull` to improve Kotlin interoperability; see https://developer.android.com/kotlin/interop#nullability_annotations"
        errorLine1="    protected abstract void onBindMediaListHeaderViewHolder(ViewHolder vh, Object item);"
        errorLine2="                                                                           ~~~~~~">
        <location
            file="src/main/java/androidx/leanback/widget/AbstractMediaListHeaderPresenter.java"/>
    </issue>

    <issue
        id="UnknownNullness"
        message="Unknown nullability; explicitly declare as `@Nullable` or `@NonNull` to improve Kotlin interoperability; see https://developer.android.com/kotlin/interop#nullability_annotations"
        errorLine1="    public static void setBackgroundPreservingAlpha(View view, Drawable drawable) {"
        errorLine2="                                                    ~~~~">
        <location
            file="src/main/java/androidx/leanback/widget/BackgroundHelper.java"/>
    </issue>

    <issue
        id="UnknownNullness"
        message="Unknown nullability; explicitly declare as `@Nullable` or `@NonNull` to improve Kotlin interoperability; see https://developer.android.com/kotlin/interop#nullability_annotations"
        errorLine1="    public static void setBackgroundPreservingAlpha(View view, Drawable drawable) {"
        errorLine2="                                                               ~~~~~~~~">
        <location
            file="src/main/java/androidx/leanback/widget/BackgroundHelper.java"/>
    </issue>

    <issue
        id="UnknownNullness"
        message="Unknown nullability; explicitly declare as `@Nullable` or `@NonNull` to improve Kotlin interoperability; see https://developer.android.com/kotlin/interop#nullability_annotations"
        errorLine1="    public static BackgroundManager getInstance(Activity activity) {"
        errorLine2="                  ~~~~~~~~~~~~~~~~~">
        <location
            file="src/main/java/androidx/leanback/app/BackgroundManager.java"/>
    </issue>

    <issue
        id="UnknownNullness"
        message="Unknown nullability; explicitly declare as `@Nullable` or `@NonNull` to improve Kotlin interoperability; see https://developer.android.com/kotlin/interop#nullability_annotations"
        errorLine1="    public static BackgroundManager getInstance(Activity activity) {"
        errorLine2="                                                ~~~~~~~~">
        <location
            file="src/main/java/androidx/leanback/app/BackgroundManager.java"/>
    </issue>

    <issue
        id="UnknownNullness"
        message="Unknown nullability; explicitly declare as `@Nullable` or `@NonNull` to improve Kotlin interoperability; see https://developer.android.com/kotlin/interop#nullability_annotations"
        errorLine1="    public void attach(Window window) {"
        errorLine2="                       ~~~~~~">
        <location
            file="src/main/java/androidx/leanback/app/BackgroundManager.java"/>
    </issue>

    <issue
        id="UnknownNullness"
        message="Unknown nullability; explicitly declare as `@Nullable` or `@NonNull` to improve Kotlin interoperability; see https://developer.android.com/kotlin/interop#nullability_annotations"
        errorLine1="    public void attachToView(View sceneRoot) {"
        errorLine2="                             ~~~~">
        <location
            file="src/main/java/androidx/leanback/app/BackgroundManager.java"/>
    </issue>

    <issue
        id="UnknownNullness"
        message="Unknown nullability; explicitly declare as `@Nullable` or `@NonNull` to improve Kotlin interoperability; see https://developer.android.com/kotlin/interop#nullability_annotations"
        errorLine1="    public void setDrawable(Drawable drawable) {"
        errorLine2="                            ~~~~~~~~">
        <location
            file="src/main/java/androidx/leanback/app/BackgroundManager.java"/>
    </issue>

    <issue
        id="UnknownNullness"
        message="Unknown nullability; explicitly declare as `@Nullable` or `@NonNull` to improve Kotlin interoperability; see https://developer.android.com/kotlin/interop#nullability_annotations"
        errorLine1="    public void setBitmap(Bitmap bitmap) {"
        errorLine2="                          ~~~~~~">
        <location
            file="src/main/java/androidx/leanback/app/BackgroundManager.java"/>
    </issue>

    <issue
        id="UnknownNullness"
        message="Unknown nullability; explicitly declare as `@Nullable` or `@NonNull` to improve Kotlin interoperability; see https://developer.android.com/kotlin/interop#nullability_annotations"
        errorLine1="    public Drawable getDrawable() {"
        errorLine2="           ~~~~~~~~">
        <location
            file="src/main/java/androidx/leanback/app/BackgroundManager.java"/>
    </issue>

    <issue
        id="UnknownNullness"
        message="Unknown nullability; explicitly declare as `@Nullable` or `@NonNull` to improve Kotlin interoperability; see https://developer.android.com/kotlin/interop#nullability_annotations"
        errorLine1="    public BaseCardView(Context context) {"
        errorLine2="                        ~~~~~~~">
        <location
            file="src/main/java/androidx/leanback/widget/BaseCardView.java"/>
    </issue>

    <issue
        id="UnknownNullness"
        message="Unknown nullability; explicitly declare as `@Nullable` or `@NonNull` to improve Kotlin interoperability; see https://developer.android.com/kotlin/interop#nullability_annotations"
        errorLine1="    public BaseCardView(Context context, AttributeSet attrs) {"
        errorLine2="                        ~~~~~~~">
        <location
            file="src/main/java/androidx/leanback/widget/BaseCardView.java"/>
    </issue>

    <issue
        id="UnknownNullness"
        message="Unknown nullability; explicitly declare as `@Nullable` or `@NonNull` to improve Kotlin interoperability; see https://developer.android.com/kotlin/interop#nullability_annotations"
        errorLine1="    public BaseCardView(Context context, AttributeSet attrs) {"
        errorLine2="                                         ~~~~~~~~~~~~">
        <location
            file="src/main/java/androidx/leanback/widget/BaseCardView.java"/>
    </issue>

    <issue
        id="UnknownNullness"
        message="Unknown nullability; explicitly declare as `@Nullable` or `@NonNull` to improve Kotlin interoperability; see https://developer.android.com/kotlin/interop#nullability_annotations"
        errorLine1="    public BaseCardView(Context context, AttributeSet attrs, int defStyleAttr) {"
        errorLine2="                        ~~~~~~~">
        <location
            file="src/main/java/androidx/leanback/widget/BaseCardView.java"/>
    </issue>

    <issue
        id="UnknownNullness"
        message="Unknown nullability; explicitly declare as `@Nullable` or `@NonNull` to improve Kotlin interoperability; see https://developer.android.com/kotlin/interop#nullability_annotations"
        errorLine1="    public BaseCardView(Context context, AttributeSet attrs, int defStyleAttr) {"
        errorLine2="                                         ~~~~~~~~~~~~">
        <location
            file="src/main/java/androidx/leanback/widget/BaseCardView.java"/>
    </issue>

    <issue
        id="UnknownNullness"
        message="Unknown nullability; explicitly declare as `@Nullable` or `@NonNull` to improve Kotlin interoperability; see https://developer.android.com/kotlin/interop#nullability_annotations"
        errorLine1="        public LayoutParams(Context c, AttributeSet attrs) {"
        errorLine2="                            ~~~~~~~">
        <location
            file="src/main/java/androidx/leanback/widget/BaseCardView.java"/>
    </issue>

    <issue
        id="UnknownNullness"
        message="Unknown nullability; explicitly declare as `@Nullable` or `@NonNull` to improve Kotlin interoperability; see https://developer.android.com/kotlin/interop#nullability_annotations"
        errorLine1="        public LayoutParams(Context c, AttributeSet attrs) {"
        errorLine2="                                       ~~~~~~~~~~~~">
        <location
            file="src/main/java/androidx/leanback/widget/BaseCardView.java"/>
    </issue>

    <issue
        id="UnknownNullness"
        message="Unknown nullability; explicitly declare as `@Nullable` or `@NonNull` to improve Kotlin interoperability; see https://developer.android.com/kotlin/interop#nullability_annotations"
        errorLine1="        public LayoutParams(ViewGroup.LayoutParams p) {"
        errorLine2="                            ~~~~~~~~~~~~~~~~~~~~~~">
        <location
            file="src/main/java/androidx/leanback/widget/BaseCardView.java"/>
    </issue>

    <issue
        id="UnknownNullness"
        message="Unknown nullability; explicitly declare as `@Nullable` or `@NonNull` to improve Kotlin interoperability; see https://developer.android.com/kotlin/interop#nullability_annotations"
        errorLine1="        public LayoutParams(LayoutParams source) {"
        errorLine2="                            ~~~~~~~~~~~~">
        <location
            file="src/main/java/androidx/leanback/widget/BaseCardView.java"/>
    </issue>

    <issue
        id="UnknownNullness"
        message="Unknown nullability; explicitly declare as `@Nullable` or `@NonNull` to improve Kotlin interoperability; see https://developer.android.com/kotlin/interop#nullability_annotations"
        errorLine1="    void onItemClicked(Presenter.ViewHolder itemViewHolder, Object item,"
        errorLine2="                       ~~~~~~~~~~~~~~~~~~~~">
        <location
            file="src/main/java/androidx/leanback/widget/BaseOnItemViewClickedListener.java"/>
    </issue>

    <issue
        id="UnknownNullness"
        message="Unknown nullability; explicitly declare as `@Nullable` or `@NonNull` to improve Kotlin interoperability; see https://developer.android.com/kotlin/interop#nullability_annotations"
        errorLine1="    void onItemClicked(Presenter.ViewHolder itemViewHolder, Object item,"
        errorLine2="                                                            ~~~~~~">
        <location
            file="src/main/java/androidx/leanback/widget/BaseOnItemViewClickedListener.java"/>
    </issue>

    <issue
        id="UnknownNullness"
        message="Unknown nullability; explicitly declare as `@Nullable` or `@NonNull` to improve Kotlin interoperability; see https://developer.android.com/kotlin/interop#nullability_annotations"
        errorLine1="                              RowPresenter.ViewHolder rowViewHolder, T row);"
        errorLine2="                              ~~~~~~~~~~~~~~~~~~~~~~~">
        <location
            file="src/main/java/androidx/leanback/widget/BaseOnItemViewClickedListener.java"/>
    </issue>

    <issue
        id="UnknownNullness"
        message="Unknown nullability; explicitly declare as `@Nullable` or `@NonNull` to improve Kotlin interoperability; see https://developer.android.com/kotlin/interop#nullability_annotations"
        errorLine1="    public void onItemSelected(Presenter.ViewHolder itemViewHolder, Object item,"
        errorLine2="                               ~~~~~~~~~~~~~~~~~~~~">
        <location
            file="src/main/java/androidx/leanback/widget/BaseOnItemViewSelectedListener.java"/>
    </issue>

    <issue
        id="UnknownNullness"
        message="Unknown nullability; explicitly declare as `@Nullable` or `@NonNull` to improve Kotlin interoperability; see https://developer.android.com/kotlin/interop#nullability_annotations"
        errorLine1="    public void onItemSelected(Presenter.ViewHolder itemViewHolder, Object item,"
        errorLine2="                                                                    ~~~~~~">
        <location
            file="src/main/java/androidx/leanback/widget/BaseOnItemViewSelectedListener.java"/>
    </issue>

    <issue
        id="UnknownNullness"
        message="Unknown nullability; explicitly declare as `@Nullable` or `@NonNull` to improve Kotlin interoperability; see https://developer.android.com/kotlin/interop#nullability_annotations"
        errorLine1="                               RowPresenter.ViewHolder rowViewHolder, T row);"
        errorLine2="                               ~~~~~~~~~~~~~~~~~~~~~~~">
        <location
            file="src/main/java/androidx/leanback/widget/BaseOnItemViewSelectedListener.java"/>
    </issue>

    <issue
        id="UnknownNullness"
        message="Unknown nullability; explicitly declare as `@Nullable` or `@NonNull` to improve Kotlin interoperability; see https://developer.android.com/kotlin/interop#nullability_annotations"
        errorLine1="    public void onCreate(Bundle savedInstanceState) {"
        errorLine2="                         ~~~~~~">
        <location
            file="src/main/java/androidx/leanback/app/BaseSupportFragment.java"/>
    </issue>

    <issue
        id="UnknownNullness"
        message="Unknown nullability; explicitly declare as `@Nullable` or `@NonNull` to improve Kotlin interoperability; see https://developer.android.com/kotlin/interop#nullability_annotations"
        errorLine1="    protected Object createEntranceTransition() {"
        errorLine2="              ~~~~~~">
        <location
            file="src/main/java/androidx/leanback/app/BaseSupportFragment.java"/>
    </issue>

    <issue
        id="UnknownNullness"
        message="Unknown nullability; explicitly declare as `@Nullable` or `@NonNull` to improve Kotlin interoperability; see https://developer.android.com/kotlin/interop#nullability_annotations"
        errorLine1="    protected void runEntranceTransition(Object entranceTransition) {"
        errorLine2="                                         ~~~~~~">
        <location
            file="src/main/java/androidx/leanback/app/BaseSupportFragment.java"/>
    </issue>

    <issue
        id="UnknownNullness"
        message="Unknown nullability; explicitly declare as `@Nullable` or `@NonNull` to improve Kotlin interoperability; see https://developer.android.com/kotlin/interop#nullability_annotations"
        errorLine1="    public final ProgressBarManager getProgressBarManager() {"
        errorLine2="                 ~~~~~~~~~~~~~~~~~~">
        <location
            file="src/main/java/androidx/leanback/app/BaseSupportFragment.java"/>
    </issue>

    <issue
        id="UnknownNullness"
        message="Unknown nullability; explicitly declare as `@Nullable` or `@NonNull` to improve Kotlin interoperability; see https://developer.android.com/kotlin/interop#nullability_annotations"
        errorLine1="    public BrowseRowsFrameLayout(Context context) {"
        errorLine2="                                 ~~~~~~~">
        <location
            file="src/main/java/androidx/leanback/widget/BrowseRowsFrameLayout.java"/>
    </issue>

    <issue
        id="UnknownNullness"
        message="Unknown nullability; explicitly declare as `@Nullable` or `@NonNull` to improve Kotlin interoperability; see https://developer.android.com/kotlin/interop#nullability_annotations"
        errorLine1="    public BrowseRowsFrameLayout(Context context, AttributeSet attrs) {"
        errorLine2="                                 ~~~~~~~">
        <location
            file="src/main/java/androidx/leanback/widget/BrowseRowsFrameLayout.java"/>
    </issue>

    <issue
        id="UnknownNullness"
        message="Unknown nullability; explicitly declare as `@Nullable` or `@NonNull` to improve Kotlin interoperability; see https://developer.android.com/kotlin/interop#nullability_annotations"
        errorLine1="    public BrowseRowsFrameLayout(Context context, AttributeSet attrs) {"
        errorLine2="                                                  ~~~~~~~~~~~~">
        <location
            file="src/main/java/androidx/leanback/widget/BrowseRowsFrameLayout.java"/>
    </issue>

    <issue
        id="UnknownNullness"
        message="Unknown nullability; explicitly declare as `@Nullable` or `@NonNull` to improve Kotlin interoperability; see https://developer.android.com/kotlin/interop#nullability_annotations"
        errorLine1="    public BrowseRowsFrameLayout(Context context, AttributeSet attrs,"
        errorLine2="                                 ~~~~~~~">
        <location
            file="src/main/java/androidx/leanback/widget/BrowseRowsFrameLayout.java"/>
    </issue>

    <issue
        id="UnknownNullness"
        message="Unknown nullability; explicitly declare as `@Nullable` or `@NonNull` to improve Kotlin interoperability; see https://developer.android.com/kotlin/interop#nullability_annotations"
        errorLine1="    public BrowseRowsFrameLayout(Context context, AttributeSet attrs,"
        errorLine2="                                                  ~~~~~~~~~~~~">
        <location
            file="src/main/java/androidx/leanback/widget/BrowseRowsFrameLayout.java"/>
    </issue>

    <issue
        id="UnknownNullness"
        message="Unknown nullability; explicitly declare as `@Nullable` or `@NonNull` to improve Kotlin interoperability; see https://developer.android.com/kotlin/interop#nullability_annotations"
        errorLine1="        void notifyViewCreated(MainFragmentAdapter fragmentAdapter);"
        errorLine2="                               ~~~~~~~~~~~~~~~~~~~">
        <location
            file="src/main/java/androidx/leanback/app/BrowseSupportFragment.java"/>
    </issue>

    <issue
        id="UnknownNullness"
        message="Unknown nullability; explicitly declare as `@Nullable` or `@NonNull` to improve Kotlin interoperability; see https://developer.android.com/kotlin/interop#nullability_annotations"
        errorLine1="        void notifyDataReady(MainFragmentAdapter fragmentAdapter);"
        errorLine2="                             ~~~~~~~~~~~~~~~~~~~">
        <location
            file="src/main/java/androidx/leanback/app/BrowseSupportFragment.java"/>
    </issue>

    <issue
        id="UnknownNullness"
        message="Unknown nullability; explicitly declare as `@Nullable` or `@NonNull` to improve Kotlin interoperability; see https://developer.android.com/kotlin/interop#nullability_annotations"
        errorLine1="        public final FragmentHost getFragmentHost() {"
        errorLine2="                     ~~~~~~~~~~~~">
        <location
            file="src/main/java/androidx/leanback/app/BrowseSupportFragment.java"/>
    </issue>

    <issue
        id="UnknownNullness"
        message="Unknown nullability; explicitly declare as `@Nullable` or `@NonNull` to improve Kotlin interoperability; see https://developer.android.com/kotlin/interop#nullability_annotations"
        errorLine1="        MainFragmentAdapter getMainFragmentAdapter();"
        errorLine2="        ~~~~~~~~~~~~~~~~~~~">
        <location
            file="src/main/java/androidx/leanback/app/BrowseSupportFragment.java"/>
    </issue>

    <issue
        id="UnknownNullness"
        message="Unknown nullability; explicitly declare as `@Nullable` or `@NonNull` to improve Kotlin interoperability; see https://developer.android.com/kotlin/interop#nullability_annotations"
        errorLine1="        MainFragmentRowsAdapter getMainFragmentRowsAdapter();"
        errorLine2="        ~~~~~~~~~~~~~~~~~~~~~~~">
        <location
            file="src/main/java/androidx/leanback/app/BrowseSupportFragment.java"/>
    </issue>

    <issue
        id="UnknownNullness"
        message="Unknown nullability; explicitly declare as `@Nullable` or `@NonNull` to improve Kotlin interoperability; see https://developer.android.com/kotlin/interop#nullability_annotations"
        errorLine1="        public void setAdapter(ObjectAdapter adapter) {"
        errorLine2="                               ~~~~~~~~~~~~~">
        <location
            file="src/main/java/androidx/leanback/app/BrowseSupportFragment.java"/>
    </issue>

    <issue
        id="UnknownNullness"
        message="Unknown nullability; explicitly declare as `@Nullable` or `@NonNull` to improve Kotlin interoperability; see https://developer.android.com/kotlin/interop#nullability_annotations"
        errorLine1="        public void setOnItemViewClickedListener(OnItemViewClickedListener listener) {"
        errorLine2="                                                 ~~~~~~~~~~~~~~~~~~~~~~~~~">
        <location
            file="src/main/java/androidx/leanback/app/BrowseSupportFragment.java"/>
    </issue>

    <issue
        id="UnknownNullness"
        message="Unknown nullability; explicitly declare as `@Nullable` or `@NonNull` to improve Kotlin interoperability; see https://developer.android.com/kotlin/interop#nullability_annotations"
        errorLine1="        public void setOnItemViewSelectedListener(OnItemViewSelectedListener listener) {"
        errorLine2="                                                  ~~~~~~~~~~~~~~~~~~~~~~~~~~">
        <location
            file="src/main/java/androidx/leanback/app/BrowseSupportFragment.java"/>
    </issue>

    <issue
        id="UnknownNullness"
        message="Unknown nullability; explicitly declare as `@Nullable` or `@NonNull` to improve Kotlin interoperability; see https://developer.android.com/kotlin/interop#nullability_annotations"
        errorLine1="                                        final Presenter.ViewHolderTask rowHolderTask) {"
        errorLine2="                                              ~~~~~~~~~~~~~~~~~~~~~~~~">
        <location
            file="src/main/java/androidx/leanback/app/BrowseSupportFragment.java"/>
    </issue>

    <issue
        id="UnknownNullness"
        message="Unknown nullability; explicitly declare as `@Nullable` or `@NonNull` to improve Kotlin interoperability; see https://developer.android.com/kotlin/interop#nullability_annotations"
        errorLine1="        public RowPresenter.ViewHolder findRowViewHolderByPosition(int position) {"
        errorLine2="               ~~~~~~~~~~~~~~~~~~~~~~~">
        <location
            file="src/main/java/androidx/leanback/app/BrowseSupportFragment.java"/>
    </issue>

    <issue
        id="UnknownNullness"
        message="Unknown nullability; explicitly declare as `@Nullable` or `@NonNull` to improve Kotlin interoperability; see https://developer.android.com/kotlin/interop#nullability_annotations"
        errorLine1="        public abstract T createFragment(Object row);"
        errorLine2="                                         ~~~~~~">
        <location
            file="src/main/java/androidx/leanback/app/BrowseSupportFragment.java"/>
    </issue>

    <issue
        id="UnknownNullness"
        message="Unknown nullability; explicitly declare as `@Nullable` or `@NonNull` to improve Kotlin interoperability; see https://developer.android.com/kotlin/interop#nullability_annotations"
        errorLine1="        public RowsSupportFragment createFragment(Object row) {"
        errorLine2="               ~~~~~~~~~~~~~~~~~~~">
        <location
            file="src/main/java/androidx/leanback/app/BrowseSupportFragment.java"/>
    </issue>

    <issue
        id="UnknownNullness"
        message="Unknown nullability; explicitly declare as `@Nullable` or `@NonNull` to improve Kotlin interoperability; see https://developer.android.com/kotlin/interop#nullability_annotations"
        errorLine1="        public RowsSupportFragment createFragment(Object row) {"
        errorLine2="                                                  ~~~~~~">
        <location
            file="src/main/java/androidx/leanback/app/BrowseSupportFragment.java"/>
    </issue>

    <issue
        id="UnknownNullness"
        message="Unknown nullability; explicitly declare as `@Nullable` or `@NonNull` to improve Kotlin interoperability; see https://developer.android.com/kotlin/interop#nullability_annotations"
        errorLine1="        public void registerFragment(Class&lt;?> rowClass, FragmentFactory factory) {"
        errorLine2="                                     ~~~~~~~~">
        <location
            file="src/main/java/androidx/leanback/app/BrowseSupportFragment.java"/>
    </issue>

    <issue
        id="UnknownNullness"
        message="Unknown nullability; explicitly declare as `@Nullable` or `@NonNull` to improve Kotlin interoperability; see https://developer.android.com/kotlin/interop#nullability_annotations"
        errorLine1="        public void registerFragment(Class&lt;?> rowClass, FragmentFactory factory) {"
        errorLine2="                                                        ~~~~~~~~~~~~~~~">
        <location
            file="src/main/java/androidx/leanback/app/BrowseSupportFragment.java"/>
    </issue>

    <issue
        id="UnknownNullness"
        message="Unknown nullability; explicitly declare as `@Nullable` or `@NonNull` to improve Kotlin interoperability; see https://developer.android.com/kotlin/interop#nullability_annotations"
        errorLine1="        public Fragment createFragment(Object item) {"
        errorLine2="               ~~~~~~~~">
        <location
            file="src/main/java/androidx/leanback/app/BrowseSupportFragment.java"/>
    </issue>

    <issue
        id="UnknownNullness"
        message="Unknown nullability; explicitly declare as `@Nullable` or `@NonNull` to improve Kotlin interoperability; see https://developer.android.com/kotlin/interop#nullability_annotations"
        errorLine1="        public Fragment createFragment(Object item) {"
        errorLine2="                                       ~~~~~~">
        <location
            file="src/main/java/androidx/leanback/app/BrowseSupportFragment.java"/>
    </issue>

    <issue
        id="UnknownNullness"
        message="Unknown nullability; explicitly declare as `@Nullable` or `@NonNull` to improve Kotlin interoperability; see https://developer.android.com/kotlin/interop#nullability_annotations"
        errorLine1="    public static Bundle createArgs(Bundle args, String title, int headersState) {"
        errorLine2="                  ~~~~~~">
        <location
            file="src/main/java/androidx/leanback/app/BrowseSupportFragment.java"/>
    </issue>

    <issue
        id="UnknownNullness"
        message="Unknown nullability; explicitly declare as `@Nullable` or `@NonNull` to improve Kotlin interoperability; see https://developer.android.com/kotlin/interop#nullability_annotations"
        errorLine1="    public static Bundle createArgs(Bundle args, String title, int headersState) {"
        errorLine2="                                    ~~~~~~">
        <location
            file="src/main/java/androidx/leanback/app/BrowseSupportFragment.java"/>
    </issue>

    <issue
        id="UnknownNullness"
        message="Unknown nullability; explicitly declare as `@Nullable` or `@NonNull` to improve Kotlin interoperability; see https://developer.android.com/kotlin/interop#nullability_annotations"
        errorLine1="    public static Bundle createArgs(Bundle args, String title, int headersState) {"
        errorLine2="                                                 ~~~~~~">
        <location
            file="src/main/java/androidx/leanback/app/BrowseSupportFragment.java"/>
    </issue>

    <issue
        id="UnknownNullness"
        message="Unknown nullability; explicitly declare as `@Nullable` or `@NonNull` to improve Kotlin interoperability; see https://developer.android.com/kotlin/interop#nullability_annotations"
        errorLine1="    public void setAdapter(ObjectAdapter adapter) {"
        errorLine2="                           ~~~~~~~~~~~~~">
        <location
            file="src/main/java/androidx/leanback/app/BrowseSupportFragment.java"/>
    </issue>

    <issue
        id="UnknownNullness"
        message="Unknown nullability; explicitly declare as `@Nullable` or `@NonNull` to improve Kotlin interoperability; see https://developer.android.com/kotlin/interop#nullability_annotations"
        errorLine1="    public final MainFragmentAdapterRegistry getMainFragmentRegistry() {"
        errorLine2="                 ~~~~~~~~~~~~~~~~~~~~~~~~~~~">
        <location
            file="src/main/java/androidx/leanback/app/BrowseSupportFragment.java"/>
    </issue>

    <issue
        id="UnknownNullness"
        message="Unknown nullability; explicitly declare as `@Nullable` or `@NonNull` to improve Kotlin interoperability; see https://developer.android.com/kotlin/interop#nullability_annotations"
        errorLine1="    public ObjectAdapter getAdapter() {"
        errorLine2="           ~~~~~~~~~~~~~">
        <location
            file="src/main/java/androidx/leanback/app/BrowseSupportFragment.java"/>
    </issue>

    <issue
        id="UnknownNullness"
        message="Unknown nullability; explicitly declare as `@Nullable` or `@NonNull` to improve Kotlin interoperability; see https://developer.android.com/kotlin/interop#nullability_annotations"
        errorLine1="    public void setOnItemViewSelectedListener(OnItemViewSelectedListener listener) {"
        errorLine2="                                              ~~~~~~~~~~~~~~~~~~~~~~~~~~">
        <location
            file="src/main/java/androidx/leanback/app/BrowseSupportFragment.java"/>
    </issue>

    <issue
        id="UnknownNullness"
        message="Unknown nullability; explicitly declare as `@Nullable` or `@NonNull` to improve Kotlin interoperability; see https://developer.android.com/kotlin/interop#nullability_annotations"
        errorLine1="    public OnItemViewSelectedListener getOnItemViewSelectedListener() {"
        errorLine2="           ~~~~~~~~~~~~~~~~~~~~~~~~~~">
        <location
            file="src/main/java/androidx/leanback/app/BrowseSupportFragment.java"/>
    </issue>

    <issue
        id="UnknownNullness"
        message="Unknown nullability; explicitly declare as `@Nullable` or `@NonNull` to improve Kotlin interoperability; see https://developer.android.com/kotlin/interop#nullability_annotations"
        errorLine1="    public RowsSupportFragment getRowsSupportFragment() {"
        errorLine2="           ~~~~~~~~~~~~~~~~~~~">
        <location
            file="src/main/java/androidx/leanback/app/BrowseSupportFragment.java"/>
    </issue>

    <issue
        id="UnknownNullness"
        message="Unknown nullability; explicitly declare as `@Nullable` or `@NonNull` to improve Kotlin interoperability; see https://developer.android.com/kotlin/interop#nullability_annotations"
        errorLine1="    public Fragment getMainFragment() {"
        errorLine2="           ~~~~~~~~">
        <location
            file="src/main/java/androidx/leanback/app/BrowseSupportFragment.java"/>
    </issue>

    <issue
        id="UnknownNullness"
        message="Unknown nullability; explicitly declare as `@Nullable` or `@NonNull` to improve Kotlin interoperability; see https://developer.android.com/kotlin/interop#nullability_annotations"
        errorLine1="    public HeadersSupportFragment getHeadersSupportFragment() {"
        errorLine2="           ~~~~~~~~~~~~~~~~~~~~~~">
        <location
            file="src/main/java/androidx/leanback/app/BrowseSupportFragment.java"/>
    </issue>

    <issue
        id="UnknownNullness"
        message="Unknown nullability; explicitly declare as `@Nullable` or `@NonNull` to improve Kotlin interoperability; see https://developer.android.com/kotlin/interop#nullability_annotations"
        errorLine1="    public void setOnItemViewClickedListener(OnItemViewClickedListener listener) {"
        errorLine2="                                             ~~~~~~~~~~~~~~~~~~~~~~~~~">
        <location
            file="src/main/java/androidx/leanback/app/BrowseSupportFragment.java"/>
    </issue>

    <issue
        id="UnknownNullness"
        message="Unknown nullability; explicitly declare as `@Nullable` or `@NonNull` to improve Kotlin interoperability; see https://developer.android.com/kotlin/interop#nullability_annotations"
        errorLine1="    public OnItemViewClickedListener getOnItemViewClickedListener() {"
        errorLine2="           ~~~~~~~~~~~~~~~~~~~~~~~~~">
        <location
            file="src/main/java/androidx/leanback/app/BrowseSupportFragment.java"/>
    </issue>

    <issue
        id="UnknownNullness"
        message="Unknown nullability; explicitly declare as `@Nullable` or `@NonNull` to improve Kotlin interoperability; see https://developer.android.com/kotlin/interop#nullability_annotations"
        errorLine1="    public void setBrowseTransitionListener(BrowseTransitionListener listener) {"
        errorLine2="                                            ~~~~~~~~~~~~~~~~~~~~~~~~">
        <location
            file="src/main/java/androidx/leanback/app/BrowseSupportFragment.java"/>
    </issue>

    <issue
        id="UnknownNullness"
        message="Unknown nullability; explicitly declare as `@Nullable` or `@NonNull` to improve Kotlin interoperability; see https://developer.android.com/kotlin/interop#nullability_annotations"
        errorLine1="    public void onCreate(Bundle savedInstanceState) {"
        errorLine2="                         ~~~~~~">
        <location
            file="src/main/java/androidx/leanback/app/BrowseSupportFragment.java"/>
    </issue>

    <issue
        id="UnknownNullness"
        message="Unknown nullability; explicitly declare as `@Nullable` or `@NonNull` to improve Kotlin interoperability; see https://developer.android.com/kotlin/interop#nullability_annotations"
        errorLine1="    public HeadersSupportFragment onCreateHeadersSupportFragment() {"
        errorLine2="           ~~~~~~~~~~~~~~~~~~~~~~">
        <location
            file="src/main/java/androidx/leanback/app/BrowseSupportFragment.java"/>
    </issue>

    <issue
        id="UnknownNullness"
        message="Unknown nullability; explicitly declare as `@Nullable` or `@NonNull` to improve Kotlin interoperability; see https://developer.android.com/kotlin/interop#nullability_annotations"
        errorLine1="    public void setHeaderPresenterSelector(PresenterSelector headerPresenterSelector) {"
        errorLine2="                                           ~~~~~~~~~~~~~~~~~">
        <location
            file="src/main/java/androidx/leanback/app/BrowseSupportFragment.java"/>
    </issue>

    <issue
        id="UnknownNullness"
        message="Unknown nullability; explicitly declare as `@Nullable` or `@NonNull` to improve Kotlin interoperability; see https://developer.android.com/kotlin/interop#nullability_annotations"
        errorLine1="    public RowPresenter.ViewHolder getSelectedRowViewHolder() {"
        errorLine2="           ~~~~~~~~~~~~~~~~~~~~~~~">
        <location
            file="src/main/java/androidx/leanback/app/BrowseSupportFragment.java"/>
    </issue>

    <issue
        id="UnknownNullness"
        message="Unknown nullability; explicitly declare as `@Nullable` or `@NonNull` to improve Kotlin interoperability; see https://developer.android.com/kotlin/interop#nullability_annotations"
        errorLine1="            final Presenter.ViewHolderTask rowHolderTask) {"
        errorLine2="                  ~~~~~~~~~~~~~~~~~~~~~~~~">
        <location
            file="src/main/java/androidx/leanback/app/BrowseSupportFragment.java"/>
    </issue>

    <issue
        id="UnknownNullness"
        message="Unknown nullability; explicitly declare as `@Nullable` or `@NonNull` to improve Kotlin interoperability; see https://developer.android.com/kotlin/interop#nullability_annotations"
        errorLine1="    protected Object createEntranceTransition() {"
        errorLine2="              ~~~~~~">
        <location
            file="src/main/java/androidx/leanback/app/BrowseSupportFragment.java"/>
    </issue>

    <issue
        id="UnknownNullness"
        message="Unknown nullability; explicitly declare as `@Nullable` or `@NonNull` to improve Kotlin interoperability; see https://developer.android.com/kotlin/interop#nullability_annotations"
        errorLine1="    protected void runEntranceTransition(Object entranceTransition) {"
        errorLine2="                                         ~~~~~~">
        <location
            file="src/main/java/androidx/leanback/app/BrowseSupportFragment.java"/>
    </issue>

    <issue
        id="UnknownNullness"
        message="Unknown nullability; explicitly declare as `@Nullable` or `@NonNull` to improve Kotlin interoperability; see https://developer.android.com/kotlin/interop#nullability_annotations"
        errorLine1="    public ClassPresenterSelector addClassPresenter(Class&lt;?> cls, Presenter presenter) {"
        errorLine2="           ~~~~~~~~~~~~~~~~~~~~~~">
        <location
            file="src/main/java/androidx/leanback/widget/ClassPresenterSelector.java"/>
    </issue>

    <issue
        id="UnknownNullness"
        message="Unknown nullability; explicitly declare as `@Nullable` or `@NonNull` to improve Kotlin interoperability; see https://developer.android.com/kotlin/interop#nullability_annotations"
        errorLine1="    public ClassPresenterSelector addClassPresenter(Class&lt;?> cls, Presenter presenter) {"
        errorLine2="                                                    ~~~~~~~~">
        <location
            file="src/main/java/androidx/leanback/widget/ClassPresenterSelector.java"/>
    </issue>

    <issue
        id="UnknownNullness"
        message="Unknown nullability; explicitly declare as `@Nullable` or `@NonNull` to improve Kotlin interoperability; see https://developer.android.com/kotlin/interop#nullability_annotations"
        errorLine1="    public ClassPresenterSelector addClassPresenter(Class&lt;?> cls, Presenter presenter) {"
        errorLine2="                                                                  ~~~~~~~~~">
        <location
            file="src/main/java/androidx/leanback/widget/ClassPresenterSelector.java"/>
    </issue>

    <issue
        id="UnknownNullness"
        message="Unknown nullability; explicitly declare as `@Nullable` or `@NonNull` to improve Kotlin interoperability; see https://developer.android.com/kotlin/interop#nullability_annotations"
        errorLine1="    public ClassPresenterSelector addClassPresenterSelector(Class&lt;?> cls,"
        errorLine2="           ~~~~~~~~~~~~~~~~~~~~~~">
        <location
            file="src/main/java/androidx/leanback/widget/ClassPresenterSelector.java"/>
    </issue>

    <issue
        id="UnknownNullness"
        message="Unknown nullability; explicitly declare as `@Nullable` or `@NonNull` to improve Kotlin interoperability; see https://developer.android.com/kotlin/interop#nullability_annotations"
        errorLine1="    public ClassPresenterSelector addClassPresenterSelector(Class&lt;?> cls,"
        errorLine2="                                                            ~~~~~~~~">
        <location
            file="src/main/java/androidx/leanback/widget/ClassPresenterSelector.java"/>
    </issue>

    <issue
        id="UnknownNullness"
        message="Unknown nullability; explicitly declare as `@Nullable` or `@NonNull` to improve Kotlin interoperability; see https://developer.android.com/kotlin/interop#nullability_annotations"
        errorLine1="            PresenterSelector presenterSelector) {"
        errorLine2="            ~~~~~~~~~~~~~~~~~">
        <location
            file="src/main/java/androidx/leanback/widget/ClassPresenterSelector.java"/>
    </issue>

    <issue
        id="UnknownNullness"
        message="Unknown nullability; explicitly declare as `@Nullable` or `@NonNull` to improve Kotlin interoperability; see https://developer.android.com/kotlin/interop#nullability_annotations"
        errorLine1="    public Presenter[] getPresenters() {"
        errorLine2="           ~~~~~~~~~~~">
        <location
            file="src/main/java/androidx/leanback/widget/ClassPresenterSelector.java"/>
    </issue>

    <issue
        id="UnknownNullness"
        message="Unknown nullability; explicitly declare as `@Nullable` or `@NonNull` to improve Kotlin interoperability; see https://developer.android.com/kotlin/interop#nullability_annotations"
        errorLine1="    public static ColorFilterCache getColorFilterCache(int color) {"
        errorLine2="                  ~~~~~~~~~~~~~~~~">
        <location
            file="src/main/java/androidx/leanback/graphics/ColorFilterCache.java"/>
    </issue>

    <issue
        id="UnknownNullness"
        message="Unknown nullability; explicitly declare as `@Nullable` or `@NonNull` to improve Kotlin interoperability; see https://developer.android.com/kotlin/interop#nullability_annotations"
        errorLine1="    public ColorFilter getFilterForLevel(float level) {"
        errorLine2="           ~~~~~~~~~~~">
        <location
            file="src/main/java/androidx/leanback/graphics/ColorFilterCache.java"/>
    </issue>

    <issue
        id="UnknownNullness"
        message="Unknown nullability; explicitly declare as `@Nullable` or `@NonNull` to improve Kotlin interoperability; see https://developer.android.com/kotlin/interop#nullability_annotations"
        errorLine1="    public static ColorFilterDimmer createDefault(Context context) {"
        errorLine2="                  ~~~~~~~~~~~~~~~~~">
        <location
            file="src/main/java/androidx/leanback/graphics/ColorFilterDimmer.java"/>
    </issue>

    <issue
        id="UnknownNullness"
        message="Unknown nullability; explicitly declare as `@Nullable` or `@NonNull` to improve Kotlin interoperability; see https://developer.android.com/kotlin/interop#nullability_annotations"
        errorLine1="    public static ColorFilterDimmer createDefault(Context context) {"
        errorLine2="                                                  ~~~~~~~">
        <location
            file="src/main/java/androidx/leanback/graphics/ColorFilterDimmer.java"/>
    </issue>

    <issue
        id="UnknownNullness"
        message="Unknown nullability; explicitly declare as `@Nullable` or `@NonNull` to improve Kotlin interoperability; see https://developer.android.com/kotlin/interop#nullability_annotations"
        errorLine1="    public static ColorFilterDimmer create(ColorFilterCache dimmer,"
        errorLine2="                  ~~~~~~~~~~~~~~~~~">
        <location
            file="src/main/java/androidx/leanback/graphics/ColorFilterDimmer.java"/>
    </issue>

    <issue
        id="UnknownNullness"
        message="Unknown nullability; explicitly declare as `@Nullable` or `@NonNull` to improve Kotlin interoperability; see https://developer.android.com/kotlin/interop#nullability_annotations"
        errorLine1="    public static ColorFilterDimmer create(ColorFilterCache dimmer,"
        errorLine2="                                           ~~~~~~~~~~~~~~~~">
        <location
            file="src/main/java/androidx/leanback/graphics/ColorFilterDimmer.java"/>
    </issue>

    <issue
        id="UnknownNullness"
        message="Unknown nullability; explicitly declare as `@Nullable` or `@NonNull` to improve Kotlin interoperability; see https://developer.android.com/kotlin/interop#nullability_annotations"
        errorLine1="    public void applyFilterToView(View view) {"
        errorLine2="                                  ~~~~">
        <location
            file="src/main/java/androidx/leanback/graphics/ColorFilterDimmer.java"/>
    </issue>

    <issue
        id="UnknownNullness"
        message="Unknown nullability; explicitly declare as `@Nullable` or `@NonNull` to improve Kotlin interoperability; see https://developer.android.com/kotlin/interop#nullability_annotations"
        errorLine1="    public ColorFilter getColorFilter() {"
        errorLine2="           ~~~~~~~~~~~">
        <location
            file="src/main/java/androidx/leanback/graphics/ColorFilterDimmer.java"/>
    </issue>

    <issue
        id="UnknownNullness"
        message="Unknown nullability; explicitly declare as `@Nullable` or `@NonNull` to improve Kotlin interoperability; see https://developer.android.com/kotlin/interop#nullability_annotations"
        errorLine1="    public Paint getPaint() {"
        errorLine2="           ~~~~~">
        <location
            file="src/main/java/androidx/leanback/graphics/ColorFilterDimmer.java"/>
    </issue>

    <issue
        id="UnknownNullness"
        message="Unknown nullability; explicitly declare as `@Nullable` or `@NonNull` to improve Kotlin interoperability; see https://developer.android.com/kotlin/interop#nullability_annotations"
        errorLine1="    public static ColorOverlayDimmer createDefault(Context context) {"
        errorLine2="                  ~~~~~~~~~~~~~~~~~~">
        <location
            file="src/main/java/androidx/leanback/graphics/ColorOverlayDimmer.java"/>
    </issue>

    <issue
        id="UnknownNullness"
        message="Unknown nullability; explicitly declare as `@Nullable` or `@NonNull` to improve Kotlin interoperability; see https://developer.android.com/kotlin/interop#nullability_annotations"
        errorLine1="    public static ColorOverlayDimmer createDefault(Context context) {"
        errorLine2="                                                   ~~~~~~~">
        <location
            file="src/main/java/androidx/leanback/graphics/ColorOverlayDimmer.java"/>
    </issue>

    <issue
        id="UnknownNullness"
        message="Unknown nullability; explicitly declare as `@Nullable` or `@NonNull` to improve Kotlin interoperability; see https://developer.android.com/kotlin/interop#nullability_annotations"
        errorLine1="    public static ColorOverlayDimmer createColorOverlayDimmer(int dimColor, float activeLevel,"
        errorLine2="                  ~~~~~~~~~~~~~~~~~~">
        <location
            file="src/main/java/androidx/leanback/graphics/ColorOverlayDimmer.java"/>
    </issue>

    <issue
        id="UnknownNullness"
        message="Unknown nullability; explicitly declare as `@Nullable` or `@NonNull` to improve Kotlin interoperability; see https://developer.android.com/kotlin/interop#nullability_annotations"
        errorLine1="    public Paint getPaint() {"
        errorLine2="           ~~~~~">
        <location
            file="src/main/java/androidx/leanback/graphics/ColorOverlayDimmer.java"/>
    </issue>

    <issue
        id="UnknownNullness"
        message="Unknown nullability; explicitly declare as `@Nullable` or `@NonNull` to improve Kotlin interoperability; see https://developer.android.com/kotlin/interop#nullability_annotations"
        errorLine1="    public void drawColorOverlay(Canvas c, View v, boolean includePadding) {"
        errorLine2="                                 ~~~~~~">
        <location
            file="src/main/java/androidx/leanback/graphics/ColorOverlayDimmer.java"/>
    </issue>

    <issue
        id="UnknownNullness"
        message="Unknown nullability; explicitly declare as `@Nullable` or `@NonNull` to improve Kotlin interoperability; see https://developer.android.com/kotlin/interop#nullability_annotations"
        errorLine1="    public void drawColorOverlay(Canvas c, View v, boolean includePadding) {"
        errorLine2="                                           ~~~~">
        <location
            file="src/main/java/androidx/leanback/graphics/ColorOverlayDimmer.java"/>
    </issue>

    <issue
        id="UnknownNullness"
        message="Unknown nullability; explicitly declare as `@Nullable` or `@NonNull` to improve Kotlin interoperability; see https://developer.android.com/kotlin/interop#nullability_annotations"
        errorLine1="    protected void onBoundsChange(Rect bounds) {"
        errorLine2="                                  ~~~~">
        <location
            file="src/main/java/androidx/leanback/graphics/CompositeDrawable.java"/>
    </issue>

    <issue
        id="UnknownNullness"
        message="Unknown nullability; explicitly declare as `@Nullable` or `@NonNull` to improve Kotlin interoperability; see https://developer.android.com/kotlin/interop#nullability_annotations"
        errorLine1="        public void onChildFocusedListener(View child, View focused);"
        errorLine2="                                           ~~~~">
        <location
            file="src/main/java/androidx/leanback/widget/ControlBar.java"/>
    </issue>

    <issue
        id="UnknownNullness"
        message="Unknown nullability; explicitly declare as `@Nullable` or `@NonNull` to improve Kotlin interoperability; see https://developer.android.com/kotlin/interop#nullability_annotations"
        errorLine1="        public void onChildFocusedListener(View child, View focused);"
        errorLine2="                                                       ~~~~">
        <location
            file="src/main/java/androidx/leanback/widget/ControlBar.java"/>
    </issue>

    <issue
        id="UnknownNullness"
        message="Unknown nullability; explicitly declare as `@Nullable` or `@NonNull` to improve Kotlin interoperability; see https://developer.android.com/kotlin/interop#nullability_annotations"
        errorLine1="    public Presenter getPrimaryPresenter() {"
        errorLine2="           ~~~~~~~~~">
        <location
            file="src/main/java/androidx/leanback/widget/ControlButtonPresenterSelector.java"/>
    </issue>

    <issue
        id="UnknownNullness"
        message="Unknown nullability; explicitly declare as `@Nullable` or `@NonNull` to improve Kotlin interoperability; see https://developer.android.com/kotlin/interop#nullability_annotations"
        errorLine1="    public Presenter getSecondaryPresenter() {"
        errorLine2="           ~~~~~~~~~">
        <location
            file="src/main/java/androidx/leanback/widget/ControlButtonPresenterSelector.java"/>
    </issue>

    <issue
        id="UnknownNullness"
        message="Unknown nullability; explicitly declare as `@Nullable` or `@NonNull` to improve Kotlin interoperability; see https://developer.android.com/kotlin/interop#nullability_annotations"
        errorLine1="    public Presenter[] getPresenters() {"
        errorLine2="           ~~~~~~~~~~~">
        <location
            file="src/main/java/androidx/leanback/widget/ControlButtonPresenterSelector.java"/>
    </issue>

    <issue
        id="UnknownNullness"
        message="Unknown nullability; explicitly declare as `@Nullable` or `@NonNull` to improve Kotlin interoperability; see https://developer.android.com/kotlin/interop#nullability_annotations"
        errorLine1="    protected abstract void bindColumns(Cursor cursor);"
        errorLine2="                                        ~~~~~~">
        <location
            file="src/main/java/androidx/leanback/database/CursorMapper.java"/>
    </issue>

    <issue
        id="UnknownNullness"
        message="Unknown nullability; explicitly declare as `@Nullable` or `@NonNull` to improve Kotlin interoperability; see https://developer.android.com/kotlin/interop#nullability_annotations"
        errorLine1="    protected abstract Object bind(Cursor cursor);"
        errorLine2="                       ~~~~~~">
        <location
            file="src/main/java/androidx/leanback/database/CursorMapper.java"/>
    </issue>

    <issue
        id="UnknownNullness"
        message="Unknown nullability; explicitly declare as `@Nullable` or `@NonNull` to improve Kotlin interoperability; see https://developer.android.com/kotlin/interop#nullability_annotations"
        errorLine1="    protected abstract Object bind(Cursor cursor);"
        errorLine2="                                   ~~~~~~">
        <location
            file="src/main/java/androidx/leanback/database/CursorMapper.java"/>
    </issue>

    <issue
        id="UnknownNullness"
        message="Unknown nullability; explicitly declare as `@Nullable` or `@NonNull` to improve Kotlin interoperability; see https://developer.android.com/kotlin/interop#nullability_annotations"
        errorLine1="    public Object convert(Cursor cursor) {"
        errorLine2="           ~~~~~~">
        <location
            file="src/main/java/androidx/leanback/database/CursorMapper.java"/>
    </issue>

    <issue
        id="UnknownNullness"
        message="Unknown nullability; explicitly declare as `@Nullable` or `@NonNull` to improve Kotlin interoperability; see https://developer.android.com/kotlin/interop#nullability_annotations"
        errorLine1="    public Object convert(Cursor cursor) {"
        errorLine2="                          ~~~~~~">
        <location
            file="src/main/java/androidx/leanback/database/CursorMapper.java"/>
    </issue>

    <issue
        id="UnknownNullness"
        message="Unknown nullability; explicitly declare as `@Nullable` or `@NonNull` to improve Kotlin interoperability; see https://developer.android.com/kotlin/interop#nullability_annotations"
        errorLine1="    public CursorObjectAdapter(PresenterSelector presenterSelector) {"
        errorLine2="                               ~~~~~~~~~~~~~~~~~">
        <location
            file="src/main/java/androidx/leanback/widget/CursorObjectAdapter.java"/>
    </issue>

    <issue
        id="UnknownNullness"
        message="Unknown nullability; explicitly declare as `@Nullable` or `@NonNull` to improve Kotlin interoperability; see https://developer.android.com/kotlin/interop#nullability_annotations"
        errorLine1="    public CursorObjectAdapter(Presenter presenter) {"
        errorLine2="                               ~~~~~~~~~">
        <location
            file="src/main/java/androidx/leanback/widget/CursorObjectAdapter.java"/>
    </issue>

    <issue
        id="UnknownNullness"
        message="Unknown nullability; explicitly declare as `@Nullable` or `@NonNull` to improve Kotlin interoperability; see https://developer.android.com/kotlin/interop#nullability_annotations"
        errorLine1="    public void changeCursor(Cursor cursor) {"
        errorLine2="                             ~~~~~~">
        <location
            file="src/main/java/androidx/leanback/widget/CursorObjectAdapter.java"/>
    </issue>

    <issue
        id="UnknownNullness"
        message="Unknown nullability; explicitly declare as `@Nullable` or `@NonNull` to improve Kotlin interoperability; see https://developer.android.com/kotlin/interop#nullability_annotations"
        errorLine1="    public Cursor swapCursor(Cursor cursor) {"
        errorLine2="           ~~~~~~">
        <location
            file="src/main/java/androidx/leanback/widget/CursorObjectAdapter.java"/>
    </issue>

    <issue
        id="UnknownNullness"
        message="Unknown nullability; explicitly declare as `@Nullable` or `@NonNull` to improve Kotlin interoperability; see https://developer.android.com/kotlin/interop#nullability_annotations"
        errorLine1="    public Cursor swapCursor(Cursor cursor) {"
        errorLine2="                             ~~~~~~">
        <location
            file="src/main/java/androidx/leanback/widget/CursorObjectAdapter.java"/>
    </issue>

    <issue
        id="UnknownNullness"
        message="Unknown nullability; explicitly declare as `@Nullable` or `@NonNull` to improve Kotlin interoperability; see https://developer.android.com/kotlin/interop#nullability_annotations"
        errorLine1="     public final Cursor getCursor() {"
        errorLine2="                  ~~~~~~">
        <location
            file="src/main/java/androidx/leanback/widget/CursorObjectAdapter.java"/>
    </issue>

    <issue
        id="UnknownNullness"
        message="Unknown nullability; explicitly declare as `@Nullable` or `@NonNull` to improve Kotlin interoperability; see https://developer.android.com/kotlin/interop#nullability_annotations"
        errorLine1="    public final void setMapper(CursorMapper mapper) {"
        errorLine2="                                ~~~~~~~~~~~~">
        <location
            file="src/main/java/androidx/leanback/widget/CursorObjectAdapter.java"/>
    </issue>

    <issue
        id="UnknownNullness"
        message="Unknown nullability; explicitly declare as `@Nullable` or `@NonNull` to improve Kotlin interoperability; see https://developer.android.com/kotlin/interop#nullability_annotations"
        errorLine1="    public final CursorMapper getMapper() {"
        errorLine2="                 ~~~~~~~~~~~~">
        <location
            file="src/main/java/androidx/leanback/widget/CursorObjectAdapter.java"/>
    </issue>

    <issue
        id="UnknownNullness"
        message="Unknown nullability; explicitly declare as `@Nullable` or `@NonNull` to improve Kotlin interoperability; see https://developer.android.com/kotlin/interop#nullability_annotations"
        errorLine1="    public DatePicker(Context context, AttributeSet attrs) {"
        errorLine2="                      ~~~~~~~">
        <location
            file="src/main/java/androidx/leanback/widget/picker/DatePicker.java"/>
    </issue>

    <issue
        id="UnknownNullness"
        message="Unknown nullability; explicitly declare as `@Nullable` or `@NonNull` to improve Kotlin interoperability; see https://developer.android.com/kotlin/interop#nullability_annotations"
        errorLine1="    public DatePicker(Context context, AttributeSet attrs) {"
        errorLine2="                                       ~~~~~~~~~~~~">
        <location
            file="src/main/java/androidx/leanback/widget/picker/DatePicker.java"/>
    </issue>

    <issue
        id="UnknownNullness"
        message="Unknown nullability; explicitly declare as `@Nullable` or `@NonNull` to improve Kotlin interoperability; see https://developer.android.com/kotlin/interop#nullability_annotations"
        errorLine1="    public DatePicker(Context context, AttributeSet attrs, int defStyleAttr) {"
        errorLine2="                      ~~~~~~~">
        <location
            file="src/main/java/androidx/leanback/widget/picker/DatePicker.java"/>
    </issue>

    <issue
        id="UnknownNullness"
        message="Unknown nullability; explicitly declare as `@Nullable` or `@NonNull` to improve Kotlin interoperability; see https://developer.android.com/kotlin/interop#nullability_annotations"
        errorLine1="    public DatePicker(Context context, AttributeSet attrs, int defStyleAttr) {"
        errorLine2="                                       ~~~~~~~~~~~~">
        <location
            file="src/main/java/androidx/leanback/widget/picker/DatePicker.java"/>
    </issue>

    <issue
        id="UnknownNullness"
        message="Unknown nullability; explicitly declare as `@Nullable` or `@NonNull` to improve Kotlin interoperability; see https://developer.android.com/kotlin/interop#nullability_annotations"
        errorLine1="    public void setDatePickerFormat(String datePickerFormat) {"
        errorLine2="                                    ~~~~~~">
        <location
            file="src/main/java/androidx/leanback/widget/picker/DatePicker.java"/>
    </issue>

    <issue
        id="UnknownNullness"
        message="Unknown nullability; explicitly declare as `@Nullable` or `@NonNull` to improve Kotlin interoperability; see https://developer.android.com/kotlin/interop#nullability_annotations"
        errorLine1="    public String getDatePickerFormat() {"
        errorLine2="           ~~~~~~">
        <location
            file="src/main/java/androidx/leanback/widget/picker/DatePicker.java"/>
    </issue>

    <issue
        id="UnknownNullness"
        message="Unknown nullability; explicitly declare as `@Nullable` or `@NonNull` to improve Kotlin interoperability; see https://developer.android.com/kotlin/interop#nullability_annotations"
        errorLine1="    public Parallax.IntProperty getOverviewRowTop() {"
        errorLine2="           ~~~~~~~~~~~~~~~~~~~~">
        <location
            file="src/main/java/androidx/leanback/widget/DetailsParallax.java"/>
    </issue>

    <issue
        id="UnknownNullness"
        message="Unknown nullability; explicitly declare as `@Nullable` or `@NonNull` to improve Kotlin interoperability; see https://developer.android.com/kotlin/interop#nullability_annotations"
        errorLine1="    public Parallax.IntProperty getOverviewRowBottom() {"
        errorLine2="           ~~~~~~~~~~~~~~~~~~~~">
        <location
            file="src/main/java/androidx/leanback/widget/DetailsParallax.java"/>
    </issue>

    <issue
        id="UnknownNullness"
        message="Unknown nullability; explicitly declare as `@Nullable` or `@NonNull` to improve Kotlin interoperability; see https://developer.android.com/kotlin/interop#nullability_annotations"
        errorLine1="    public void setAdapter(ObjectAdapter adapter) {"
        errorLine2="                           ~~~~~~~~~~~~~">
        <location
            file="src/main/java/androidx/leanback/app/DetailsSupportFragment.java"/>
    </issue>

    <issue
        id="UnknownNullness"
        message="Unknown nullability; explicitly declare as `@Nullable` or `@NonNull` to improve Kotlin interoperability; see https://developer.android.com/kotlin/interop#nullability_annotations"
        errorLine1="    public ObjectAdapter getAdapter() {"
        errorLine2="           ~~~~~~~~~~~~~">
        <location
            file="src/main/java/androidx/leanback/app/DetailsSupportFragment.java"/>
    </issue>

    <issue
        id="UnknownNullness"
        message="Unknown nullability; explicitly declare as `@Nullable` or `@NonNull` to improve Kotlin interoperability; see https://developer.android.com/kotlin/interop#nullability_annotations"
        errorLine1="    public void setOnItemViewSelectedListener(BaseOnItemViewSelectedListener listener) {"
        errorLine2="                                              ~~~~~~~~~~~~~~~~~~~~~~~~~~~~~~">
        <location
            file="src/main/java/androidx/leanback/app/DetailsSupportFragment.java"/>
    </issue>

    <issue
        id="UnknownNullness"
        message="Unknown nullability; explicitly declare as `@Nullable` or `@NonNull` to improve Kotlin interoperability; see https://developer.android.com/kotlin/interop#nullability_annotations"
        errorLine1="    public void setOnItemViewClickedListener(BaseOnItemViewClickedListener listener) {"
        errorLine2="                                             ~~~~~~~~~~~~~~~~~~~~~~~~~~~~~">
        <location
            file="src/main/java/androidx/leanback/app/DetailsSupportFragment.java"/>
    </issue>

    <issue
        id="UnknownNullness"
        message="Unknown nullability; explicitly declare as `@Nullable` or `@NonNull` to improve Kotlin interoperability; see https://developer.android.com/kotlin/interop#nullability_annotations"
        errorLine1="    public BaseOnItemViewClickedListener getOnItemViewClickedListener() {"
        errorLine2="           ~~~~~~~~~~~~~~~~~~~~~~~~~~~~~">
        <location
            file="src/main/java/androidx/leanback/app/DetailsSupportFragment.java"/>
    </issue>

    <issue
        id="UnknownNullness"
        message="Unknown nullability; explicitly declare as `@Nullable` or `@NonNull` to improve Kotlin interoperability; see https://developer.android.com/kotlin/interop#nullability_annotations"
        errorLine1="    public void onCreate(Bundle savedInstanceState) {"
        errorLine2="                         ~~~~~~">
        <location
            file="src/main/java/androidx/leanback/app/DetailsSupportFragment.java"/>
    </issue>

    <issue
        id="UnknownNullness"
        message="Unknown nullability; explicitly declare as `@Nullable` or `@NonNull` to improve Kotlin interoperability; see https://developer.android.com/kotlin/interop#nullability_annotations"
        errorLine1="    protected void setupPresenter(Presenter rowPresenter) {"
        errorLine2="                                  ~~~~~~~~~">
        <location
            file="src/main/java/androidx/leanback/app/DetailsSupportFragment.java"/>
    </issue>

    <issue
        id="UnknownNullness"
        message="Unknown nullability; explicitly declare as `@Nullable` or `@NonNull` to improve Kotlin interoperability; see https://developer.android.com/kotlin/interop#nullability_annotations"
        errorLine1="    protected void setupDetailsOverviewRowPresenter(FullWidthDetailsOverviewRowPresenter presenter) {"
        errorLine2="                                                    ~~~~~~~~~~~~~~~~~~~~~~~~~~~~~~~~~~~~">
        <location
            file="src/main/java/androidx/leanback/app/DetailsSupportFragment.java"/>
    </issue>

    <issue
        id="UnknownNullness"
        message="Unknown nullability; explicitly declare as `@Nullable` or `@NonNull` to improve Kotlin interoperability; see https://developer.android.com/kotlin/interop#nullability_annotations"
        errorLine1="    public RowsSupportFragment getRowsSupportFragment() {"
        errorLine2="           ~~~~~~~~~~~~~~~~~~~">
        <location
            file="src/main/java/androidx/leanback/app/DetailsSupportFragment.java"/>
    </issue>

    <issue
        id="UnknownNullness"
        message="Unknown nullability; explicitly declare as `@Nullable` or `@NonNull` to improve Kotlin interoperability; see https://developer.android.com/kotlin/interop#nullability_annotations"
        errorLine1="    protected void onSetRowStatus(RowPresenter presenter, RowPresenter.ViewHolder viewHolder, int"
        errorLine2="                                  ~~~~~~~~~~~~">
        <location
            file="src/main/java/androidx/leanback/app/DetailsSupportFragment.java"/>
    </issue>

    <issue
        id="UnknownNullness"
        message="Unknown nullability; explicitly declare as `@Nullable` or `@NonNull` to improve Kotlin interoperability; see https://developer.android.com/kotlin/interop#nullability_annotations"
        errorLine1="    protected void onSetRowStatus(RowPresenter presenter, RowPresenter.ViewHolder viewHolder, int"
        errorLine2="                                                          ~~~~~~~~~~~~~~~~~~~~~~~">
        <location
            file="src/main/java/androidx/leanback/app/DetailsSupportFragment.java"/>
    </issue>

    <issue
        id="UnknownNullness"
        message="Unknown nullability; explicitly declare as `@Nullable` or `@NonNull` to improve Kotlin interoperability; see https://developer.android.com/kotlin/interop#nullability_annotations"
        errorLine1="    protected void onSetDetailsOverviewRowStatus(FullWidthDetailsOverviewRowPresenter presenter,"
        errorLine2="                                                 ~~~~~~~~~~~~~~~~~~~~~~~~~~~~~~~~~~~~">
        <location
            file="src/main/java/androidx/leanback/app/DetailsSupportFragment.java"/>
    </issue>

    <issue
        id="UnknownNullness"
        message="Unknown nullability; explicitly declare as `@Nullable` or `@NonNull` to improve Kotlin interoperability; see https://developer.android.com/kotlin/interop#nullability_annotations"
        errorLine1="            FullWidthDetailsOverviewRowPresenter.ViewHolder viewHolder, int adapterPosition,"
        errorLine2="            ~~~~~~~~~~~~~~~~~~~~~~~~~~~~~~~~~~~~~~~~~~~~~~~">
        <location
            file="src/main/java/androidx/leanback/app/DetailsSupportFragment.java"/>
    </issue>

    <issue
        id="UnknownNullness"
        message="Unknown nullability; explicitly declare as `@Nullable` or `@NonNull` to improve Kotlin interoperability; see https://developer.android.com/kotlin/interop#nullability_annotations"
        errorLine1="    protected Object createEntranceTransition() {"
        errorLine2="              ~~~~~~">
        <location
            file="src/main/java/androidx/leanback/app/DetailsSupportFragment.java"/>
    </issue>

    <issue
        id="UnknownNullness"
        message="Unknown nullability; explicitly declare as `@Nullable` or `@NonNull` to improve Kotlin interoperability; see https://developer.android.com/kotlin/interop#nullability_annotations"
        errorLine1="    protected void runEntranceTransition(Object entranceTransition) {"
        errorLine2="                                         ~~~~~~">
        <location
            file="src/main/java/androidx/leanback/app/DetailsSupportFragment.java"/>
    </issue>

    <issue
        id="UnknownNullness"
        message="Unknown nullability; explicitly declare as `@Nullable` or `@NonNull` to improve Kotlin interoperability; see https://developer.android.com/kotlin/interop#nullability_annotations"
        errorLine1="    public DetailsParallax getParallax() {"
        errorLine2="           ~~~~~~~~~~~~~~~">
        <location
            file="src/main/java/androidx/leanback/app/DetailsSupportFragment.java"/>
    </issue>

    <issue
        id="UnknownNullness"
        message="Unknown nullability; explicitly declare as `@Nullable` or `@NonNull` to improve Kotlin interoperability; see https://developer.android.com/kotlin/interop#nullability_annotations"
        errorLine1="    public DetailsSupportFragmentBackgroundController(DetailsSupportFragment fragment) {"
        errorLine2="                                                      ~~~~~~~~~~~~~~~~~~~~~~">
        <location
            file="src/main/java/androidx/leanback/app/DetailsSupportFragmentBackgroundController.java"/>
    </issue>

    <issue
        id="UnknownNullness"
        message="Unknown nullability; explicitly declare as `@Nullable` or `@NonNull` to improve Kotlin interoperability; see https://developer.android.com/kotlin/interop#nullability_annotations"
        errorLine1="    public final PlaybackGlue getPlaybackGlue() {"
        errorLine2="                 ~~~~~~~~~~~~">
        <location
            file="src/main/java/androidx/leanback/app/DetailsSupportFragmentBackgroundController.java"/>
    </issue>

    <issue
        id="UnknownNullness"
        message="Unknown nullability; explicitly declare as `@Nullable` or `@NonNull` to improve Kotlin interoperability; see https://developer.android.com/kotlin/interop#nullability_annotations"
        errorLine1="    public final Drawable getCoverDrawable() {"
        errorLine2="                 ~~~~~~~~">
        <location
            file="src/main/java/androidx/leanback/app/DetailsSupportFragmentBackgroundController.java"/>
    </issue>

    <issue
        id="UnknownNullness"
        message="Unknown nullability; explicitly declare as `@Nullable` or `@NonNull` to improve Kotlin interoperability; see https://developer.android.com/kotlin/interop#nullability_annotations"
        errorLine1="    public final Drawable getBottomDrawable() {"
        errorLine2="                 ~~~~~~~~">
        <location
            file="src/main/java/androidx/leanback/app/DetailsSupportFragmentBackgroundController.java"/>
    </issue>

    <issue
        id="UnknownNullness"
        message="Unknown nullability; explicitly declare as `@Nullable` or `@NonNull` to improve Kotlin interoperability; see https://developer.android.com/kotlin/interop#nullability_annotations"
        errorLine1="    public Fragment onCreateVideoSupportFragment() {"
        errorLine2="           ~~~~~~~~">
        <location
            file="src/main/java/androidx/leanback/app/DetailsSupportFragmentBackgroundController.java"/>
    </issue>

    <issue
        id="UnknownNullness"
        message="Unknown nullability; explicitly declare as `@Nullable` or `@NonNull` to improve Kotlin interoperability; see https://developer.android.com/kotlin/interop#nullability_annotations"
        errorLine1="    public PlaybackGlueHost onCreateGlueHost() {"
        errorLine2="           ~~~~~~~~~~~~~~~~">
        <location
            file="src/main/java/androidx/leanback/app/DetailsSupportFragmentBackgroundController.java"/>
    </issue>

    <issue
        id="UnknownNullness"
        message="Unknown nullability; explicitly declare as `@Nullable` or `@NonNull` to improve Kotlin interoperability; see https://developer.android.com/kotlin/interop#nullability_annotations"
        errorLine1="    public final Fragment findOrCreateVideoSupportFragment() {"
        errorLine2="                 ~~~~~~~~">
        <location
            file="src/main/java/androidx/leanback/app/DetailsSupportFragmentBackgroundController.java"/>
    </issue>

    <issue
        id="UnknownNullness"
        message="Unknown nullability; explicitly declare as `@Nullable` or `@NonNull` to improve Kotlin interoperability; see https://developer.android.com/kotlin/interop#nullability_annotations"
        errorLine1="    public final void setCoverBitmap(Bitmap bitmap) {"
        errorLine2="                                     ~~~~~~">
        <location
            file="src/main/java/androidx/leanback/app/DetailsSupportFragmentBackgroundController.java"/>
    </issue>

    <issue
        id="UnknownNullness"
        message="Unknown nullability; explicitly declare as `@Nullable` or `@NonNull` to improve Kotlin interoperability; see https://developer.android.com/kotlin/interop#nullability_annotations"
        errorLine1="    public final Bitmap getCoverBitmap() {"
        errorLine2="                 ~~~~~~">
        <location
            file="src/main/java/androidx/leanback/app/DetailsSupportFragmentBackgroundController.java"/>
    </issue>

    <issue
        id="UnknownNullness"
        message="Unknown nullability; explicitly declare as `@Nullable` or `@NonNull` to improve Kotlin interoperability; see https://developer.android.com/kotlin/interop#nullability_annotations"
        errorLine1="    public FadeAndShortSlide(Context context, AttributeSet attrs) {"
        errorLine2="                             ~~~~~~~">
        <location
            file="api21/androidx/leanback/transition/FadeAndShortSlide.java"/>
    </issue>

    <issue
        id="UnknownNullness"
        message="Unknown nullability; explicitly declare as `@Nullable` or `@NonNull` to improve Kotlin interoperability; see https://developer.android.com/kotlin/interop#nullability_annotations"
        errorLine1="    public FadeAndShortSlide(Context context, AttributeSet attrs) {"
        errorLine2="                                              ~~~~~~~~~~~~">
        <location
            file="api21/androidx/leanback/transition/FadeAndShortSlide.java"/>
    </issue>

    <issue
        id="UnknownNullness"
        message="Unknown nullability; explicitly declare as `@Nullable` or `@NonNull` to improve Kotlin interoperability; see https://developer.android.com/kotlin/interop#nullability_annotations"
        errorLine1="    public Transition clone() {"
        errorLine2="           ~~~~~~~~~~">
        <location
            file="api21/androidx/leanback/transition/FadeAndShortSlide.java"/>
    </issue>

    <issue
        id="UnknownNullness"
        message="Unknown nullability; explicitly declare as `@Nullable` or `@NonNull` to improve Kotlin interoperability; see https://developer.android.com/kotlin/interop#nullability_annotations"
        errorLine1="    public ConstantState getConstantState() {"
        errorLine2="           ~~~~~~~~~~~~~">
        <location
            file="src/main/java/androidx/leanback/graphics/FitWidthBitmapDrawable.java"/>
    </issue>

    <issue
        id="UnknownNullness"
        message="Unknown nullability; explicitly declare as `@Nullable` or `@NonNull` to improve Kotlin interoperability; see https://developer.android.com/kotlin/interop#nullability_annotations"
        errorLine1="    public Drawable mutate() {"
        errorLine2="           ~~~~~~~~">
        <location
            file="src/main/java/androidx/leanback/graphics/FitWidthBitmapDrawable.java"/>
    </issue>

    <issue
        id="UnknownNullness"
        message="Unknown nullability; explicitly declare as `@Nullable` or `@NonNull` to improve Kotlin interoperability; see https://developer.android.com/kotlin/interop#nullability_annotations"
        errorLine1="    public void setBitmap(Bitmap bitmap) {"
        errorLine2="                          ~~~~~~">
        <location
            file="src/main/java/androidx/leanback/graphics/FitWidthBitmapDrawable.java"/>
    </issue>

    <issue
        id="UnknownNullness"
        message="Unknown nullability; explicitly declare as `@Nullable` or `@NonNull` to improve Kotlin interoperability; see https://developer.android.com/kotlin/interop#nullability_annotations"
        errorLine1="    public Bitmap getBitmap() {"
        errorLine2="           ~~~~~~">
        <location
            file="src/main/java/androidx/leanback/graphics/FitWidthBitmapDrawable.java"/>
    </issue>

    <issue
        id="UnknownNullness"
        message="Unknown nullability; explicitly declare as `@Nullable` or `@NonNull` to improve Kotlin interoperability; see https://developer.android.com/kotlin/interop#nullability_annotations"
        errorLine1="    public void setSource(Rect source) {"
        errorLine2="                          ~~~~">
        <location
            file="src/main/java/androidx/leanback/graphics/FitWidthBitmapDrawable.java"/>
    </issue>

    <issue
        id="UnknownNullness"
        message="Unknown nullability; explicitly declare as `@Nullable` or `@NonNull` to improve Kotlin interoperability; see https://developer.android.com/kotlin/interop#nullability_annotations"
        errorLine1="    public Rect getSource() {"
        errorLine2="           ~~~~">
        <location
            file="src/main/java/androidx/leanback/graphics/FitWidthBitmapDrawable.java"/>
    </issue>

    <issue
        id="UnknownNullness"
        message="Unknown nullability; explicitly declare as `@Nullable` or `@NonNull` to improve Kotlin interoperability; see https://developer.android.com/kotlin/interop#nullability_annotations"
        errorLine1="    public void draw(Canvas canvas) {"
        errorLine2="                     ~~~~~~">
        <location
            file="src/main/java/androidx/leanback/graphics/FitWidthBitmapDrawable.java"/>
    </issue>

    <issue
        id="UnknownNullness"
        message="Unknown nullability; explicitly declare as `@Nullable` or `@NonNull` to improve Kotlin interoperability; see https://developer.android.com/kotlin/interop#nullability_annotations"
        errorLine1="    public void setColorFilter(ColorFilter colorFilter) {"
        errorLine2="                               ~~~~~~~~~~~">
        <location
            file="src/main/java/androidx/leanback/graphics/FitWidthBitmapDrawable.java"/>
    </issue>

    <issue
        id="UnknownNullness"
        message="Unknown nullability; explicitly declare as `@Nullable` or `@NonNull` to improve Kotlin interoperability; see https://developer.android.com/kotlin/interop#nullability_annotations"
        errorLine1="    public static void setupBrowseItemFocusHighlight(ItemBridgeAdapter adapter, int zoomIndex,"
        errorLine2="                                                     ~~~~~~~~~~~~~~~~~">
        <location
            file="src/main/java/androidx/leanback/widget/FocusHighlightHelper.java"/>
    </issue>

    <issue
        id="UnknownNullness"
        message="Unknown nullability; explicitly declare as `@Nullable` or `@NonNull` to improve Kotlin interoperability; see https://developer.android.com/kotlin/interop#nullability_annotations"
        errorLine1="    public static void setupHeaderItemFocusHighlight(ItemBridgeAdapter adapter) {"
        errorLine2="                                                     ~~~~~~~~~~~~~~~~~">
        <location
            file="src/main/java/androidx/leanback/widget/FocusHighlightHelper.java"/>
    </issue>

    <issue
        id="UnknownNullness"
        message="Unknown nullability; explicitly declare as `@Nullable` or `@NonNull` to improve Kotlin interoperability; see https://developer.android.com/kotlin/interop#nullability_annotations"
        errorLine1="    public static void setupHeaderItemFocusHighlight(ItemBridgeAdapter adapter,"
        errorLine2="                                                     ~~~~~~~~~~~~~~~~~">
        <location
            file="src/main/java/androidx/leanback/widget/FocusHighlightHelper.java"/>
    </issue>

    <issue
        id="UnknownNullness"
        message="Unknown nullability; explicitly declare as `@Nullable` or `@NonNull` to improve Kotlin interoperability; see https://developer.android.com/kotlin/interop#nullability_annotations"
        errorLine1="        public void onBindLogo(ViewHolder vh) {"
        errorLine2="                               ~~~~~~~~~~">
        <location
            file="src/main/java/androidx/leanback/widget/FullWidthDetailsOverviewRowPresenter.java"/>
    </issue>

    <issue
        id="UnknownNullness"
        message="Unknown nullability; explicitly declare as `@Nullable` or `@NonNull` to improve Kotlin interoperability; see https://developer.android.com/kotlin/interop#nullability_annotations"
        errorLine1="        protected DetailsOverviewRow.Listener createRowListener() {"
        errorLine2="                  ~~~~~~~~~~~~~~~~~~~~~~~~~~~">
        <location
            file="src/main/java/androidx/leanback/widget/FullWidthDetailsOverviewRowPresenter.java"/>
    </issue>

    <issue
        id="UnknownNullness"
        message="Unknown nullability; explicitly declare as `@Nullable` or `@NonNull` to improve Kotlin interoperability; see https://developer.android.com/kotlin/interop#nullability_annotations"
        errorLine1="        public ViewHolder(View rootView, Presenter detailsPresenter,"
        errorLine2="                          ~~~~">
        <location
            file="src/main/java/androidx/leanback/widget/FullWidthDetailsOverviewRowPresenter.java"/>
    </issue>

    <issue
        id="UnknownNullness"
        message="Unknown nullability; explicitly declare as `@Nullable` or `@NonNull` to improve Kotlin interoperability; see https://developer.android.com/kotlin/interop#nullability_annotations"
        errorLine1="        public ViewHolder(View rootView, Presenter detailsPresenter,"
        errorLine2="                                         ~~~~~~~~~">
        <location
            file="src/main/java/androidx/leanback/widget/FullWidthDetailsOverviewRowPresenter.java"/>
    </issue>

    <issue
        id="UnknownNullness"
        message="Unknown nullability; explicitly declare as `@Nullable` or `@NonNull` to improve Kotlin interoperability; see https://developer.android.com/kotlin/interop#nullability_annotations"
        errorLine1="                DetailsOverviewLogoPresenter logoPresenter) {"
        errorLine2="                ~~~~~~~~~~~~~~~~~~~~~~~~~~~~">
        <location
            file="src/main/java/androidx/leanback/widget/FullWidthDetailsOverviewRowPresenter.java"/>
    </issue>

    <issue
        id="UnknownNullness"
        message="Unknown nullability; explicitly declare as `@Nullable` or `@NonNull` to improve Kotlin interoperability; see https://developer.android.com/kotlin/interop#nullability_annotations"
        errorLine1="        public final ViewGroup getOverviewView() {"
        errorLine2="                     ~~~~~~~~~">
        <location
            file="src/main/java/androidx/leanback/widget/FullWidthDetailsOverviewRowPresenter.java"/>
    </issue>

    <issue
        id="UnknownNullness"
        message="Unknown nullability; explicitly declare as `@Nullable` or `@NonNull` to improve Kotlin interoperability; see https://developer.android.com/kotlin/interop#nullability_annotations"
        errorLine1="        public final DetailsOverviewLogoPresenter.ViewHolder getLogoViewHolder() {"
        errorLine2="                     ~~~~~~~~~~~~~~~~~~~~~~~~~~~~~~~~~~~~~~~">
        <location
            file="src/main/java/androidx/leanback/widget/FullWidthDetailsOverviewRowPresenter.java"/>
    </issue>

    <issue
        id="UnknownNullness"
        message="Unknown nullability; explicitly declare as `@Nullable` or `@NonNull` to improve Kotlin interoperability; see https://developer.android.com/kotlin/interop#nullability_annotations"
        errorLine1="        public final Presenter.ViewHolder getDetailsDescriptionViewHolder() {"
        errorLine2="                     ~~~~~~~~~~~~~~~~~~~~">
        <location
            file="src/main/java/androidx/leanback/widget/FullWidthDetailsOverviewRowPresenter.java"/>
    </issue>

    <issue
        id="UnknownNullness"
        message="Unknown nullability; explicitly declare as `@Nullable` or `@NonNull` to improve Kotlin interoperability; see https://developer.android.com/kotlin/interop#nullability_annotations"
        errorLine1="        public final ViewGroup getDetailsDescriptionFrame() {"
        errorLine2="                     ~~~~~~~~~">
        <location
            file="src/main/java/androidx/leanback/widget/FullWidthDetailsOverviewRowPresenter.java"/>
    </issue>

    <issue
        id="UnknownNullness"
        message="Unknown nullability; explicitly declare as `@Nullable` or `@NonNull` to improve Kotlin interoperability; see https://developer.android.com/kotlin/interop#nullability_annotations"
        errorLine1="        public final ViewGroup getActionsRow() {"
        errorLine2="                     ~~~~~~~~~">
        <location
            file="src/main/java/androidx/leanback/widget/FullWidthDetailsOverviewRowPresenter.java"/>
    </issue>

    <issue
        id="UnknownNullness"
        message="Unknown nullability; explicitly declare as `@Nullable` or `@NonNull` to improve Kotlin interoperability; see https://developer.android.com/kotlin/interop#nullability_annotations"
        errorLine1="    public FullWidthDetailsOverviewRowPresenter(Presenter detailsPresenter) {"
        errorLine2="                                                ~~~~~~~~~">
        <location
            file="src/main/java/androidx/leanback/widget/FullWidthDetailsOverviewRowPresenter.java"/>
    </issue>

    <issue
        id="UnknownNullness"
        message="Unknown nullability; explicitly declare as `@Nullable` or `@NonNull` to improve Kotlin interoperability; see https://developer.android.com/kotlin/interop#nullability_annotations"
        errorLine1="    public FullWidthDetailsOverviewRowPresenter(Presenter detailsPresenter,"
        errorLine2="                                                ~~~~~~~~~">
        <location
            file="src/main/java/androidx/leanback/widget/FullWidthDetailsOverviewRowPresenter.java"/>
    </issue>

    <issue
        id="UnknownNullness"
        message="Unknown nullability; explicitly declare as `@Nullable` or `@NonNull` to improve Kotlin interoperability; see https://developer.android.com/kotlin/interop#nullability_annotations"
        errorLine1="            DetailsOverviewLogoPresenter logoPresenter) {"
        errorLine2="            ~~~~~~~~~~~~~~~~~~~~~~~~~~~~">
        <location
            file="src/main/java/androidx/leanback/widget/FullWidthDetailsOverviewRowPresenter.java"/>
    </issue>

    <issue
        id="UnknownNullness"
        message="Unknown nullability; explicitly declare as `@Nullable` or `@NonNull` to improve Kotlin interoperability; see https://developer.android.com/kotlin/interop#nullability_annotations"
        errorLine1="    public void setOnActionClickedListener(OnActionClickedListener listener) {"
        errorLine2="                                           ~~~~~~~~~~~~~~~~~~~~~~~">
        <location
            file="src/main/java/androidx/leanback/widget/FullWidthDetailsOverviewRowPresenter.java"/>
    </issue>

    <issue
        id="UnknownNullness"
        message="Unknown nullability; explicitly declare as `@Nullable` or `@NonNull` to improve Kotlin interoperability; see https://developer.android.com/kotlin/interop#nullability_annotations"
        errorLine1="    public OnActionClickedListener getOnActionClickedListener() {"
        errorLine2="           ~~~~~~~~~~~~~~~~~~~~~~~">
        <location
            file="src/main/java/androidx/leanback/widget/FullWidthDetailsOverviewRowPresenter.java"/>
    </issue>

    <issue
        id="UnknownNullness"
        message="Unknown nullability; explicitly declare as `@Nullable` or `@NonNull` to improve Kotlin interoperability; see https://developer.android.com/kotlin/interop#nullability_annotations"
        errorLine1="    public final void setListener(Listener listener) {"
        errorLine2="                                  ~~~~~~~~">
        <location
            file="src/main/java/androidx/leanback/widget/FullWidthDetailsOverviewRowPresenter.java"/>
    </issue>

    <issue
        id="UnknownNullness"
        message="Unknown nullability; explicitly declare as `@Nullable` or `@NonNull` to improve Kotlin interoperability; see https://developer.android.com/kotlin/interop#nullability_annotations"
        errorLine1="    protected RowPresenter.ViewHolder createRowViewHolder(ViewGroup parent) {"
        errorLine2="              ~~~~~~~~~~~~~~~~~~~~~~~">
        <location
            file="src/main/java/androidx/leanback/widget/FullWidthDetailsOverviewRowPresenter.java"/>
    </issue>

    <issue
        id="UnknownNullness"
        message="Unknown nullability; explicitly declare as `@Nullable` or `@NonNull` to improve Kotlin interoperability; see https://developer.android.com/kotlin/interop#nullability_annotations"
        errorLine1="    protected RowPresenter.ViewHolder createRowViewHolder(ViewGroup parent) {"
        errorLine2="                                                          ~~~~~~~~~">
        <location
            file="src/main/java/androidx/leanback/widget/FullWidthDetailsOverviewRowPresenter.java"/>
    </issue>

    <issue
        id="UnknownNullness"
        message="Unknown nullability; explicitly declare as `@Nullable` or `@NonNull` to improve Kotlin interoperability; see https://developer.android.com/kotlin/interop#nullability_annotations"
        errorLine1="    protected void onSelectLevelChanged(RowPresenter.ViewHolder holder) {"
        errorLine2="                                        ~~~~~~~~~~~~~~~~~~~~~~~">
        <location
            file="src/main/java/androidx/leanback/widget/FullWidthDetailsOverviewRowPresenter.java"/>
    </issue>

    <issue
        id="UnknownNullness"
        message="Unknown nullability; explicitly declare as `@Nullable` or `@NonNull` to improve Kotlin interoperability; see https://developer.android.com/kotlin/interop#nullability_annotations"
        errorLine1="    public final void notifyOnBindLogo(ViewHolder viewHolder) {"
        errorLine2="                                       ~~~~~~~~~~">
        <location
            file="src/main/java/androidx/leanback/widget/FullWidthDetailsOverviewRowPresenter.java"/>
    </issue>

    <issue
        id="UnknownNullness"
        message="Unknown nullability; explicitly declare as `@Nullable` or `@NonNull` to improve Kotlin interoperability; see https://developer.android.com/kotlin/interop#nullability_annotations"
        errorLine1="    protected void onLayoutLogo(ViewHolder viewHolder, int oldState, boolean logoChanged) {"
        errorLine2="                                ~~~~~~~~~~">
        <location
            file="src/main/java/androidx/leanback/widget/FullWidthDetailsOverviewRowPresenter.java"/>
    </issue>

    <issue
        id="UnknownNullness"
        message="Unknown nullability; explicitly declare as `@Nullable` or `@NonNull` to improve Kotlin interoperability; see https://developer.android.com/kotlin/interop#nullability_annotations"
        errorLine1="    protected void onLayoutOverviewFrame(ViewHolder viewHolder, int oldState, boolean logoChanged) {"
        errorLine2="                                         ~~~~~~~~~~">
        <location
            file="src/main/java/androidx/leanback/widget/FullWidthDetailsOverviewRowPresenter.java"/>
    </issue>

    <issue
        id="UnknownNullness"
        message="Unknown nullability; explicitly declare as `@Nullable` or `@NonNull` to improve Kotlin interoperability; see https://developer.android.com/kotlin/interop#nullability_annotations"
        errorLine1="    public final void setState(ViewHolder viewHolder, int state) {"
        errorLine2="                               ~~~~~~~~~~">
        <location
            file="src/main/java/androidx/leanback/widget/FullWidthDetailsOverviewRowPresenter.java"/>
    </issue>

    <issue
        id="UnknownNullness"
        message="Unknown nullability; explicitly declare as `@Nullable` or `@NonNull` to improve Kotlin interoperability; see https://developer.android.com/kotlin/interop#nullability_annotations"
        errorLine1="    protected void onStateChanged(ViewHolder viewHolder, int oldState) {"
        errorLine2="                                  ~~~~~~~~~~">
        <location
            file="src/main/java/androidx/leanback/widget/FullWidthDetailsOverviewRowPresenter.java"/>
    </issue>

    <issue
        id="UnknownNullness"
        message="Unknown nullability; explicitly declare as `@Nullable` or `@NonNull` to improve Kotlin interoperability; see https://developer.android.com/kotlin/interop#nullability_annotations"
        errorLine1="    public void setSharedElementEnterTransition(Activity activity, String sharedElementName) {"
        errorLine2="                                                ~~~~~~~~">
        <location
            file="src/main/java/androidx/leanback/widget/FullWidthDetailsOverviewSharedElementHelper.java"/>
    </issue>

    <issue
        id="UnknownNullness"
        message="Unknown nullability; explicitly declare as `@Nullable` or `@NonNull` to improve Kotlin interoperability; see https://developer.android.com/kotlin/interop#nullability_annotations"
        errorLine1="    public void setSharedElementEnterTransition(Activity activity, String sharedElementName) {"
        errorLine2="                                                                   ~~~~~~">
        <location
            file="src/main/java/androidx/leanback/widget/FullWidthDetailsOverviewSharedElementHelper.java"/>
    </issue>

    <issue
        id="UnknownNullness"
        message="Unknown nullability; explicitly declare as `@Nullable` or `@NonNull` to improve Kotlin interoperability; see https://developer.android.com/kotlin/interop#nullability_annotations"
        errorLine1="    public void setSharedElementEnterTransition(Activity activity, String sharedElementName,"
        errorLine2="                                                ~~~~~~~~">
        <location
            file="src/main/java/androidx/leanback/widget/FullWidthDetailsOverviewSharedElementHelper.java"/>
    </issue>

    <issue
        id="UnknownNullness"
        message="Unknown nullability; explicitly declare as `@Nullable` or `@NonNull` to improve Kotlin interoperability; see https://developer.android.com/kotlin/interop#nullability_annotations"
        errorLine1="    public void setSharedElementEnterTransition(Activity activity, String sharedElementName,"
        errorLine2="                                                                   ~~~~~~">
        <location
            file="src/main/java/androidx/leanback/widget/FullWidthDetailsOverviewSharedElementHelper.java"/>
    </issue>

    <issue
        id="UnknownNullness"
        message="Unknown nullability; explicitly declare as `@Nullable` or `@NonNull` to improve Kotlin interoperability; see https://developer.android.com/kotlin/interop#nullability_annotations"
        errorLine1="    public void onBindLogo(ViewHolder vh) {"
        errorLine2="                           ~~~~~~~~~~">
        <location
            file="src/main/java/androidx/leanback/widget/FullWidthDetailsOverviewSharedElementHelper.java"/>
    </issue>

    <issue
        id="UnknownNullness"
        message="Unknown nullability; explicitly declare as `@Nullable` or `@NonNull` to improve Kotlin interoperability; see https://developer.android.com/kotlin/interop#nullability_annotations"
        errorLine1="    public String[] getAutofillHints() {"
        errorLine2="           ~~~~~~~~">
        <location
            file="src/main/java/androidx/leanback/widget/GuidedAction.java"/>
    </issue>

    <issue
        id="UnknownNullness"
        message="Unknown nullability; explicitly declare as `@Nullable` or `@NonNull` to improve Kotlin interoperability; see https://developer.android.com/kotlin/interop#nullability_annotations"
        errorLine1="        void onGuidedActionClicked(GuidedAction action);"
        errorLine2="                                   ~~~~~~~~~~~~">
        <location
            file="src/main/java/androidx/leanback/widget/GuidedActionAdapter.java"/>
    </issue>

    <issue
        id="UnknownNullness"
        message="Unknown nullability; explicitly declare as `@Nullable` or `@NonNull` to improve Kotlin interoperability; see https://developer.android.com/kotlin/interop#nullability_annotations"
        errorLine1="    public GuidedActionAdapter(List&lt;GuidedAction> actions, ClickListener clickListener,"
        errorLine2="                               ~~~~~~~~~~~~~~~~~~">
        <location
            file="src/main/java/androidx/leanback/widget/GuidedActionAdapter.java"/>
    </issue>

    <issue
        id="UnknownNullness"
        message="Unknown nullability; explicitly declare as `@Nullable` or `@NonNull` to improve Kotlin interoperability; see https://developer.android.com/kotlin/interop#nullability_annotations"
        errorLine1="    public GuidedActionAdapter(List&lt;GuidedAction> actions, ClickListener clickListener,"
        errorLine2="                                                           ~~~~~~~~~~~~~">
        <location
            file="src/main/java/androidx/leanback/widget/GuidedActionAdapter.java"/>
    </issue>

    <issue
        id="UnknownNullness"
        message="Unknown nullability; explicitly declare as `@Nullable` or `@NonNull` to improve Kotlin interoperability; see https://developer.android.com/kotlin/interop#nullability_annotations"
        errorLine1="            FocusListener focusListener, GuidedActionsStylist presenter, boolean isSubAdapter) {"
        errorLine2="            ~~~~~~~~~~~~~">
        <location
            file="src/main/java/androidx/leanback/widget/GuidedActionAdapter.java"/>
    </issue>

    <issue
        id="UnknownNullness"
        message="Unknown nullability; explicitly declare as `@Nullable` or `@NonNull` to improve Kotlin interoperability; see https://developer.android.com/kotlin/interop#nullability_annotations"
        errorLine1="            FocusListener focusListener, GuidedActionsStylist presenter, boolean isSubAdapter) {"
        errorLine2="                                         ~~~~~~~~~~~~~~~~~~~~">
        <location
            file="src/main/java/androidx/leanback/widget/GuidedActionAdapter.java"/>
    </issue>

    <issue
        id="UnknownNullness"
        message="Unknown nullability; explicitly declare as `@Nullable` or `@NonNull` to improve Kotlin interoperability; see https://developer.android.com/kotlin/interop#nullability_annotations"
        errorLine1="    public void setDiffCallback(DiffCallback&lt;GuidedAction> diffCallback) {"
        errorLine2="                                ~~~~~~~~~~~~~~~~~~~~~~~~~~">
        <location
            file="src/main/java/androidx/leanback/widget/GuidedActionAdapter.java"/>
    </issue>

    <issue
        id="UnknownNullness"
        message="Unknown nullability; explicitly declare as `@Nullable` or `@NonNull` to improve Kotlin interoperability; see https://developer.android.com/kotlin/interop#nullability_annotations"
        errorLine1="    public void setActions(final List&lt;GuidedAction> actions) {"
        errorLine2="                                 ~~~~~~~~~~~~~~~~~~">
        <location
            file="src/main/java/androidx/leanback/widget/GuidedActionAdapter.java"/>
    </issue>

    <issue
        id="UnknownNullness"
        message="Unknown nullability; explicitly declare as `@Nullable` or `@NonNull` to improve Kotlin interoperability; see https://developer.android.com/kotlin/interop#nullability_annotations"
        errorLine1="    public GuidedAction getItem(int position) {"
        errorLine2="           ~~~~~~~~~~~~">
        <location
            file="src/main/java/androidx/leanback/widget/GuidedActionAdapter.java"/>
    </issue>

    <issue
        id="UnknownNullness"
        message="Unknown nullability; explicitly declare as `@Nullable` or `@NonNull` to improve Kotlin interoperability; see https://developer.android.com/kotlin/interop#nullability_annotations"
        errorLine1="    public int indexOf(GuidedAction action) {"
        errorLine2="                       ~~~~~~~~~~~~">
        <location
            file="src/main/java/androidx/leanback/widget/GuidedActionAdapter.java"/>
    </issue>

    <issue
        id="UnknownNullness"
        message="Unknown nullability; explicitly declare as `@Nullable` or `@NonNull` to improve Kotlin interoperability; see https://developer.android.com/kotlin/interop#nullability_annotations"
        errorLine1="    public GuidedActionsStylist getGuidedActionsStylist() {"
        errorLine2="           ~~~~~~~~~~~~~~~~~~~~">
        <location
            file="src/main/java/androidx/leanback/widget/GuidedActionAdapter.java"/>
    </issue>

    <issue
        id="UnknownNullness"
        message="Unknown nullability; explicitly declare as `@Nullable` or `@NonNull` to improve Kotlin interoperability; see https://developer.android.com/kotlin/interop#nullability_annotations"
        errorLine1="    public void setClickListener(ClickListener clickListener) {"
        errorLine2="                                 ~~~~~~~~~~~~~">
        <location
            file="src/main/java/androidx/leanback/widget/GuidedActionAdapter.java"/>
    </issue>

    <issue
        id="UnknownNullness"
        message="Unknown nullability; explicitly declare as `@Nullable` or `@NonNull` to improve Kotlin interoperability; see https://developer.android.com/kotlin/interop#nullability_annotations"
        errorLine1="    public void setFocusListener(FocusListener focusListener) {"
        errorLine2="                                 ~~~~~~~~~~~~~">
        <location
            file="src/main/java/androidx/leanback/widget/GuidedActionAdapter.java"/>
    </issue>

    <issue
        id="UnknownNullness"
        message="Unknown nullability; explicitly declare as `@Nullable` or `@NonNull` to improve Kotlin interoperability; see https://developer.android.com/kotlin/interop#nullability_annotations"
        errorLine1="    public List&lt;GuidedAction> getActions() {"
        errorLine2="           ~~~~~~~~~~~~~~~~~~">
        <location
            file="src/main/java/androidx/leanback/widget/GuidedActionAdapter.java"/>
    </issue>

    <issue
        id="UnknownNullness"
        message="Unknown nullability; explicitly declare as `@Nullable` or `@NonNull` to improve Kotlin interoperability; see https://developer.android.com/kotlin/interop#nullability_annotations"
        errorLine1="    public ViewHolder onCreateViewHolder(ViewGroup parent, int viewType) {"
        errorLine2="           ~~~~~~~~~~">
        <location
            file="src/main/java/androidx/leanback/widget/GuidedActionAdapter.java"/>
    </issue>

    <issue
        id="UnknownNullness"
        message="Unknown nullability; explicitly declare as `@Nullable` or `@NonNull` to improve Kotlin interoperability; see https://developer.android.com/kotlin/interop#nullability_annotations"
        errorLine1="    public ViewHolder onCreateViewHolder(ViewGroup parent, int viewType) {"
        errorLine2="                                         ~~~~~~~~~">
        <location
            file="src/main/java/androidx/leanback/widget/GuidedActionAdapter.java"/>
    </issue>

    <issue
        id="UnknownNullness"
        message="Unknown nullability; explicitly declare as `@Nullable` or `@NonNull` to improve Kotlin interoperability; see https://developer.android.com/kotlin/interop#nullability_annotations"
        errorLine1="    public void onBindViewHolder(ViewHolder holder, int position) {"
        errorLine2="                                 ~~~~~~~~~~">
        <location
            file="src/main/java/androidx/leanback/widget/GuidedActionAdapter.java"/>
    </issue>

    <issue
        id="UnknownNullness"
        message="Unknown nullability; explicitly declare as `@Nullable` or `@NonNull` to improve Kotlin interoperability; see https://developer.android.com/kotlin/interop#nullability_annotations"
        errorLine1="    public GuidedActionsStylist.ViewHolder findSubChildViewHolder(View v) {"
        errorLine2="           ~~~~~~~~~~~~~~~~~~~~~~~~~~~~~~~">
        <location
            file="src/main/java/androidx/leanback/widget/GuidedActionAdapter.java"/>
    </issue>

    <issue
        id="UnknownNullness"
        message="Unknown nullability; explicitly declare as `@Nullable` or `@NonNull` to improve Kotlin interoperability; see https://developer.android.com/kotlin/interop#nullability_annotations"
        errorLine1="    public GuidedActionsStylist.ViewHolder findSubChildViewHolder(View v) {"
        errorLine2="                                                                  ~~~~">
        <location
            file="src/main/java/androidx/leanback/widget/GuidedActionAdapter.java"/>
    </issue>

    <issue
        id="UnknownNullness"
        message="Unknown nullability; explicitly declare as `@Nullable` or `@NonNull` to improve Kotlin interoperability; see https://developer.android.com/kotlin/interop#nullability_annotations"
        errorLine1="    public void handleCheckedActions(GuidedActionsStylist.ViewHolder avh) {"
        errorLine2="                                     ~~~~~~~~~~~~~~~~~~~~~~~~~~~~~~~">
        <location
            file="src/main/java/androidx/leanback/widget/GuidedActionAdapter.java"/>
    </issue>

    <issue
        id="UnknownNullness"
        message="Unknown nullability; explicitly declare as `@Nullable` or `@NonNull` to improve Kotlin interoperability; see https://developer.android.com/kotlin/interop#nullability_annotations"
        errorLine1="    public void performOnActionClick(GuidedActionsStylist.ViewHolder avh) {"
        errorLine2="                                     ~~~~~~~~~~~~~~~~~~~~~~~~~~~~~~~">
        <location
            file="src/main/java/androidx/leanback/widget/GuidedActionAdapter.java"/>
    </issue>

    <issue
        id="UnknownNullness"
        message="Unknown nullability; explicitly declare as `@Nullable` or `@NonNull` to improve Kotlin interoperability; see https://developer.android.com/kotlin/interop#nullability_annotations"
        errorLine1="        void onAutofill(View view);"
        errorLine2="                        ~~~~">
        <location
            file="src/main/java/androidx/leanback/widget/GuidedActionAutofillSupport.java"/>
    </issue>

    <issue
        id="UnknownNullness"
        message="Unknown nullability; explicitly declare as `@Nullable` or `@NonNull` to improve Kotlin interoperability; see https://developer.android.com/kotlin/interop#nullability_annotations"
        errorLine1="    void setOnAutofillListener(OnAutofillListener listener);"
        errorLine2="                               ~~~~~~~~~~~~~~~~~~">
        <location
            file="src/main/java/androidx/leanback/widget/GuidedActionAutofillSupport.java"/>
    </issue>

    <issue
        id="UnknownNullness"
        message="Unknown nullability; explicitly declare as `@Nullable` or `@NonNull` to improve Kotlin interoperability; see https://developer.android.com/kotlin/interop#nullability_annotations"
        errorLine1="    public GuidedActionEditText(Context ctx) {"
        errorLine2="                                ~~~~~~~">
        <location
            file="src/main/java/androidx/leanback/widget/GuidedActionEditText.java"/>
    </issue>

    <issue
        id="UnknownNullness"
        message="Unknown nullability; explicitly declare as `@Nullable` or `@NonNull` to improve Kotlin interoperability; see https://developer.android.com/kotlin/interop#nullability_annotations"
        errorLine1="    public GuidedActionEditText(Context ctx, AttributeSet attrs) {"
        errorLine2="                                ~~~~~~~">
        <location
            file="src/main/java/androidx/leanback/widget/GuidedActionEditText.java"/>
    </issue>

    <issue
        id="UnknownNullness"
        message="Unknown nullability; explicitly declare as `@Nullable` or `@NonNull` to improve Kotlin interoperability; see https://developer.android.com/kotlin/interop#nullability_annotations"
        errorLine1="    public GuidedActionEditText(Context ctx, AttributeSet attrs) {"
        errorLine2="                                             ~~~~~~~~~~~~">
        <location
            file="src/main/java/androidx/leanback/widget/GuidedActionEditText.java"/>
    </issue>

    <issue
        id="UnknownNullness"
        message="Unknown nullability; explicitly declare as `@Nullable` or `@NonNull` to improve Kotlin interoperability; see https://developer.android.com/kotlin/interop#nullability_annotations"
        errorLine1="    public GuidedActionEditText(Context ctx, AttributeSet attrs, int defStyleAttr) {"
        errorLine2="                                ~~~~~~~">
        <location
            file="src/main/java/androidx/leanback/widget/GuidedActionEditText.java"/>
    </issue>

    <issue
        id="UnknownNullness"
        message="Unknown nullability; explicitly declare as `@Nullable` or `@NonNull` to improve Kotlin interoperability; see https://developer.android.com/kotlin/interop#nullability_annotations"
        errorLine1="    public GuidedActionEditText(Context ctx, AttributeSet attrs, int defStyleAttr) {"
        errorLine2="                                             ~~~~~~~~~~~~">
        <location
            file="src/main/java/androidx/leanback/widget/GuidedActionEditText.java"/>
    </issue>

    <issue
        id="UnknownNullness"
        message="Unknown nullability; explicitly declare as `@Nullable` or `@NonNull` to improve Kotlin interoperability; see https://developer.android.com/kotlin/interop#nullability_annotations"
        errorLine1="    public void setImeKeyListener(ImeKeyListener listener) {"
        errorLine2="                                  ~~~~~~~~~~~~~~">
        <location
            file="src/main/java/androidx/leanback/widget/GuidedActionEditText.java"/>
    </issue>

    <issue
        id="UnknownNullness"
        message="Unknown nullability; explicitly declare as `@Nullable` or `@NonNull` to improve Kotlin interoperability; see https://developer.android.com/kotlin/interop#nullability_annotations"
        errorLine1="    protected void onFocusChanged(boolean focused, int direction, Rect previouslyFocusedRect) {"
        errorLine2="                                                                  ~~~~">
        <location
            file="src/main/java/androidx/leanback/widget/GuidedActionEditText.java"/>
    </issue>

    <issue
        id="UnknownNullness"
        message="Unknown nullability; explicitly declare as `@Nullable` or `@NonNull` to improve Kotlin interoperability; see https://developer.android.com/kotlin/interop#nullability_annotations"
        errorLine1="    public void setOnAutofillListener(OnAutofillListener autofillListener) {"
        errorLine2="                                      ~~~~~~~~~~~~~~~~~~">
        <location
            file="src/main/java/androidx/leanback/widget/GuidedActionEditText.java"/>
    </issue>

    <issue
        id="UnknownNullness"
        message="Unknown nullability; explicitly declare as `@Nullable` or `@NonNull` to improve Kotlin interoperability; see https://developer.android.com/kotlin/interop#nullability_annotations"
        errorLine1="    public HeaderItem(long id, String name) {"
        errorLine2="                               ~~~~~~">
        <location
            file="src/main/java/androidx/leanback/widget/HeaderItem.java"/>
    </issue>

    <issue
        id="UnknownNullness"
        message="Unknown nullability; explicitly declare as `@Nullable` or `@NonNull` to improve Kotlin interoperability; see https://developer.android.com/kotlin/interop#nullability_annotations"
        errorLine1="    public HeaderItem(String name) {"
        errorLine2="                      ~~~~~~">
        <location
            file="src/main/java/androidx/leanback/widget/HeaderItem.java"/>
    </issue>

    <issue
        id="UnknownNullness"
        message="Unknown nullability; explicitly declare as `@Nullable` or `@NonNull` to improve Kotlin interoperability; see https://developer.android.com/kotlin/interop#nullability_annotations"
        errorLine1="    public final String getName() {"
        errorLine2="                 ~~~~~~">
        <location
            file="src/main/java/androidx/leanback/widget/HeaderItem.java"/>
    </issue>

    <issue
        id="UnknownNullness"
        message="Unknown nullability; explicitly declare as `@Nullable` or `@NonNull` to improve Kotlin interoperability; see https://developer.android.com/kotlin/interop#nullability_annotations"
        errorLine1="    public CharSequence getContentDescription() {"
        errorLine2="           ~~~~~~~~~~~~">
        <location
            file="src/main/java/androidx/leanback/widget/HeaderItem.java"/>
    </issue>

    <issue
        id="UnknownNullness"
        message="Unknown nullability; explicitly declare as `@Nullable` or `@NonNull` to improve Kotlin interoperability; see https://developer.android.com/kotlin/interop#nullability_annotations"
        errorLine1="    public void setContentDescription(CharSequence contentDescription) {"
        errorLine2="                                      ~~~~~~~~~~~~">
        <location
            file="src/main/java/androidx/leanback/widget/HeaderItem.java"/>
    </issue>

    <issue
        id="UnknownNullness"
        message="Unknown nullability; explicitly declare as `@Nullable` or `@NonNull` to improve Kotlin interoperability; see https://developer.android.com/kotlin/interop#nullability_annotations"
        errorLine1="    public void setDescription(CharSequence description) {"
        errorLine2="                               ~~~~~~~~~~~~">
        <location
            file="src/main/java/androidx/leanback/widget/HeaderItem.java"/>
    </issue>

    <issue
        id="UnknownNullness"
        message="Unknown nullability; explicitly declare as `@Nullable` or `@NonNull` to improve Kotlin interoperability; see https://developer.android.com/kotlin/interop#nullability_annotations"
        errorLine1="    public CharSequence getDescription() {"
        errorLine2="           ~~~~~~~~~~~~">
        <location
            file="src/main/java/androidx/leanback/widget/HeaderItem.java"/>
    </issue>

    <issue
        id="UnknownNullness"
        message="Unknown nullability; explicitly declare as `@Nullable` or `@NonNull` to improve Kotlin interoperability; see https://developer.android.com/kotlin/interop#nullability_annotations"
        errorLine1="        void onHeaderClicked(RowHeaderPresenter.ViewHolder viewHolder, Row row);"
        errorLine2="                             ~~~~~~~~~~~~~~~~~~~~~~~~~~~~~">
        <location
            file="src/main/java/androidx/leanback/app/HeadersSupportFragment.java"/>
    </issue>

    <issue
        id="UnknownNullness"
        message="Unknown nullability; explicitly declare as `@Nullable` or `@NonNull` to improve Kotlin interoperability; see https://developer.android.com/kotlin/interop#nullability_annotations"
        errorLine1="        void onHeaderClicked(RowHeaderPresenter.ViewHolder viewHolder, Row row);"
        errorLine2="                                                                       ~~~">
        <location
            file="src/main/java/androidx/leanback/app/HeadersSupportFragment.java"/>
    </issue>

    <issue
        id="UnknownNullness"
        message="Unknown nullability; explicitly declare as `@Nullable` or `@NonNull` to improve Kotlin interoperability; see https://developer.android.com/kotlin/interop#nullability_annotations"
        errorLine1="        void onHeaderSelected(RowHeaderPresenter.ViewHolder viewHolder, Row row);"
        errorLine2="                              ~~~~~~~~~~~~~~~~~~~~~~~~~~~~~">
        <location
            file="src/main/java/androidx/leanback/app/HeadersSupportFragment.java"/>
    </issue>

    <issue
        id="UnknownNullness"
        message="Unknown nullability; explicitly declare as `@Nullable` or `@NonNull` to improve Kotlin interoperability; see https://developer.android.com/kotlin/interop#nullability_annotations"
        errorLine1="        void onHeaderSelected(RowHeaderPresenter.ViewHolder viewHolder, Row row);"
        errorLine2="                                                                        ~~~">
        <location
            file="src/main/java/androidx/leanback/app/HeadersSupportFragment.java"/>
    </issue>

    <issue
        id="UnknownNullness"
        message="Unknown nullability; explicitly declare as `@Nullable` or `@NonNull` to improve Kotlin interoperability; see https://developer.android.com/kotlin/interop#nullability_annotations"
        errorLine1="    public void setOnHeaderClickedListener(OnHeaderClickedListener listener) {"
        errorLine2="                                           ~~~~~~~~~~~~~~~~~~~~~~~">
        <location
            file="src/main/java/androidx/leanback/app/HeadersSupportFragment.java"/>
    </issue>

    <issue
        id="UnknownNullness"
        message="Unknown nullability; explicitly declare as `@Nullable` or `@NonNull` to improve Kotlin interoperability; see https://developer.android.com/kotlin/interop#nullability_annotations"
        errorLine1="    public void setOnHeaderViewSelectedListener(OnHeaderViewSelectedListener listener) {"
        errorLine2="                                                ~~~~~~~~~~~~~~~~~~~~~~~~~~~~">
        <location
            file="src/main/java/androidx/leanback/app/HeadersSupportFragment.java"/>
    </issue>

    <issue
        id="UnknownNullness"
        message="Unknown nullability; explicitly declare as `@Nullable` or `@NonNull` to improve Kotlin interoperability; see https://developer.android.com/kotlin/interop#nullability_annotations"
        errorLine1="    protected void insertView(View view) {"
        errorLine2="                              ~~~~">
        <location
            file="src/main/java/androidx/leanback/widget/HorizontalHoverCardSwitcher.java"/>
    </issue>

    <issue
        id="UnknownNullness"
        message="Unknown nullability; explicitly declare as `@Nullable` or `@NonNull` to improve Kotlin interoperability; see https://developer.android.com/kotlin/interop#nullability_annotations"
        errorLine1="    protected void onViewSelected(View view) {"
        errorLine2="                                  ~~~~">
        <location
            file="src/main/java/androidx/leanback/widget/HorizontalHoverCardSwitcher.java"/>
    </issue>

    <issue
        id="UnknownNullness"
        message="Unknown nullability; explicitly declare as `@Nullable` or `@NonNull` to improve Kotlin interoperability; see https://developer.android.com/kotlin/interop#nullability_annotations"
        errorLine1="    public void select(HorizontalGridView gridView, View childView, Object object) {"
        errorLine2="                       ~~~~~~~~~~~~~~~~~~">
        <location
            file="src/main/java/androidx/leanback/widget/HorizontalHoverCardSwitcher.java"/>
    </issue>

    <issue
        id="UnknownNullness"
        message="Unknown nullability; explicitly declare as `@Nullable` or `@NonNull` to improve Kotlin interoperability; see https://developer.android.com/kotlin/interop#nullability_annotations"
        errorLine1="    public void select(HorizontalGridView gridView, View childView, Object object) {"
        errorLine2="                                                    ~~~~">
        <location
            file="src/main/java/androidx/leanback/widget/HorizontalHoverCardSwitcher.java"/>
    </issue>

    <issue
        id="UnknownNullness"
        message="Unknown nullability; explicitly declare as `@Nullable` or `@NonNull` to improve Kotlin interoperability; see https://developer.android.com/kotlin/interop#nullability_annotations"
        errorLine1="    public void select(HorizontalGridView gridView, View childView, Object object) {"
        errorLine2="                                                                    ~~~~~~">
        <location
            file="src/main/java/androidx/leanback/widget/HorizontalHoverCardSwitcher.java"/>
    </issue>

    <issue
        id="UnknownNullness"
        message="Unknown nullability; explicitly declare as `@Nullable` or `@NonNull` to improve Kotlin interoperability; see https://developer.android.com/kotlin/interop#nullability_annotations"
        errorLine1="        public abstract boolean onKeyPreIme(EditText editText, int keyCode, KeyEvent event);"
        errorLine2="                                            ~~~~~~~~">
        <location
            file="src/main/java/androidx/leanback/widget/ImeKeyMonitor.java"/>
    </issue>

    <issue
        id="UnknownNullness"
        message="Unknown nullability; explicitly declare as `@Nullable` or `@NonNull` to improve Kotlin interoperability; see https://developer.android.com/kotlin/interop#nullability_annotations"
        errorLine1="        public abstract boolean onKeyPreIme(EditText editText, int keyCode, KeyEvent event);"
        errorLine2="                                                                            ~~~~~~~~">
        <location
            file="src/main/java/androidx/leanback/widget/ImeKeyMonitor.java"/>
    </issue>

    <issue
        id="UnknownNullness"
        message="Unknown nullability; explicitly declare as `@Nullable` or `@NonNull` to improve Kotlin interoperability; see https://developer.android.com/kotlin/interop#nullability_annotations"
        errorLine1="    public void setImeKeyListener(ImeKeyListener listener);"
        errorLine2="                                  ~~~~~~~~~~~~~~">
        <location
            file="src/main/java/androidx/leanback/widget/ImeKeyMonitor.java"/>
    </issue>

    <issue
        id="UnknownNullness"
        message="Unknown nullability; explicitly declare as `@Nullable` or `@NonNull` to improve Kotlin interoperability; see https://developer.android.com/kotlin/interop#nullability_annotations"
        errorLine1="    protected ViewHolder createRowViewHolder(ViewGroup parent) {"
        errorLine2="              ~~~~~~~~~~">
        <location
            file="src/main/java/androidx/leanback/widget/InvisibleRowPresenter.java"/>
    </issue>

    <issue
        id="UnknownNullness"
        message="Unknown nullability; explicitly declare as `@Nullable` or `@NonNull` to improve Kotlin interoperability; see https://developer.android.com/kotlin/interop#nullability_annotations"
        errorLine1="    protected ViewHolder createRowViewHolder(ViewGroup parent) {"
        errorLine2="                                             ~~~~~~~~~">
        <location
            file="src/main/java/androidx/leanback/widget/InvisibleRowPresenter.java"/>
    </issue>

    <issue
        id="UnknownNullness"
        message="Unknown nullability; explicitly declare as `@Nullable` or `@NonNull` to improve Kotlin interoperability; see https://developer.android.com/kotlin/interop#nullability_annotations"
        errorLine1="        public void onAddPresenter(Presenter presenter, int type) {"
        errorLine2="                                   ~~~~~~~~~">
        <location
            file="src/main/java/androidx/leanback/widget/ItemBridgeAdapter.java"/>
    </issue>

    <issue
        id="UnknownNullness"
        message="Unknown nullability; explicitly declare as `@Nullable` or `@NonNull` to improve Kotlin interoperability; see https://developer.android.com/kotlin/interop#nullability_annotations"
        errorLine1="        public void onCreate(ViewHolder viewHolder) {"
        errorLine2="                             ~~~~~~~~~~">
        <location
            file="src/main/java/androidx/leanback/widget/ItemBridgeAdapter.java"/>
    </issue>

    <issue
        id="UnknownNullness"
        message="Unknown nullability; explicitly declare as `@Nullable` or `@NonNull` to improve Kotlin interoperability; see https://developer.android.com/kotlin/interop#nullability_annotations"
        errorLine1="        public void onBind(ViewHolder viewHolder) {"
        errorLine2="                           ~~~~~~~~~~">
        <location
            file="src/main/java/androidx/leanback/widget/ItemBridgeAdapter.java"/>
    </issue>

    <issue
        id="UnknownNullness"
        message="Unknown nullability; explicitly declare as `@Nullable` or `@NonNull` to improve Kotlin interoperability; see https://developer.android.com/kotlin/interop#nullability_annotations"
        errorLine1="        public void onBind(ViewHolder viewHolder, List payloads) {"
        errorLine2="                           ~~~~~~~~~~">
        <location
            file="src/main/java/androidx/leanback/widget/ItemBridgeAdapter.java"/>
    </issue>

    <issue
        id="UnknownNullness"
        message="Unknown nullability; explicitly declare as `@Nullable` or `@NonNull` to improve Kotlin interoperability; see https://developer.android.com/kotlin/interop#nullability_annotations"
        errorLine1="        public void onBind(ViewHolder viewHolder, List payloads) {"
        errorLine2="                                                  ~~~~">
        <location
            file="src/main/java/androidx/leanback/widget/ItemBridgeAdapter.java"/>
    </issue>

    <issue
        id="UnknownNullness"
        message="Unknown nullability; explicitly declare as `@Nullable` or `@NonNull` to improve Kotlin interoperability; see https://developer.android.com/kotlin/interop#nullability_annotations"
        errorLine1="        public void onUnbind(ViewHolder viewHolder) {"
        errorLine2="                             ~~~~~~~~~~">
        <location
            file="src/main/java/androidx/leanback/widget/ItemBridgeAdapter.java"/>
    </issue>

    <issue
        id="UnknownNullness"
        message="Unknown nullability; explicitly declare as `@Nullable` or `@NonNull` to improve Kotlin interoperability; see https://developer.android.com/kotlin/interop#nullability_annotations"
        errorLine1="        public void onAttachedToWindow(ViewHolder viewHolder) {"
        errorLine2="                                       ~~~~~~~~~~">
        <location
            file="src/main/java/androidx/leanback/widget/ItemBridgeAdapter.java"/>
    </issue>

    <issue
        id="UnknownNullness"
        message="Unknown nullability; explicitly declare as `@Nullable` or `@NonNull` to improve Kotlin interoperability; see https://developer.android.com/kotlin/interop#nullability_annotations"
        errorLine1="        public void onDetachedFromWindow(ViewHolder viewHolder) {"
        errorLine2="                                         ~~~~~~~~~~">
        <location
            file="src/main/java/androidx/leanback/widget/ItemBridgeAdapter.java"/>
    </issue>

    <issue
        id="UnknownNullness"
        message="Unknown nullability; explicitly declare as `@Nullable` or `@NonNull` to improve Kotlin interoperability; see https://developer.android.com/kotlin/interop#nullability_annotations"
        errorLine1="        public abstract View createWrapper(View root);"
        errorLine2="                        ~~~~">
        <location
            file="src/main/java/androidx/leanback/widget/ItemBridgeAdapter.java"/>
    </issue>

    <issue
        id="UnknownNullness"
        message="Unknown nullability; explicitly declare as `@Nullable` or `@NonNull` to improve Kotlin interoperability; see https://developer.android.com/kotlin/interop#nullability_annotations"
        errorLine1="        public abstract View createWrapper(View root);"
        errorLine2="                                           ~~~~">
        <location
            file="src/main/java/androidx/leanback/widget/ItemBridgeAdapter.java"/>
    </issue>

    <issue
        id="UnknownNullness"
        message="Unknown nullability; explicitly declare as `@Nullable` or `@NonNull` to improve Kotlin interoperability; see https://developer.android.com/kotlin/interop#nullability_annotations"
        errorLine1="        public abstract void wrap(View wrapper, View wrapped);"
        errorLine2="                                  ~~~~">
        <location
            file="src/main/java/androidx/leanback/widget/ItemBridgeAdapter.java"/>
    </issue>

    <issue
        id="UnknownNullness"
        message="Unknown nullability; explicitly declare as `@Nullable` or `@NonNull` to improve Kotlin interoperability; see https://developer.android.com/kotlin/interop#nullability_annotations"
        errorLine1="        public abstract void wrap(View wrapper, View wrapped);"
        errorLine2="                                                ~~~~">
        <location
            file="src/main/java/androidx/leanback/widget/ItemBridgeAdapter.java"/>
    </issue>

    <issue
        id="UnknownNullness"
        message="Unknown nullability; explicitly declare as `@Nullable` or `@NonNull` to improve Kotlin interoperability; see https://developer.android.com/kotlin/interop#nullability_annotations"
        errorLine1="        public final Presenter getPresenter() {"
        errorLine2="                     ~~~~~~~~~">
        <location
            file="src/main/java/androidx/leanback/widget/ItemBridgeAdapter.java"/>
    </issue>

    <issue
        id="UnknownNullness"
        message="Unknown nullability; explicitly declare as `@Nullable` or `@NonNull` to improve Kotlin interoperability; see https://developer.android.com/kotlin/interop#nullability_annotations"
        errorLine1="        public final Presenter.ViewHolder getViewHolder() {"
        errorLine2="                     ~~~~~~~~~~~~~~~~~~~~">
        <location
            file="src/main/java/androidx/leanback/widget/ItemBridgeAdapter.java"/>
    </issue>

    <issue
        id="UnknownNullness"
        message="Unknown nullability; explicitly declare as `@Nullable` or `@NonNull` to improve Kotlin interoperability; see https://developer.android.com/kotlin/interop#nullability_annotations"
        errorLine1="        public final Object getItem() {"
        errorLine2="                     ~~~~~~">
        <location
            file="src/main/java/androidx/leanback/widget/ItemBridgeAdapter.java"/>
    </issue>

    <issue
        id="UnknownNullness"
        message="Unknown nullability; explicitly declare as `@Nullable` or `@NonNull` to improve Kotlin interoperability; see https://developer.android.com/kotlin/interop#nullability_annotations"
        errorLine1="        public final Object getExtraObject() {"
        errorLine2="                     ~~~~~~">
        <location
            file="src/main/java/androidx/leanback/widget/ItemBridgeAdapter.java"/>
    </issue>

    <issue
        id="UnknownNullness"
        message="Unknown nullability; explicitly declare as `@Nullable` or `@NonNull` to improve Kotlin interoperability; see https://developer.android.com/kotlin/interop#nullability_annotations"
        errorLine1="        public void setExtraObject(Object object) {"
        errorLine2="                                   ~~~~~~">
        <location
            file="src/main/java/androidx/leanback/widget/ItemBridgeAdapter.java"/>
    </issue>

    <issue
        id="UnknownNullness"
        message="Unknown nullability; explicitly declare as `@Nullable` or `@NonNull` to improve Kotlin interoperability; see https://developer.android.com/kotlin/interop#nullability_annotations"
        errorLine1="        public Object getFacet(Class&lt;?> facetClass) {"
        errorLine2="               ~~~~~~">
        <location
            file="src/main/java/androidx/leanback/widget/ItemBridgeAdapter.java"/>
    </issue>

    <issue
        id="UnknownNullness"
        message="Unknown nullability; explicitly declare as `@Nullable` or `@NonNull` to improve Kotlin interoperability; see https://developer.android.com/kotlin/interop#nullability_annotations"
        errorLine1="        public Object getFacet(Class&lt;?> facetClass) {"
        errorLine2="                               ~~~~~~~~">
        <location
            file="src/main/java/androidx/leanback/widget/ItemBridgeAdapter.java"/>
    </issue>

    <issue
        id="UnknownNullness"
        message="Unknown nullability; explicitly declare as `@Nullable` or `@NonNull` to improve Kotlin interoperability; see https://developer.android.com/kotlin/interop#nullability_annotations"
        errorLine1="    public ItemBridgeAdapter(ObjectAdapter adapter, PresenterSelector presenterSelector) {"
        errorLine2="                             ~~~~~~~~~~~~~">
        <location
            file="src/main/java/androidx/leanback/widget/ItemBridgeAdapter.java"/>
    </issue>

    <issue
        id="UnknownNullness"
        message="Unknown nullability; explicitly declare as `@Nullable` or `@NonNull` to improve Kotlin interoperability; see https://developer.android.com/kotlin/interop#nullability_annotations"
        errorLine1="    public ItemBridgeAdapter(ObjectAdapter adapter, PresenterSelector presenterSelector) {"
        errorLine2="                                                    ~~~~~~~~~~~~~~~~~">
        <location
            file="src/main/java/androidx/leanback/widget/ItemBridgeAdapter.java"/>
    </issue>

    <issue
        id="UnknownNullness"
        message="Unknown nullability; explicitly declare as `@Nullable` or `@NonNull` to improve Kotlin interoperability; see https://developer.android.com/kotlin/interop#nullability_annotations"
        errorLine1="    public ItemBridgeAdapter(ObjectAdapter adapter) {"
        errorLine2="                             ~~~~~~~~~~~~~">
        <location
            file="src/main/java/androidx/leanback/widget/ItemBridgeAdapter.java"/>
    </issue>

    <issue
        id="UnknownNullness"
        message="Unknown nullability; explicitly declare as `@Nullable` or `@NonNull` to improve Kotlin interoperability; see https://developer.android.com/kotlin/interop#nullability_annotations"
        errorLine1="    public void setAdapter(ObjectAdapter adapter) {"
        errorLine2="                           ~~~~~~~~~~~~~">
        <location
            file="src/main/java/androidx/leanback/widget/ItemBridgeAdapter.java"/>
    </issue>

    <issue
        id="UnknownNullness"
        message="Unknown nullability; explicitly declare as `@Nullable` or `@NonNull` to improve Kotlin interoperability; see https://developer.android.com/kotlin/interop#nullability_annotations"
        errorLine1="    public void setPresenter(PresenterSelector presenterSelector) {"
        errorLine2="                             ~~~~~~~~~~~~~~~~~">
        <location
            file="src/main/java/androidx/leanback/widget/ItemBridgeAdapter.java"/>
    </issue>

    <issue
        id="UnknownNullness"
        message="Unknown nullability; explicitly declare as `@Nullable` or `@NonNull` to improve Kotlin interoperability; see https://developer.android.com/kotlin/interop#nullability_annotations"
        errorLine1="    public void setWrapper(Wrapper wrapper) {"
        errorLine2="                           ~~~~~~~">
        <location
            file="src/main/java/androidx/leanback/widget/ItemBridgeAdapter.java"/>
    </issue>

    <issue
        id="UnknownNullness"
        message="Unknown nullability; explicitly declare as `@Nullable` or `@NonNull` to improve Kotlin interoperability; see https://developer.android.com/kotlin/interop#nullability_annotations"
        errorLine1="    public Wrapper getWrapper() {"
        errorLine2="           ~~~~~~~">
        <location
            file="src/main/java/androidx/leanback/widget/ItemBridgeAdapter.java"/>
    </issue>

    <issue
        id="UnknownNullness"
        message="Unknown nullability; explicitly declare as `@Nullable` or `@NonNull` to improve Kotlin interoperability; see https://developer.android.com/kotlin/interop#nullability_annotations"
        errorLine1="    public void setPresenterMapper(ArrayList&lt;Presenter> presenters) {"
        errorLine2="                                   ~~~~~~~~~~~~~~~~~~~~">
        <location
            file="src/main/java/androidx/leanback/widget/ItemBridgeAdapter.java"/>
    </issue>

    <issue
        id="UnknownNullness"
        message="Unknown nullability; explicitly declare as `@Nullable` or `@NonNull` to improve Kotlin interoperability; see https://developer.android.com/kotlin/interop#nullability_annotations"
        errorLine1="    public ArrayList&lt;Presenter> getPresenterMapper() {"
        errorLine2="           ~~~~~~~~~~~~~~~~~~~~">
        <location
            file="src/main/java/androidx/leanback/widget/ItemBridgeAdapter.java"/>
    </issue>

    <issue
        id="UnknownNullness"
        message="Unknown nullability; explicitly declare as `@Nullable` or `@NonNull` to improve Kotlin interoperability; see https://developer.android.com/kotlin/interop#nullability_annotations"
        errorLine1="    protected void onAddPresenter(Presenter presenter, int type) {"
        errorLine2="                                  ~~~~~~~~~">
        <location
            file="src/main/java/androidx/leanback/widget/ItemBridgeAdapter.java"/>
    </issue>

    <issue
        id="UnknownNullness"
        message="Unknown nullability; explicitly declare as `@Nullable` or `@NonNull` to improve Kotlin interoperability; see https://developer.android.com/kotlin/interop#nullability_annotations"
        errorLine1="    protected void onCreate(ViewHolder viewHolder) {"
        errorLine2="                            ~~~~~~~~~~">
        <location
            file="src/main/java/androidx/leanback/widget/ItemBridgeAdapter.java"/>
    </issue>

    <issue
        id="UnknownNullness"
        message="Unknown nullability; explicitly declare as `@Nullable` or `@NonNull` to improve Kotlin interoperability; see https://developer.android.com/kotlin/interop#nullability_annotations"
        errorLine1="    protected void onBind(ViewHolder viewHolder) {"
        errorLine2="                          ~~~~~~~~~~">
        <location
            file="src/main/java/androidx/leanback/widget/ItemBridgeAdapter.java"/>
    </issue>

    <issue
        id="UnknownNullness"
        message="Unknown nullability; explicitly declare as `@Nullable` or `@NonNull` to improve Kotlin interoperability; see https://developer.android.com/kotlin/interop#nullability_annotations"
        errorLine1="    protected void onUnbind(ViewHolder viewHolder) {"
        errorLine2="                            ~~~~~~~~~~">
        <location
            file="src/main/java/androidx/leanback/widget/ItemBridgeAdapter.java"/>
    </issue>

    <issue
        id="UnknownNullness"
        message="Unknown nullability; explicitly declare as `@Nullable` or `@NonNull` to improve Kotlin interoperability; see https://developer.android.com/kotlin/interop#nullability_annotations"
        errorLine1="    protected void onAttachedToWindow(ViewHolder viewHolder) {"
        errorLine2="                                      ~~~~~~~~~~">
        <location
            file="src/main/java/androidx/leanback/widget/ItemBridgeAdapter.java"/>
    </issue>

    <issue
        id="UnknownNullness"
        message="Unknown nullability; explicitly declare as `@Nullable` or `@NonNull` to improve Kotlin interoperability; see https://developer.android.com/kotlin/interop#nullability_annotations"
        errorLine1="    protected void onDetachedFromWindow(ViewHolder viewHolder) {"
        errorLine2="                                        ~~~~~~~~~~">
        <location
            file="src/main/java/androidx/leanback/widget/ItemBridgeAdapter.java"/>
    </issue>

    <issue
        id="UnknownNullness"
        message="Unknown nullability; explicitly declare as `@Nullable` or `@NonNull` to improve Kotlin interoperability; see https://developer.android.com/kotlin/interop#nullability_annotations"
        errorLine1="    public final RecyclerView.ViewHolder onCreateViewHolder(ViewGroup parent, int viewType) {"
        errorLine2="                 ~~~~~~~~~~~~~~~~~~~~~~~">
        <location
            file="src/main/java/androidx/leanback/widget/ItemBridgeAdapter.java"/>
    </issue>

    <issue
        id="UnknownNullness"
        message="Unknown nullability; explicitly declare as `@Nullable` or `@NonNull` to improve Kotlin interoperability; see https://developer.android.com/kotlin/interop#nullability_annotations"
        errorLine1="    public final RecyclerView.ViewHolder onCreateViewHolder(ViewGroup parent, int viewType) {"
        errorLine2="                                                            ~~~~~~~~~">
        <location
            file="src/main/java/androidx/leanback/widget/ItemBridgeAdapter.java"/>
    </issue>

    <issue
        id="UnknownNullness"
        message="Unknown nullability; explicitly declare as `@Nullable` or `@NonNull` to improve Kotlin interoperability; see https://developer.android.com/kotlin/interop#nullability_annotations"
        errorLine1="    public void setAdapterListener(AdapterListener listener) {"
        errorLine2="                                   ~~~~~~~~~~~~~~~">
        <location
            file="src/main/java/androidx/leanback/widget/ItemBridgeAdapter.java"/>
    </issue>

    <issue
        id="UnknownNullness"
        message="Unknown nullability; explicitly declare as `@Nullable` or `@NonNull` to improve Kotlin interoperability; see https://developer.android.com/kotlin/interop#nullability_annotations"
        errorLine1="    public final void onBindViewHolder(RecyclerView.ViewHolder holder, int position) {"
        errorLine2="                                       ~~~~~~~~~~~~~~~~~~~~~~~">
        <location
            file="src/main/java/androidx/leanback/widget/ItemBridgeAdapter.java"/>
    </issue>

    <issue
        id="UnknownNullness"
        message="Unknown nullability; explicitly declare as `@Nullable` or `@NonNull` to improve Kotlin interoperability; see https://developer.android.com/kotlin/interop#nullability_annotations"
        errorLine1="    public final  void onBindViewHolder(RecyclerView.ViewHolder holder, int position,"
        errorLine2="                                        ~~~~~~~~~~~~~~~~~~~~~~~">
        <location
            file="src/main/java/androidx/leanback/widget/ItemBridgeAdapter.java"/>
    </issue>

    <issue
        id="UnknownNullness"
        message="Unknown nullability; explicitly declare as `@Nullable` or `@NonNull` to improve Kotlin interoperability; see https://developer.android.com/kotlin/interop#nullability_annotations"
        errorLine1="            List payloads) {"
        errorLine2="            ~~~~">
        <location
            file="src/main/java/androidx/leanback/widget/ItemBridgeAdapter.java"/>
    </issue>

    <issue
        id="UnknownNullness"
        message="Unknown nullability; explicitly declare as `@Nullable` or `@NonNull` to improve Kotlin interoperability; see https://developer.android.com/kotlin/interop#nullability_annotations"
        errorLine1="    public final void onViewRecycled(RecyclerView.ViewHolder holder) {"
        errorLine2="                                     ~~~~~~~~~~~~~~~~~~~~~~~">
        <location
            file="src/main/java/androidx/leanback/widget/ItemBridgeAdapter.java"/>
    </issue>

    <issue
        id="UnknownNullness"
        message="Unknown nullability; explicitly declare as `@Nullable` or `@NonNull` to improve Kotlin interoperability; see https://developer.android.com/kotlin/interop#nullability_annotations"
        errorLine1="    public final boolean onFailedToRecycleView(RecyclerView.ViewHolder holder) {"
        errorLine2="                                               ~~~~~~~~~~~~~~~~~~~~~~~">
        <location
            file="src/main/java/androidx/leanback/widget/ItemBridgeAdapter.java"/>
    </issue>

    <issue
        id="UnknownNullness"
        message="Unknown nullability; explicitly declare as `@Nullable` or `@NonNull` to improve Kotlin interoperability; see https://developer.android.com/kotlin/interop#nullability_annotations"
        errorLine1="    public final void onViewAttachedToWindow(RecyclerView.ViewHolder holder) {"
        errorLine2="                                             ~~~~~~~~~~~~~~~~~~~~~~~">
        <location
            file="src/main/java/androidx/leanback/widget/ItemBridgeAdapter.java"/>
    </issue>

    <issue
        id="UnknownNullness"
        message="Unknown nullability; explicitly declare as `@Nullable` or `@NonNull` to improve Kotlin interoperability; see https://developer.android.com/kotlin/interop#nullability_annotations"
        errorLine1="    public final void onViewDetachedFromWindow(RecyclerView.ViewHolder holder) {"
        errorLine2="                                               ~~~~~~~~~~~~~~~~~~~~~~~">
        <location
            file="src/main/java/androidx/leanback/widget/ItemBridgeAdapter.java"/>
    </issue>

    <issue
        id="UnknownNullness"
        message="Unknown nullability; explicitly declare as `@Nullable` or `@NonNull` to improve Kotlin interoperability; see https://developer.android.com/kotlin/interop#nullability_annotations"
        errorLine1="    public FacetProvider getFacetProvider(int type) {"
        errorLine2="           ~~~~~~~~~~~~~">
        <location
            file="src/main/java/androidx/leanback/widget/ItemBridgeAdapter.java"/>
    </issue>

    <issue
        id="UnknownNullness"
        message="Unknown nullability; explicitly declare as `@Nullable` or `@NonNull` to improve Kotlin interoperability; see https://developer.android.com/kotlin/interop#nullability_annotations"
        errorLine1="    public ItemBridgeAdapterShadowOverlayWrapper(ShadowOverlayHelper helper) {"
        errorLine2="                                                 ~~~~~~~~~~~~~~~~~~~">
        <location
            file="src/main/java/androidx/leanback/widget/ItemBridgeAdapterShadowOverlayWrapper.java"/>
    </issue>

    <issue
        id="UnknownNullness"
        message="Unknown nullability; explicitly declare as `@Nullable` or `@NonNull` to improve Kotlin interoperability; see https://developer.android.com/kotlin/interop#nullability_annotations"
        errorLine1="    public View createWrapper(View root) {"
        errorLine2="           ~~~~">
        <location
            file="src/main/java/androidx/leanback/widget/ItemBridgeAdapterShadowOverlayWrapper.java"/>
    </issue>

    <issue
        id="UnknownNullness"
        message="Unknown nullability; explicitly declare as `@Nullable` or `@NonNull` to improve Kotlin interoperability; see https://developer.android.com/kotlin/interop#nullability_annotations"
        errorLine1="    public View createWrapper(View root) {"
        errorLine2="                              ~~~~">
        <location
            file="src/main/java/androidx/leanback/widget/ItemBridgeAdapterShadowOverlayWrapper.java"/>
    </issue>

    <issue
        id="UnknownNullness"
        message="Unknown nullability; explicitly declare as `@Nullable` or `@NonNull` to improve Kotlin interoperability; see https://developer.android.com/kotlin/interop#nullability_annotations"
        errorLine1="    public void wrap(View wrapper, View wrapped) {"
        errorLine2="                     ~~~~">
        <location
            file="src/main/java/androidx/leanback/widget/ItemBridgeAdapterShadowOverlayWrapper.java"/>
    </issue>

    <issue
        id="UnknownNullness"
        message="Unknown nullability; explicitly declare as `@Nullable` or `@NonNull` to improve Kotlin interoperability; see https://developer.android.com/kotlin/interop#nullability_annotations"
        errorLine1="    public void wrap(View wrapper, View wrapped) {"
        errorLine2="                                   ~~~~">
        <location
            file="src/main/java/androidx/leanback/widget/ItemBridgeAdapterShadowOverlayWrapper.java"/>
    </issue>

    <issue
        id="UnknownNullness"
        message="Unknown nullability; explicitly declare as `@Nullable` or `@NonNull` to improve Kotlin interoperability; see https://developer.android.com/kotlin/interop#nullability_annotations"
        errorLine1="    public static Object loadTitleInTransition(Context context) {"
        errorLine2="                  ~~~~~~">
        <location
            file="src/main/java/androidx/leanback/transition/LeanbackTransitionHelper.java"/>
    </issue>

    <issue
        id="UnknownNullness"
        message="Unknown nullability; explicitly declare as `@Nullable` or `@NonNull` to improve Kotlin interoperability; see https://developer.android.com/kotlin/interop#nullability_annotations"
        errorLine1="    public static Object loadTitleInTransition(Context context) {"
        errorLine2="                                               ~~~~~~~">
        <location
            file="src/main/java/androidx/leanback/transition/LeanbackTransitionHelper.java"/>
    </issue>

    <issue
        id="UnknownNullness"
        message="Unknown nullability; explicitly declare as `@Nullable` or `@NonNull` to improve Kotlin interoperability; see https://developer.android.com/kotlin/interop#nullability_annotations"
        errorLine1="    public static Object loadTitleOutTransition(Context context) {"
        errorLine2="                  ~~~~~~">
        <location
            file="src/main/java/androidx/leanback/transition/LeanbackTransitionHelper.java"/>
    </issue>

    <issue
        id="UnknownNullness"
        message="Unknown nullability; explicitly declare as `@Nullable` or `@NonNull` to improve Kotlin interoperability; see https://developer.android.com/kotlin/interop#nullability_annotations"
        errorLine1="    public static Object loadTitleOutTransition(Context context) {"
        errorLine2="                                                ~~~~~~~">
        <location
            file="src/main/java/androidx/leanback/transition/LeanbackTransitionHelper.java"/>
    </issue>

    <issue
        id="UnknownNullness"
        message="Unknown nullability; explicitly declare as `@Nullable` or `@NonNull` to improve Kotlin interoperability; see https://developer.android.com/kotlin/interop#nullability_annotations"
        errorLine1="    public final ObjectAdapter getAdapter() {"
        errorLine2="                 ~~~~~~~~~~~~~">
        <location
            file="src/main/java/androidx/leanback/widget/ListRow.java"/>
    </issue>

    <issue
        id="UnknownNullness"
        message="Unknown nullability; explicitly declare as `@Nullable` or `@NonNull` to improve Kotlin interoperability; see https://developer.android.com/kotlin/interop#nullability_annotations"
        errorLine1="    public ListRow(HeaderItem header, ObjectAdapter adapter) {"
        errorLine2="                   ~~~~~~~~~~">
        <location
            file="src/main/java/androidx/leanback/widget/ListRow.java"/>
    </issue>

    <issue
        id="UnknownNullness"
        message="Unknown nullability; explicitly declare as `@Nullable` or `@NonNull` to improve Kotlin interoperability; see https://developer.android.com/kotlin/interop#nullability_annotations"
        errorLine1="    public ListRow(HeaderItem header, ObjectAdapter adapter) {"
        errorLine2="                                      ~~~~~~~~~~~~~">
        <location
            file="src/main/java/androidx/leanback/widget/ListRow.java"/>
    </issue>

    <issue
        id="UnknownNullness"
        message="Unknown nullability; explicitly declare as `@Nullable` or `@NonNull` to improve Kotlin interoperability; see https://developer.android.com/kotlin/interop#nullability_annotations"
        errorLine1="    public ListRow(long id, HeaderItem header, ObjectAdapter adapter) {"
        errorLine2="                            ~~~~~~~~~~">
        <location
            file="src/main/java/androidx/leanback/widget/ListRow.java"/>
    </issue>

    <issue
        id="UnknownNullness"
        message="Unknown nullability; explicitly declare as `@Nullable` or `@NonNull` to improve Kotlin interoperability; see https://developer.android.com/kotlin/interop#nullability_annotations"
        errorLine1="    public ListRow(long id, HeaderItem header, ObjectAdapter adapter) {"
        errorLine2="                                               ~~~~~~~~~~~~~">
        <location
            file="src/main/java/androidx/leanback/widget/ListRow.java"/>
    </issue>

    <issue
        id="UnknownNullness"
        message="Unknown nullability; explicitly declare as `@Nullable` or `@NonNull` to improve Kotlin interoperability; see https://developer.android.com/kotlin/interop#nullability_annotations"
        errorLine1="    public ListRow(ObjectAdapter adapter) {"
        errorLine2="                   ~~~~~~~~~~~~~">
        <location
            file="src/main/java/androidx/leanback/widget/ListRow.java"/>
    </issue>

    <issue
        id="UnknownNullness"
        message="Unknown nullability; explicitly declare as `@Nullable` or `@NonNull` to improve Kotlin interoperability; see https://developer.android.com/kotlin/interop#nullability_annotations"
        errorLine1="    public CharSequence getContentDescription() {"
        errorLine2="           ~~~~~~~~~~~~">
        <location
            file="src/main/java/androidx/leanback/widget/ListRow.java"/>
    </issue>

    <issue
        id="UnknownNullness"
        message="Unknown nullability; explicitly declare as `@Nullable` or `@NonNull` to improve Kotlin interoperability; see https://developer.android.com/kotlin/interop#nullability_annotations"
        errorLine1="    public void setContentDescription(CharSequence contentDescription) {"
        errorLine2="                                      ~~~~~~~~~~~~">
        <location
            file="src/main/java/androidx/leanback/widget/ListRow.java"/>
    </issue>

    <issue
        id="UnknownNullness"
        message="Unknown nullability; explicitly declare as `@Nullable` or `@NonNull` to improve Kotlin interoperability; see https://developer.android.com/kotlin/interop#nullability_annotations"
        errorLine1="    public ListRowHoverCardView(Context context) {"
        errorLine2="                                ~~~~~~~">
        <location
            file="src/main/java/androidx/leanback/widget/ListRowHoverCardView.java"/>
    </issue>

    <issue
        id="UnknownNullness"
        message="Unknown nullability; explicitly declare as `@Nullable` or `@NonNull` to improve Kotlin interoperability; see https://developer.android.com/kotlin/interop#nullability_annotations"
        errorLine1="    public ListRowHoverCardView(Context context, AttributeSet attrs) {"
        errorLine2="                                ~~~~~~~">
        <location
            file="src/main/java/androidx/leanback/widget/ListRowHoverCardView.java"/>
    </issue>

    <issue
        id="UnknownNullness"
        message="Unknown nullability; explicitly declare as `@Nullable` or `@NonNull` to improve Kotlin interoperability; see https://developer.android.com/kotlin/interop#nullability_annotations"
        errorLine1="    public ListRowHoverCardView(Context context, AttributeSet attrs) {"
        errorLine2="                                                 ~~~~~~~~~~~~">
        <location
            file="src/main/java/androidx/leanback/widget/ListRowHoverCardView.java"/>
    </issue>

    <issue
        id="UnknownNullness"
        message="Unknown nullability; explicitly declare as `@Nullable` or `@NonNull` to improve Kotlin interoperability; see https://developer.android.com/kotlin/interop#nullability_annotations"
        errorLine1="    public ListRowHoverCardView(Context context, AttributeSet attrs, int defStyle) {"
        errorLine2="                                ~~~~~~~">
        <location
            file="src/main/java/androidx/leanback/widget/ListRowHoverCardView.java"/>
    </issue>

    <issue
        id="UnknownNullness"
        message="Unknown nullability; explicitly declare as `@Nullable` or `@NonNull` to improve Kotlin interoperability; see https://developer.android.com/kotlin/interop#nullability_annotations"
        errorLine1="    public ListRowHoverCardView(Context context, AttributeSet attrs, int defStyle) {"
        errorLine2="                                                 ~~~~~~~~~~~~">
        <location
            file="src/main/java/androidx/leanback/widget/ListRowHoverCardView.java"/>
    </issue>

    <issue
        id="UnknownNullness"
        message="Unknown nullability; explicitly declare as `@Nullable` or `@NonNull` to improve Kotlin interoperability; see https://developer.android.com/kotlin/interop#nullability_annotations"
        errorLine1="    public final CharSequence getTitle() {"
        errorLine2="                 ~~~~~~~~~~~~">
        <location
            file="src/main/java/androidx/leanback/widget/ListRowHoverCardView.java"/>
    </issue>

    <issue
        id="UnknownNullness"
        message="Unknown nullability; explicitly declare as `@Nullable` or `@NonNull` to improve Kotlin interoperability; see https://developer.android.com/kotlin/interop#nullability_annotations"
        errorLine1="    public final void setTitle(CharSequence text) {"
        errorLine2="                               ~~~~~~~~~~~~">
        <location
            file="src/main/java/androidx/leanback/widget/ListRowHoverCardView.java"/>
    </issue>

    <issue
        id="UnknownNullness"
        message="Unknown nullability; explicitly declare as `@Nullable` or `@NonNull` to improve Kotlin interoperability; see https://developer.android.com/kotlin/interop#nullability_annotations"
        errorLine1="    public final CharSequence getDescription() {"
        errorLine2="                 ~~~~~~~~~~~~">
        <location
            file="src/main/java/androidx/leanback/widget/ListRowHoverCardView.java"/>
    </issue>

    <issue
        id="UnknownNullness"
        message="Unknown nullability; explicitly declare as `@Nullable` or `@NonNull` to improve Kotlin interoperability; see https://developer.android.com/kotlin/interop#nullability_annotations"
        errorLine1="    public final void setDescription(CharSequence text) {"
        errorLine2="                                     ~~~~~~~~~~~~">
        <location
            file="src/main/java/androidx/leanback/widget/ListRowHoverCardView.java"/>
    </issue>

    <issue
        id="UnknownNullness"
        message="Unknown nullability; explicitly declare as `@Nullable` or `@NonNull` to improve Kotlin interoperability; see https://developer.android.com/kotlin/interop#nullability_annotations"
        errorLine1="    protected void initializeRowViewHolder(RowPresenter.ViewHolder vh) {"
        errorLine2="                                           ~~~~~~~~~~~~~~~~~~~~~~~">
        <location
            file="src/main/java/androidx/leanback/widget/ListRowPresenter.java"/>
    </issue>

    <issue
        id="UnknownNullness"
        message="Unknown nullability; explicitly declare as `@Nullable` or `@NonNull` to improve Kotlin interoperability; see https://developer.android.com/kotlin/interop#nullability_annotations"
        errorLine1="    public void setRecycledPoolSize(Presenter presenter, int size) {"
        errorLine2="                                    ~~~~~~~~~">
        <location
            file="src/main/java/androidx/leanback/widget/ListRowPresenter.java"/>
    </issue>

    <issue
        id="UnknownNullness"
        message="Unknown nullability; explicitly declare as `@Nullable` or `@NonNull` to improve Kotlin interoperability; see https://developer.android.com/kotlin/interop#nullability_annotations"
        errorLine1="    public int getRecycledPoolSize(Presenter presenter) {"
        errorLine2="                                   ~~~~~~~~~">
        <location
            file="src/main/java/androidx/leanback/widget/ListRowPresenter.java"/>
    </issue>

    <issue
        id="UnknownNullness"
        message="Unknown nullability; explicitly declare as `@Nullable` or `@NonNull` to improve Kotlin interoperability; see https://developer.android.com/kotlin/interop#nullability_annotations"
        errorLine1="    public final void setHoverCardPresenterSelector(PresenterSelector selector) {"
        errorLine2="                                                    ~~~~~~~~~~~~~~~~~">
        <location
            file="src/main/java/androidx/leanback/widget/ListRowPresenter.java"/>
    </issue>

    <issue
        id="UnknownNullness"
        message="Unknown nullability; explicitly declare as `@Nullable` or `@NonNull` to improve Kotlin interoperability; see https://developer.android.com/kotlin/interop#nullability_annotations"
        errorLine1="    public final PresenterSelector getHoverCardPresenterSelector() {"
        errorLine2="                 ~~~~~~~~~~~~~~~~~">
        <location
            file="src/main/java/androidx/leanback/widget/ListRowPresenter.java"/>
    </issue>

    <issue
        id="UnknownNullness"
        message="Unknown nullability; explicitly declare as `@Nullable` or `@NonNull` to improve Kotlin interoperability; see https://developer.android.com/kotlin/interop#nullability_annotations"
        errorLine1="    protected RowPresenter.ViewHolder createRowViewHolder(ViewGroup parent) {"
        errorLine2="              ~~~~~~~~~~~~~~~~~~~~~~~">
        <location
            file="src/main/java/androidx/leanback/widget/ListRowPresenter.java"/>
    </issue>

    <issue
        id="UnknownNullness"
        message="Unknown nullability; explicitly declare as `@Nullable` or `@NonNull` to improve Kotlin interoperability; see https://developer.android.com/kotlin/interop#nullability_annotations"
        errorLine1="    protected RowPresenter.ViewHolder createRowViewHolder(ViewGroup parent) {"
        errorLine2="                                                          ~~~~~~~~~">
        <location
            file="src/main/java/androidx/leanback/widget/ListRowPresenter.java"/>
    </issue>

    <issue
        id="UnknownNullness"
        message="Unknown nullability; explicitly declare as `@Nullable` or `@NonNull` to improve Kotlin interoperability; see https://developer.android.com/kotlin/interop#nullability_annotations"
        errorLine1="    protected void dispatchItemSelectedListener(RowPresenter.ViewHolder holder, boolean selected) {"
        errorLine2="                                                ~~~~~~~~~~~~~~~~~~~~~~~">
        <location
            file="src/main/java/androidx/leanback/widget/ListRowPresenter.java"/>
    </issue>

    <issue
        id="UnknownNullness"
        message="Unknown nullability; explicitly declare as `@Nullable` or `@NonNull` to improve Kotlin interoperability; see https://developer.android.com/kotlin/interop#nullability_annotations"
        errorLine1="    protected void onRowViewSelected(RowPresenter.ViewHolder holder, boolean selected) {"
        errorLine2="                                     ~~~~~~~~~~~~~~~~~~~~~~~">
        <location
            file="src/main/java/androidx/leanback/widget/ListRowPresenter.java"/>
    </issue>

    <issue
        id="UnknownNullness"
        message="Unknown nullability; explicitly declare as `@Nullable` or `@NonNull` to improve Kotlin interoperability; see https://developer.android.com/kotlin/interop#nullability_annotations"
        errorLine1="    protected void onRowViewExpanded(RowPresenter.ViewHolder holder, boolean expanded) {"
        errorLine2="                                     ~~~~~~~~~~~~~~~~~~~~~~~">
        <location
            file="src/main/java/androidx/leanback/widget/ListRowPresenter.java"/>
    </issue>

    <issue
        id="UnknownNullness"
        message="Unknown nullability; explicitly declare as `@Nullable` or `@NonNull` to improve Kotlin interoperability; see https://developer.android.com/kotlin/interop#nullability_annotations"
        errorLine1="    public boolean isUsingZOrder(Context context) {"
        errorLine2="                                 ~~~~~~~">
        <location
            file="src/main/java/androidx/leanback/widget/ListRowPresenter.java"/>
    </issue>

    <issue
        id="UnknownNullness"
        message="Unknown nullability; explicitly declare as `@Nullable` or `@NonNull` to improve Kotlin interoperability; see https://developer.android.com/kotlin/interop#nullability_annotations"
        errorLine1="    public boolean isUsingOutlineClipping(Context context) {"
        errorLine2="                                          ~~~~~~~">
        <location
            file="src/main/java/androidx/leanback/widget/ListRowPresenter.java"/>
    </issue>

    <issue
        id="UnknownNullness"
        message="Unknown nullability; explicitly declare as `@Nullable` or `@NonNull` to improve Kotlin interoperability; see https://developer.android.com/kotlin/interop#nullability_annotations"
        errorLine1="    protected ShadowOverlayHelper.Options createShadowOverlayOptions() {"
        errorLine2="              ~~~~~~~~~~~~~~~~~~~~~~~~~~~">
        <location
            file="src/main/java/androidx/leanback/widget/ListRowPresenter.java"/>
    </issue>

    <issue
        id="UnknownNullness"
        message="Unknown nullability; explicitly declare as `@Nullable` or `@NonNull` to improve Kotlin interoperability; see https://developer.android.com/kotlin/interop#nullability_annotations"
        errorLine1="    protected void onSelectLevelChanged(RowPresenter.ViewHolder holder) {"
        errorLine2="                                        ~~~~~~~~~~~~~~~~~~~~~~~">
        <location
            file="src/main/java/androidx/leanback/widget/ListRowPresenter.java"/>
    </issue>

    <issue
        id="UnknownNullness"
        message="Unknown nullability; explicitly declare as `@Nullable` or `@NonNull` to improve Kotlin interoperability; see https://developer.android.com/kotlin/interop#nullability_annotations"
        errorLine1="    protected void applySelectLevelToChild(ViewHolder rowViewHolder, View childView) {"
        errorLine2="                                           ~~~~~~~~~~">
        <location
            file="src/main/java/androidx/leanback/widget/ListRowPresenter.java"/>
    </issue>

    <issue
        id="UnknownNullness"
        message="Unknown nullability; explicitly declare as `@Nullable` or `@NonNull` to improve Kotlin interoperability; see https://developer.android.com/kotlin/interop#nullability_annotations"
        errorLine1="    protected void applySelectLevelToChild(ViewHolder rowViewHolder, View childView) {"
        errorLine2="                                                                     ~~~~">
        <location
            file="src/main/java/androidx/leanback/widget/ListRowPresenter.java"/>
    </issue>

    <issue
        id="UnknownNullness"
        message="Unknown nullability; explicitly declare as `@Nullable` or `@NonNull` to improve Kotlin interoperability; see https://developer.android.com/kotlin/interop#nullability_annotations"
        errorLine1="    public ListRowView(Context context) {"
        errorLine2="                       ~~~~~~~">
        <location
            file="src/main/java/androidx/leanback/widget/ListRowView.java"/>
    </issue>

    <issue
        id="UnknownNullness"
        message="Unknown nullability; explicitly declare as `@Nullable` or `@NonNull` to improve Kotlin interoperability; see https://developer.android.com/kotlin/interop#nullability_annotations"
        errorLine1="    public ListRowView(Context context, AttributeSet attrs) {"
        errorLine2="                       ~~~~~~~">
        <location
            file="src/main/java/androidx/leanback/widget/ListRowView.java"/>
    </issue>

    <issue
        id="UnknownNullness"
        message="Unknown nullability; explicitly declare as `@Nullable` or `@NonNull` to improve Kotlin interoperability; see https://developer.android.com/kotlin/interop#nullability_annotations"
        errorLine1="    public ListRowView(Context context, AttributeSet attrs) {"
        errorLine2="                                        ~~~~~~~~~~~~">
        <location
            file="src/main/java/androidx/leanback/widget/ListRowView.java"/>
    </issue>

    <issue
        id="UnknownNullness"
        message="Unknown nullability; explicitly declare as `@Nullable` or `@NonNull` to improve Kotlin interoperability; see https://developer.android.com/kotlin/interop#nullability_annotations"
        errorLine1="    public ListRowView(Context context, AttributeSet attrs, int defStyle) {"
        errorLine2="                       ~~~~~~~">
        <location
            file="src/main/java/androidx/leanback/widget/ListRowView.java"/>
    </issue>

    <issue
        id="UnknownNullness"
        message="Unknown nullability; explicitly declare as `@Nullable` or `@NonNull` to improve Kotlin interoperability; see https://developer.android.com/kotlin/interop#nullability_annotations"
        errorLine1="    public ListRowView(Context context, AttributeSet attrs, int defStyle) {"
        errorLine2="                                        ~~~~~~~~~~~~">
        <location
            file="src/main/java/androidx/leanback/widget/ListRowView.java"/>
    </issue>

    <issue
        id="UnknownNullness"
        message="Unknown nullability; explicitly declare as `@Nullable` or `@NonNull` to improve Kotlin interoperability; see https://developer.android.com/kotlin/interop#nullability_annotations"
        errorLine1="    public HorizontalGridView getGridView() {"
        errorLine2="           ~~~~~~~~~~~~~~~~~~">
        <location
            file="src/main/java/androidx/leanback/widget/ListRowView.java"/>
    </issue>

    <issue
        id="UnknownNullness"
        message="Unknown nullability; explicitly declare as `@Nullable` or `@NonNull` to improve Kotlin interoperability; see https://developer.android.com/kotlin/interop#nullability_annotations"
        errorLine1="    public MediaControllerAdapter(MediaControllerCompat controller) {"
        errorLine2="                                  ~~~~~~~~~~~~~~~~~~~~~">
        <location
            file="src/main/java/androidx/leanback/media/MediaControllerAdapter.java"/>
    </issue>

    <issue
        id="UnknownNullness"
        message="Unknown nullability; explicitly declare as `@Nullable` or `@NonNull` to improve Kotlin interoperability; see https://developer.android.com/kotlin/interop#nullability_annotations"
        errorLine1="    public MediaControllerCompat getMediaController() {"
        errorLine2="           ~~~~~~~~~~~~~~~~~~~~~">
        <location
            file="src/main/java/androidx/leanback/media/MediaControllerAdapter.java"/>
    </issue>

    <issue
        id="UnknownNullness"
        message="Unknown nullability; explicitly declare as `@Nullable` or `@NonNull` to improve Kotlin interoperability; see https://developer.android.com/kotlin/interop#nullability_annotations"
        errorLine1="    public CharSequence getMediaTitle() {"
        errorLine2="           ~~~~~~~~~~~~">
        <location
            file="src/main/java/androidx/leanback/media/MediaControllerAdapter.java"/>
    </issue>

    <issue
        id="UnknownNullness"
        message="Unknown nullability; explicitly declare as `@Nullable` or `@NonNull` to improve Kotlin interoperability; see https://developer.android.com/kotlin/interop#nullability_annotations"
        errorLine1="    public CharSequence getMediaSubtitle() {"
        errorLine2="           ~~~~~~~~~~~~">
        <location
            file="src/main/java/androidx/leanback/media/MediaControllerAdapter.java"/>
    </issue>

    <issue
        id="UnknownNullness"
        message="Unknown nullability; explicitly declare as `@Nullable` or `@NonNull` to improve Kotlin interoperability; see https://developer.android.com/kotlin/interop#nullability_annotations"
        errorLine1="    public Drawable getMediaArt(Context context) {"
        errorLine2="           ~~~~~~~~">
        <location
            file="src/main/java/androidx/leanback/media/MediaControllerAdapter.java"/>
    </issue>

    <issue
        id="UnknownNullness"
        message="Unknown nullability; explicitly declare as `@Nullable` or `@NonNull` to improve Kotlin interoperability; see https://developer.android.com/kotlin/interop#nullability_annotations"
        errorLine1="    public Drawable getMediaArt(Context context) {"
        errorLine2="                                ~~~~~~~">
        <location
            file="src/main/java/androidx/leanback/media/MediaControllerAdapter.java"/>
    </issue>

    <issue
        id="UnknownNullness"
        message="Unknown nullability; explicitly declare as `@Nullable` or `@NonNull` to improve Kotlin interoperability; see https://developer.android.com/kotlin/interop#nullability_annotations"
        errorLine1="    public MediaNowPlayingView(Context context, AttributeSet attrs) {"
        errorLine2="                               ~~~~~~~">
        <location
            file="src/main/java/androidx/leanback/widget/MediaNowPlayingView.java"/>
    </issue>

    <issue
        id="UnknownNullness"
        message="Unknown nullability; explicitly declare as `@Nullable` or `@NonNull` to improve Kotlin interoperability; see https://developer.android.com/kotlin/interop#nullability_annotations"
        errorLine1="    public MediaNowPlayingView(Context context, AttributeSet attrs) {"
        errorLine2="                                                ~~~~~~~~~~~~">
        <location
            file="src/main/java/androidx/leanback/widget/MediaNowPlayingView.java"/>
    </issue>

    <issue
        id="UnknownNullness"
        message="Unknown nullability; explicitly declare as `@Nullable` or `@NonNull` to improve Kotlin interoperability; see https://developer.android.com/kotlin/interop#nullability_annotations"
        errorLine1="    public MediaPlayerAdapter(Context context) {"
        errorLine2="                              ~~~~~~~">
        <location
            file="src/main/java/androidx/leanback/media/MediaPlayerAdapter.java"/>
    </issue>

    <issue
        id="UnknownNullness"
        message="Unknown nullability; explicitly declare as `@Nullable` or `@NonNull` to improve Kotlin interoperability; see https://developer.android.com/kotlin/interop#nullability_annotations"
        errorLine1="    public boolean setDataSource(Uri uri) {"
        errorLine2="                                 ~~~">
        <location
            file="src/main/java/androidx/leanback/media/MediaPlayerAdapter.java"/>
    </issue>

    <issue
        id="UnknownNullness"
        message="Unknown nullability; explicitly declare as `@Nullable` or `@NonNull` to improve Kotlin interoperability; see https://developer.android.com/kotlin/interop#nullability_annotations"
        errorLine1="    public final MediaPlayer getMediaPlayer() {"
        errorLine2="                 ~~~~~~~~~~~">
        <location
            file="src/main/java/androidx/leanback/media/MediaPlayerAdapter.java"/>
    </issue>

    <issue
        id="UnknownNullness"
        message="Unknown nullability; explicitly declare as `@Nullable` or `@NonNull` to improve Kotlin interoperability; see https://developer.android.com/kotlin/interop#nullability_annotations"
        errorLine1="        public void setDrawables(Drawable[] drawables) {"
        errorLine2="                                 ~~~~~~~~~~">
        <location
            file="src/main/java/androidx/leanback/widget/MultiActionsProvider.java"/>
    </issue>

    <issue
        id="UnknownNullness"
        message="Unknown nullability; explicitly declare as `@Nullable` or `@NonNull` to improve Kotlin interoperability; see https://developer.android.com/kotlin/interop#nullability_annotations"
        errorLine1="        public Drawable[] getDrawables() {"
        errorLine2="               ~~~~~~~~~~">
        <location
            file="src/main/java/androidx/leanback/widget/MultiActionsProvider.java"/>
    </issue>

    <issue
        id="UnknownNullness"
        message="Unknown nullability; explicitly declare as `@Nullable` or `@NonNull` to improve Kotlin interoperability; see https://developer.android.com/kotlin/interop#nullability_annotations"
        errorLine1="        public Drawable getCurrentDrawable() {"
        errorLine2="               ~~~~~~~~">
        <location
            file="src/main/java/androidx/leanback/widget/MultiActionsProvider.java"/>
    </issue>

    <issue
        id="UnknownNullness"
        message="Unknown nullability; explicitly declare as `@Nullable` or `@NonNull` to improve Kotlin interoperability; see https://developer.android.com/kotlin/interop#nullability_annotations"
        errorLine1="    public MultiAction[] getActions();"
        errorLine2="           ~~~~~~~~~~~~~">
        <location
            file="src/main/java/androidx/leanback/widget/MultiActionsProvider.java"/>
    </issue>

    <issue
        id="UnknownNullness"
        message="Unknown nullability; explicitly declare as `@Nullable` or `@NonNull` to improve Kotlin interoperability; see https://developer.android.com/kotlin/interop#nullability_annotations"
        errorLine1="    public NonOverlappingLinearLayout(Context context) {"
        errorLine2="                                      ~~~~~~~">
        <location
            file="src/main/java/androidx/leanback/widget/NonOverlappingLinearLayout.java"/>
    </issue>

    <issue
        id="UnknownNullness"
        message="Unknown nullability; explicitly declare as `@Nullable` or `@NonNull` to improve Kotlin interoperability; see https://developer.android.com/kotlin/interop#nullability_annotations"
        errorLine1="    public NonOverlappingLinearLayout(Context context, AttributeSet attrs) {"
        errorLine2="                                      ~~~~~~~">
        <location
            file="src/main/java/androidx/leanback/widget/NonOverlappingLinearLayout.java"/>
    </issue>

    <issue
        id="UnknownNullness"
        message="Unknown nullability; explicitly declare as `@Nullable` or `@NonNull` to improve Kotlin interoperability; see https://developer.android.com/kotlin/interop#nullability_annotations"
        errorLine1="    public NonOverlappingLinearLayout(Context context, AttributeSet attrs) {"
        errorLine2="                                                       ~~~~~~~~~~~~">
        <location
            file="src/main/java/androidx/leanback/widget/NonOverlappingLinearLayout.java"/>
    </issue>

    <issue
        id="UnknownNullness"
        message="Unknown nullability; explicitly declare as `@Nullable` or `@NonNull` to improve Kotlin interoperability; see https://developer.android.com/kotlin/interop#nullability_annotations"
        errorLine1="    public NonOverlappingLinearLayout(Context context, AttributeSet attrs, int defStyle) {"
        errorLine2="                                      ~~~~~~~">
        <location
            file="src/main/java/androidx/leanback/widget/NonOverlappingLinearLayout.java"/>
    </issue>

    <issue
        id="UnknownNullness"
        message="Unknown nullability; explicitly declare as `@Nullable` or `@NonNull` to improve Kotlin interoperability; see https://developer.android.com/kotlin/interop#nullability_annotations"
        errorLine1="    public NonOverlappingLinearLayout(Context context, AttributeSet attrs, int defStyle) {"
        errorLine2="                                                       ~~~~~~~~~~~~">
        <location
            file="src/main/java/androidx/leanback/widget/NonOverlappingLinearLayout.java"/>
    </issue>

    <issue
        id="UnknownNullness"
        message="Unknown nullability; explicitly declare as `@Nullable` or `@NonNull` to improve Kotlin interoperability; see https://developer.android.com/kotlin/interop#nullability_annotations"
        errorLine1="    public PagingIndicator(Context context) {"
        errorLine2="                           ~~~~~~~">
        <location
            file="src/main/java/androidx/leanback/widget/PagingIndicator.java"/>
    </issue>

    <issue
        id="UnknownNullness"
        message="Unknown nullability; explicitly declare as `@Nullable` or `@NonNull` to improve Kotlin interoperability; see https://developer.android.com/kotlin/interop#nullability_annotations"
        errorLine1="    public PagingIndicator(Context context, AttributeSet attrs) {"
        errorLine2="                           ~~~~~~~">
        <location
            file="src/main/java/androidx/leanback/widget/PagingIndicator.java"/>
    </issue>

    <issue
        id="UnknownNullness"
        message="Unknown nullability; explicitly declare as `@Nullable` or `@NonNull` to improve Kotlin interoperability; see https://developer.android.com/kotlin/interop#nullability_annotations"
        errorLine1="    public PagingIndicator(Context context, AttributeSet attrs) {"
        errorLine2="                                            ~~~~~~~~~~~~">
        <location
            file="src/main/java/androidx/leanback/widget/PagingIndicator.java"/>
    </issue>

    <issue
        id="UnknownNullness"
        message="Unknown nullability; explicitly declare as `@Nullable` or `@NonNull` to improve Kotlin interoperability; see https://developer.android.com/kotlin/interop#nullability_annotations"
        errorLine1="    public PagingIndicator(Context context, AttributeSet attrs, int defStyle) {"
        errorLine2="                           ~~~~~~~">
        <location
            file="src/main/java/androidx/leanback/widget/PagingIndicator.java"/>
    </issue>

    <issue
        id="UnknownNullness"
        message="Unknown nullability; explicitly declare as `@Nullable` or `@NonNull` to improve Kotlin interoperability; see https://developer.android.com/kotlin/interop#nullability_annotations"
        errorLine1="    public PagingIndicator(Context context, AttributeSet attrs, int defStyle) {"
        errorLine2="                                            ~~~~~~~~~~~~">
        <location
            file="src/main/java/androidx/leanback/widget/PagingIndicator.java"/>
    </issue>

    <issue
        id="UnknownNullness"
        message="Unknown nullability; explicitly declare as `@Nullable` or `@NonNull` to improve Kotlin interoperability; see https://developer.android.com/kotlin/interop#nullability_annotations"
        errorLine1="        public IntProperty(String name, int index) {"
        errorLine2="                           ~~~~~~">
        <location
            file="src/main/java/androidx/leanback/widget/Parallax.java"/>
    </issue>

    <issue
        id="UnknownNullness"
        message="Unknown nullability; explicitly declare as `@Nullable` or `@NonNull` to improve Kotlin interoperability; see https://developer.android.com/kotlin/interop#nullability_annotations"
        errorLine1="        public final int getValue(Parallax object) {"
        errorLine2="                                  ~~~~~~~~">
        <location
            file="src/main/java/androidx/leanback/widget/Parallax.java"/>
    </issue>

    <issue
        id="UnknownNullness"
        message="Unknown nullability; explicitly declare as `@Nullable` or `@NonNull` to improve Kotlin interoperability; see https://developer.android.com/kotlin/interop#nullability_annotations"
        errorLine1="        public final void setValue(Parallax object, int value) {"
        errorLine2="                                   ~~~~~~~~">
        <location
            file="src/main/java/androidx/leanback/widget/Parallax.java"/>
    </issue>

    <issue
        id="UnknownNullness"
        message="Unknown nullability; explicitly declare as `@Nullable` or `@NonNull` to improve Kotlin interoperability; see https://developer.android.com/kotlin/interop#nullability_annotations"
        errorLine1="        public final PropertyMarkerValue atAbsolute(int absoluteValue) {"
        errorLine2="                     ~~~~~~~~~~~~~~~~~~~">
        <location
            file="src/main/java/androidx/leanback/widget/Parallax.java"/>
    </issue>

    <issue
        id="UnknownNullness"
        message="Unknown nullability; explicitly declare as `@Nullable` or `@NonNull` to improve Kotlin interoperability; see https://developer.android.com/kotlin/interop#nullability_annotations"
        errorLine1="        public final PropertyMarkerValue atMax() {"
        errorLine2="                     ~~~~~~~~~~~~~~~~~~~">
        <location
            file="src/main/java/androidx/leanback/widget/Parallax.java"/>
    </issue>

    <issue
        id="UnknownNullness"
        message="Unknown nullability; explicitly declare as `@Nullable` or `@NonNull` to improve Kotlin interoperability; see https://developer.android.com/kotlin/interop#nullability_annotations"
        errorLine1="        public final PropertyMarkerValue atMin() {"
        errorLine2="                     ~~~~~~~~~~~~~~~~~~~">
        <location
            file="src/main/java/androidx/leanback/widget/Parallax.java"/>
    </issue>

    <issue
        id="UnknownNullness"
        message="Unknown nullability; explicitly declare as `@Nullable` or `@NonNull` to improve Kotlin interoperability; see https://developer.android.com/kotlin/interop#nullability_annotations"
        errorLine1="        public final PropertyMarkerValue atFraction(float fractionOfMaxValue) {"
        errorLine2="                     ~~~~~~~~~~~~~~~~~~~">
        <location
            file="src/main/java/androidx/leanback/widget/Parallax.java"/>
    </issue>

    <issue
        id="UnknownNullness"
        message="Unknown nullability; explicitly declare as `@Nullable` or `@NonNull` to improve Kotlin interoperability; see https://developer.android.com/kotlin/interop#nullability_annotations"
        errorLine1="        public final PropertyMarkerValue at(int offsetValue,"
        errorLine2="                     ~~~~~~~~~~~~~~~~~~~">
        <location
            file="src/main/java/androidx/leanback/widget/Parallax.java"/>
    </issue>

    <issue
        id="UnknownNullness"
        message="Unknown nullability; explicitly declare as `@Nullable` or `@NonNull` to improve Kotlin interoperability; see https://developer.android.com/kotlin/interop#nullability_annotations"
        errorLine1="        public FloatProperty(String name, int index) {"
        errorLine2="                             ~~~~~~">
        <location
            file="src/main/java/androidx/leanback/widget/Parallax.java"/>
    </issue>

    <issue
        id="UnknownNullness"
        message="Unknown nullability; explicitly declare as `@Nullable` or `@NonNull` to improve Kotlin interoperability; see https://developer.android.com/kotlin/interop#nullability_annotations"
        errorLine1="        public final float getValue(Parallax object) {"
        errorLine2="                                    ~~~~~~~~">
        <location
            file="src/main/java/androidx/leanback/widget/Parallax.java"/>
    </issue>

    <issue
        id="UnknownNullness"
        message="Unknown nullability; explicitly declare as `@Nullable` or `@NonNull` to improve Kotlin interoperability; see https://developer.android.com/kotlin/interop#nullability_annotations"
        errorLine1="        public final void setValue(Parallax object, float value) {"
        errorLine2="                                   ~~~~~~~~">
        <location
            file="src/main/java/androidx/leanback/widget/Parallax.java"/>
    </issue>

    <issue
        id="UnknownNullness"
        message="Unknown nullability; explicitly declare as `@Nullable` or `@NonNull` to improve Kotlin interoperability; see https://developer.android.com/kotlin/interop#nullability_annotations"
        errorLine1="        public final PropertyMarkerValue atAbsolute(float markerValue) {"
        errorLine2="                     ~~~~~~~~~~~~~~~~~~~">
        <location
            file="src/main/java/androidx/leanback/widget/Parallax.java"/>
    </issue>

    <issue
        id="UnknownNullness"
        message="Unknown nullability; explicitly declare as `@Nullable` or `@NonNull` to improve Kotlin interoperability; see https://developer.android.com/kotlin/interop#nullability_annotations"
        errorLine1="        public final PropertyMarkerValue atMax() {"
        errorLine2="                     ~~~~~~~~~~~~~~~~~~~">
        <location
            file="src/main/java/androidx/leanback/widget/Parallax.java"/>
    </issue>

    <issue
        id="UnknownNullness"
        message="Unknown nullability; explicitly declare as `@Nullable` or `@NonNull` to improve Kotlin interoperability; see https://developer.android.com/kotlin/interop#nullability_annotations"
        errorLine1="        public final PropertyMarkerValue atMin() {"
        errorLine2="                     ~~~~~~~~~~~~~~~~~~~">
        <location
            file="src/main/java/androidx/leanback/widget/Parallax.java"/>
    </issue>

    <issue
        id="UnknownNullness"
        message="Unknown nullability; explicitly declare as `@Nullable` or `@NonNull` to improve Kotlin interoperability; see https://developer.android.com/kotlin/interop#nullability_annotations"
        errorLine1="        public final PropertyMarkerValue atFraction(float fractionOfMaxParentVisibleSize) {"
        errorLine2="                     ~~~~~~~~~~~~~~~~~~~">
        <location
            file="src/main/java/androidx/leanback/widget/Parallax.java"/>
    </issue>

    <issue
        id="UnknownNullness"
        message="Unknown nullability; explicitly declare as `@Nullable` or `@NonNull` to improve Kotlin interoperability; see https://developer.android.com/kotlin/interop#nullability_annotations"
        errorLine1="        public final PropertyMarkerValue at(float offsetValue,"
        errorLine2="                     ~~~~~~~~~~~~~~~~~~~">
        <location
            file="src/main/java/androidx/leanback/widget/Parallax.java"/>
    </issue>

    <issue
        id="UnknownNullness"
        message="Unknown nullability; explicitly declare as `@Nullable` or `@NonNull` to improve Kotlin interoperability; see https://developer.android.com/kotlin/interop#nullability_annotations"
        errorLine1="    public final PropertyT addProperty(String name) {"
        errorLine2="                                       ~~~~~~">
        <location
            file="src/main/java/androidx/leanback/widget/Parallax.java"/>
    </issue>

    <issue
        id="UnknownNullness"
        message="Unknown nullability; explicitly declare as `@Nullable` or `@NonNull` to improve Kotlin interoperability; see https://developer.android.com/kotlin/interop#nullability_annotations"
        errorLine1="    public final List&lt;PropertyT> getProperties() {"
        errorLine2="                 ~~~~~~~~~~~~~~~">
        <location
            file="src/main/java/androidx/leanback/widget/Parallax.java"/>
    </issue>

    <issue
        id="UnknownNullness"
        message="Unknown nullability; explicitly declare as `@Nullable` or `@NonNull` to improve Kotlin interoperability; see https://developer.android.com/kotlin/interop#nullability_annotations"
        errorLine1="    public abstract PropertyT createProperty(String name, int index);"
        errorLine2="                                             ~~~~~~">
        <location
            file="src/main/java/androidx/leanback/widget/Parallax.java"/>
    </issue>

    <issue
        id="UnknownNullness"
        message="Unknown nullability; explicitly declare as `@Nullable` or `@NonNull` to improve Kotlin interoperability; see https://developer.android.com/kotlin/interop#nullability_annotations"
        errorLine1="    public List&lt;ParallaxEffect> getEffects() {"
        errorLine2="           ~~~~~~~~~~~~~~~~~~~~">
        <location
            file="src/main/java/androidx/leanback/widget/Parallax.java"/>
    </issue>

    <issue
        id="UnknownNullness"
        message="Unknown nullability; explicitly declare as `@Nullable` or `@NonNull` to improve Kotlin interoperability; see https://developer.android.com/kotlin/interop#nullability_annotations"
        errorLine1="    public void removeEffect(ParallaxEffect effect) {"
        errorLine2="                             ~~~~~~~~~~~~~~">
        <location
            file="src/main/java/androidx/leanback/widget/Parallax.java"/>
    </issue>

    <issue
        id="UnknownNullness"
        message="Unknown nullability; explicitly declare as `@Nullable` or `@NonNull` to improve Kotlin interoperability; see https://developer.android.com/kotlin/interop#nullability_annotations"
        errorLine1="    public ParallaxEffect addEffect(PropertyMarkerValue... ranges) {"
        errorLine2="           ~~~~~~~~~~~~~~">
        <location
            file="src/main/java/androidx/leanback/widget/Parallax.java"/>
    </issue>

    <issue
        id="UnknownNullness"
        message="Unknown nullability; explicitly declare as `@Nullable` or `@NonNull` to improve Kotlin interoperability; see https://developer.android.com/kotlin/interop#nullability_annotations"
        errorLine1="    public ParallaxEffect addEffect(PropertyMarkerValue... ranges) {"
        errorLine2="                                    ~~~~~~~~~~~~~~~~~~~~~~">
        <location
            file="src/main/java/androidx/leanback/widget/Parallax.java"/>
    </issue>

    <issue
        id="UnknownNullness"
        message="Unknown nullability; explicitly declare as `@Nullable` or `@NonNull` to improve Kotlin interoperability; see https://developer.android.com/kotlin/interop#nullability_annotations"
        errorLine1="    public final List&lt;Parallax.PropertyMarkerValue> getPropertyRanges() {"
        errorLine2="                 ~~~~~~~~~~~~~~~~~~~~~~~~~~~~~~~~~~">
        <location
            file="src/main/java/androidx/leanback/widget/ParallaxEffect.java"/>
    </issue>

    <issue
        id="UnknownNullness"
        message="Unknown nullability; explicitly declare as `@Nullable` or `@NonNull` to improve Kotlin interoperability; see https://developer.android.com/kotlin/interop#nullability_annotations"
        errorLine1="    public final List&lt;Float> getWeights() {"
        errorLine2="                 ~~~~~~~~~~~">
        <location
            file="src/main/java/androidx/leanback/widget/ParallaxEffect.java"/>
    </issue>

    <issue
        id="UnknownNullness"
        message="Unknown nullability; explicitly declare as `@Nullable` or `@NonNull` to improve Kotlin interoperability; see https://developer.android.com/kotlin/interop#nullability_annotations"
        errorLine1="    public final void setPropertyRanges(Parallax.PropertyMarkerValue... markerValues) {"
        errorLine2="                                        ~~~~~~~~~~~~~~~~~~~~~~~~~~~~~~~">
        <location
            file="src/main/java/androidx/leanback/widget/ParallaxEffect.java"/>
    </issue>

    <issue
        id="UnknownNullness"
        message="Unknown nullability; explicitly declare as `@Nullable` or `@NonNull` to improve Kotlin interoperability; see https://developer.android.com/kotlin/interop#nullability_annotations"
        errorLine1="    public final void setWeights(float... weights) {"
        errorLine2="                                 ~~~~~~~~">
        <location
            file="src/main/java/androidx/leanback/widget/ParallaxEffect.java"/>
    </issue>

    <issue
        id="UnknownNullness"
        message="Unknown nullability; explicitly declare as `@Nullable` or `@NonNull` to improve Kotlin interoperability; see https://developer.android.com/kotlin/interop#nullability_annotations"
        errorLine1="    public final ParallaxEffect weights(float... weights) {"
        errorLine2="                 ~~~~~~~~~~~~~~">
        <location
            file="src/main/java/androidx/leanback/widget/ParallaxEffect.java"/>
    </issue>

    <issue
        id="UnknownNullness"
        message="Unknown nullability; explicitly declare as `@Nullable` or `@NonNull` to improve Kotlin interoperability; see https://developer.android.com/kotlin/interop#nullability_annotations"
        errorLine1="    public final ParallaxEffect weights(float... weights) {"
        errorLine2="                                        ~~~~~~~~">
        <location
            file="src/main/java/androidx/leanback/widget/ParallaxEffect.java"/>
    </issue>

    <issue
        id="UnknownNullness"
        message="Unknown nullability; explicitly declare as `@Nullable` or `@NonNull` to improve Kotlin interoperability; see https://developer.android.com/kotlin/interop#nullability_annotations"
        errorLine1="    public final void addTarget(ParallaxTarget target) {"
        errorLine2="                                ~~~~~~~~~~~~~~">
        <location
            file="src/main/java/androidx/leanback/widget/ParallaxEffect.java"/>
    </issue>

    <issue
        id="UnknownNullness"
        message="Unknown nullability; explicitly declare as `@Nullable` or `@NonNull` to improve Kotlin interoperability; see https://developer.android.com/kotlin/interop#nullability_annotations"
        errorLine1="    public final ParallaxEffect target(ParallaxTarget target) {"
        errorLine2="                 ~~~~~~~~~~~~~~">
        <location
            file="src/main/java/androidx/leanback/widget/ParallaxEffect.java"/>
    </issue>

    <issue
        id="UnknownNullness"
        message="Unknown nullability; explicitly declare as `@Nullable` or `@NonNull` to improve Kotlin interoperability; see https://developer.android.com/kotlin/interop#nullability_annotations"
        errorLine1="    public final ParallaxEffect target(ParallaxTarget target) {"
        errorLine2="                                       ~~~~~~~~~~~~~~">
        <location
            file="src/main/java/androidx/leanback/widget/ParallaxEffect.java"/>
    </issue>

    <issue
        id="UnknownNullness"
        message="Unknown nullability; explicitly declare as `@Nullable` or `@NonNull` to improve Kotlin interoperability; see https://developer.android.com/kotlin/interop#nullability_annotations"
        errorLine1="    public final ParallaxEffect target(Object targetObject, PropertyValuesHolder values) {"
        errorLine2="                 ~~~~~~~~~~~~~~">
        <location
            file="src/main/java/androidx/leanback/widget/ParallaxEffect.java"/>
    </issue>

    <issue
        id="UnknownNullness"
        message="Unknown nullability; explicitly declare as `@Nullable` or `@NonNull` to improve Kotlin interoperability; see https://developer.android.com/kotlin/interop#nullability_annotations"
        errorLine1="    public final ParallaxEffect target(Object targetObject, PropertyValuesHolder values) {"
        errorLine2="                                       ~~~~~~">
        <location
            file="src/main/java/androidx/leanback/widget/ParallaxEffect.java"/>
    </issue>

    <issue
        id="UnknownNullness"
        message="Unknown nullability; explicitly declare as `@Nullable` or `@NonNull` to improve Kotlin interoperability; see https://developer.android.com/kotlin/interop#nullability_annotations"
        errorLine1="    public final ParallaxEffect target(Object targetObject, PropertyValuesHolder values) {"
        errorLine2="                                                            ~~~~~~~~~~~~~~~~~~~~">
        <location
            file="src/main/java/androidx/leanback/widget/ParallaxEffect.java"/>
    </issue>

    <issue
        id="UnknownNullness"
        message="Unknown nullability; explicitly declare as `@Nullable` or `@NonNull` to improve Kotlin interoperability; see https://developer.android.com/kotlin/interop#nullability_annotations"
        errorLine1="    public final &lt;T, V extends Number> ParallaxEffect target(T targetObject,"
        errorLine2="                                       ~~~~~~~~~~~~~~">
        <location
            file="src/main/java/androidx/leanback/widget/ParallaxEffect.java"/>
    </issue>

    <issue
        id="UnknownNullness"
        message="Unknown nullability; explicitly declare as `@Nullable` or `@NonNull` to improve Kotlin interoperability; see https://developer.android.com/kotlin/interop#nullability_annotations"
        errorLine1="            Property&lt;T, V> targetProperty) {"
        errorLine2="            ~~~~~~~~~~~~~~">
        <location
            file="src/main/java/androidx/leanback/widget/ParallaxEffect.java"/>
    </issue>

    <issue
        id="UnknownNullness"
        message="Unknown nullability; explicitly declare as `@Nullable` or `@NonNull` to improve Kotlin interoperability; see https://developer.android.com/kotlin/interop#nullability_annotations"
        errorLine1="    public final List&lt;ParallaxTarget> getTargets() {"
        errorLine2="                 ~~~~~~~~~~~~~~~~~~~~">
        <location
            file="src/main/java/androidx/leanback/widget/ParallaxEffect.java"/>
    </issue>

    <issue
        id="UnknownNullness"
        message="Unknown nullability; explicitly declare as `@Nullable` or `@NonNull` to improve Kotlin interoperability; see https://developer.android.com/kotlin/interop#nullability_annotations"
        errorLine1="    public final void removeTarget(ParallaxTarget target) {"
        errorLine2="                                   ~~~~~~~~~~~~~~">
        <location
            file="src/main/java/androidx/leanback/widget/ParallaxEffect.java"/>
    </issue>

    <issue
        id="UnknownNullness"
        message="Unknown nullability; explicitly declare as `@Nullable` or `@NonNull` to improve Kotlin interoperability; see https://developer.android.com/kotlin/interop#nullability_annotations"
        errorLine1="    public final void performMapping(Parallax source) {"
        errorLine2="                                     ~~~~~~~~">
        <location
            file="src/main/java/androidx/leanback/widget/ParallaxEffect.java"/>
    </issue>

    <issue
        id="UnknownNullness"
        message="Unknown nullability; explicitly declare as `@Nullable` or `@NonNull` to improve Kotlin interoperability; see https://developer.android.com/kotlin/interop#nullability_annotations"
        errorLine1="    public void directUpdate(Number value) {"
        errorLine2="                             ~~~~~~">
        <location
            file="src/main/java/androidx/leanback/widget/ParallaxTarget.java"/>
    </issue>

    <issue
        id="UnknownNullness"
        message="Unknown nullability; explicitly declare as `@Nullable` or `@NonNull` to improve Kotlin interoperability; see https://developer.android.com/kotlin/interop#nullability_annotations"
        errorLine1="        public PropertyValuesHolderTarget(Object targetObject, PropertyValuesHolder values) {"
        errorLine2="                                          ~~~~~~">
        <location
            file="src/main/java/androidx/leanback/widget/ParallaxTarget.java"/>
    </issue>

    <issue
        id="UnknownNullness"
        message="Unknown nullability; explicitly declare as `@Nullable` or `@NonNull` to improve Kotlin interoperability; see https://developer.android.com/kotlin/interop#nullability_annotations"
        errorLine1="        public PropertyValuesHolderTarget(Object targetObject, PropertyValuesHolder values) {"
        errorLine2="                                                               ~~~~~~~~~~~~~~~~~~~~">
        <location
            file="src/main/java/androidx/leanback/widget/ParallaxTarget.java"/>
    </issue>

    <issue
        id="UnknownNullness"
        message="Unknown nullability; explicitly declare as `@Nullable` or `@NonNull` to improve Kotlin interoperability; see https://developer.android.com/kotlin/interop#nullability_annotations"
        errorLine1="        public DirectPropertyTarget(Object targetObject, Property&lt;T, V> property) {"
        errorLine2="                                    ~~~~~~">
        <location
            file="src/main/java/androidx/leanback/widget/ParallaxTarget.java"/>
    </issue>

    <issue
        id="UnknownNullness"
        message="Unknown nullability; explicitly declare as `@Nullable` or `@NonNull` to improve Kotlin interoperability; see https://developer.android.com/kotlin/interop#nullability_annotations"
        errorLine1="        public DirectPropertyTarget(Object targetObject, Property&lt;T, V> property) {"
        errorLine2="                                                         ~~~~~~~~~~~~~~">
        <location
            file="src/main/java/androidx/leanback/widget/ParallaxTarget.java"/>
    </issue>

    <issue
        id="UnknownNullness"
        message="Unknown nullability; explicitly declare as `@Nullable` or `@NonNull` to improve Kotlin interoperability; see https://developer.android.com/kotlin/interop#nullability_annotations"
        errorLine1="        public void directUpdate(Number value) {"
        errorLine2="                                 ~~~~~~">
        <location
            file="src/main/java/androidx/leanback/widget/ParallaxTarget.java"/>
    </issue>

    <issue
        id="UnknownNullness"
        message="Unknown nullability; explicitly declare as `@Nullable` or `@NonNull` to improve Kotlin interoperability; see https://developer.android.com/kotlin/interop#nullability_annotations"
        errorLine1="    public ParallaxTransition(Context context, AttributeSet attrs) {"
        errorLine2="                              ~~~~~~~">
        <location
            file="src/main/java/androidx/leanback/transition/ParallaxTransition.java"/>
    </issue>

    <issue
        id="UnknownNullness"
        message="Unknown nullability; explicitly declare as `@Nullable` or `@NonNull` to improve Kotlin interoperability; see https://developer.android.com/kotlin/interop#nullability_annotations"
        errorLine1="    public ParallaxTransition(Context context, AttributeSet attrs) {"
        errorLine2="                                               ~~~~~~~~~~~~">
        <location
            file="src/main/java/androidx/leanback/transition/ParallaxTransition.java"/>
    </issue>

    <issue
        id="UnknownNullness"
        message="Unknown nullability; explicitly declare as `@Nullable` or `@NonNull` to improve Kotlin interoperability; see https://developer.android.com/kotlin/interop#nullability_annotations"
        errorLine1="    public static void requestPermissions(android.app.Fragment fragment, String[] permissions,"
        errorLine2="                                          ~~~~~~~~~~~~~~~~~~~~">
        <location
            file="src/main/java/androidx/leanback/app/PermissionHelper.java"/>
    </issue>

    <issue
        id="UnknownNullness"
        message="Unknown nullability; explicitly declare as `@Nullable` or `@NonNull` to improve Kotlin interoperability; see https://developer.android.com/kotlin/interop#nullability_annotations"
        errorLine1="    public static void requestPermissions(android.app.Fragment fragment, String[] permissions,"
        errorLine2="                                                                         ~~~~~~~~">
        <location
            file="src/main/java/androidx/leanback/app/PermissionHelper.java"/>
    </issue>

    <issue
        id="UnknownNullness"
        message="Unknown nullability; explicitly declare as `@Nullable` or `@NonNull` to improve Kotlin interoperability; see https://developer.android.com/kotlin/interop#nullability_annotations"
        errorLine1="    public void setLabelFormat(String labelFormat) {"
        errorLine2="                               ~~~~~~">
        <location
            file="src/main/java/androidx/leanback/widget/picker/PickerColumn.java"/>
    </issue>

    <issue
        id="UnknownNullness"
        message="Unknown nullability; explicitly declare as `@Nullable` or `@NonNull` to improve Kotlin interoperability; see https://developer.android.com/kotlin/interop#nullability_annotations"
        errorLine1="    public String getLabelFormat() {"
        errorLine2="           ~~~~~~">
        <location
            file="src/main/java/androidx/leanback/widget/picker/PickerColumn.java"/>
    </issue>

    <issue
        id="UnknownNullness"
        message="Unknown nullability; explicitly declare as `@Nullable` or `@NonNull` to improve Kotlin interoperability; see https://developer.android.com/kotlin/interop#nullability_annotations"
        errorLine1="    public void setStaticLabels(CharSequence[] labels) {"
        errorLine2="                                ~~~~~~~~~~~~~~">
        <location
            file="src/main/java/androidx/leanback/widget/picker/PickerColumn.java"/>
    </issue>

    <issue
        id="UnknownNullness"
        message="Unknown nullability; explicitly declare as `@Nullable` or `@NonNull` to improve Kotlin interoperability; see https://developer.android.com/kotlin/interop#nullability_annotations"
        errorLine1="    public CharSequence[] getStaticLabels() {"
        errorLine2="           ~~~~~~~~~~~~~~">
        <location
            file="src/main/java/androidx/leanback/widget/picker/PickerColumn.java"/>
    </issue>

    <issue
        id="UnknownNullness"
        message="Unknown nullability; explicitly declare as `@Nullable` or `@NonNull` to improve Kotlin interoperability; see https://developer.android.com/kotlin/interop#nullability_annotations"
        errorLine1="    public CharSequence getLabelFor(int value) {"
        errorLine2="           ~~~~~~~~~~~~">
        <location
            file="src/main/java/androidx/leanback/widget/picker/PickerColumn.java"/>
    </issue>

    <issue
        id="UnknownNullness"
        message="Unknown nullability; explicitly declare as `@Nullable` or `@NonNull` to improve Kotlin interoperability; see https://developer.android.com/kotlin/interop#nullability_annotations"
        errorLine1="    public PinPicker(Context context, AttributeSet attrs) {"
        errorLine2="                     ~~~~~~~">
        <location
            file="src/main/java/androidx/leanback/widget/picker/PinPicker.java"/>
    </issue>

    <issue
        id="UnknownNullness"
        message="Unknown nullability; explicitly declare as `@Nullable` or `@NonNull` to improve Kotlin interoperability; see https://developer.android.com/kotlin/interop#nullability_annotations"
        errorLine1="    public PinPicker(Context context, AttributeSet attrs) {"
        errorLine2="                                      ~~~~~~~~~~~~">
        <location
            file="src/main/java/androidx/leanback/widget/picker/PinPicker.java"/>
    </issue>

    <issue
        id="UnknownNullness"
        message="Unknown nullability; explicitly declare as `@Nullable` or `@NonNull` to improve Kotlin interoperability; see https://developer.android.com/kotlin/interop#nullability_annotations"
        errorLine1="    public PinPicker(Context context, AttributeSet attrs, int defStyleAttr) {"
        errorLine2="                     ~~~~~~~">
        <location
            file="src/main/java/androidx/leanback/widget/picker/PinPicker.java"/>
    </issue>

    <issue
        id="UnknownNullness"
        message="Unknown nullability; explicitly declare as `@Nullable` or `@NonNull` to improve Kotlin interoperability; see https://developer.android.com/kotlin/interop#nullability_annotations"
        errorLine1="    public PinPicker(Context context, AttributeSet attrs, int defStyleAttr) {"
        errorLine2="                                      ~~~~~~~~~~~~">
        <location
            file="src/main/java/androidx/leanback/widget/picker/PinPicker.java"/>
    </issue>

    <issue
        id="UnknownNullness"
        message="Unknown nullability; explicitly declare as `@Nullable` or `@NonNull` to improve Kotlin interoperability; see https://developer.android.com/kotlin/interop#nullability_annotations"
        errorLine1="    public String getPin() {"
        errorLine2="           ~~~~~~">
        <location
            file="src/main/java/androidx/leanback/widget/picker/PinPicker.java"/>
    </issue>

    <issue
        id="UnknownNullness"
        message="Unknown nullability; explicitly declare as `@Nullable` or `@NonNull` to improve Kotlin interoperability; see https://developer.android.com/kotlin/interop#nullability_annotations"
        errorLine1="    public PlaybackControlGlue(Context context, int[] seekSpeeds) {"
        errorLine2="                               ~~~~~~~">
        <location
            file="src/main/java/androidx/leanback/media/PlaybackControlGlue.java"/>
    </issue>

    <issue
        id="UnknownNullness"
        message="Unknown nullability; explicitly declare as `@Nullable` or `@NonNull` to improve Kotlin interoperability; see https://developer.android.com/kotlin/interop#nullability_annotations"
        errorLine1="    public PlaybackControlGlue(Context context, int[] seekSpeeds) {"
        errorLine2="                                                ~~~~~">
        <location
            file="src/main/java/androidx/leanback/media/PlaybackControlGlue.java"/>
    </issue>

    <issue
        id="UnknownNullness"
        message="Unknown nullability; explicitly declare as `@Nullable` or `@NonNull` to improve Kotlin interoperability; see https://developer.android.com/kotlin/interop#nullability_annotations"
        errorLine1="    public PlaybackControlGlue(Context context,"
        errorLine2="                               ~~~~~~~">
        <location
            file="src/main/java/androidx/leanback/media/PlaybackControlGlue.java"/>
    </issue>

    <issue
        id="UnknownNullness"
        message="Unknown nullability; explicitly declare as `@Nullable` or `@NonNull` to improve Kotlin interoperability; see https://developer.android.com/kotlin/interop#nullability_annotations"
        errorLine1="                               int[] fastForwardSpeeds,"
        errorLine2="                               ~~~~~">
        <location
            file="src/main/java/androidx/leanback/media/PlaybackControlGlue.java"/>
    </issue>

    <issue
        id="UnknownNullness"
        message="Unknown nullability; explicitly declare as `@Nullable` or `@NonNull` to improve Kotlin interoperability; see https://developer.android.com/kotlin/interop#nullability_annotations"
        errorLine1="                               int[] rewindSpeeds) {"
        errorLine2="                               ~~~~~">
        <location
            file="src/main/java/androidx/leanback/media/PlaybackControlGlue.java"/>
    </issue>

    <issue
        id="UnknownNullness"
        message="Unknown nullability; explicitly declare as `@Nullable` or `@NonNull` to improve Kotlin interoperability; see https://developer.android.com/kotlin/interop#nullability_annotations"
        errorLine1="    public int[] getFastForwardSpeeds() {"
        errorLine2="           ~~~~~">
        <location
            file="src/main/java/androidx/leanback/media/PlaybackControlGlue.java"/>
    </issue>

    <issue
        id="UnknownNullness"
        message="Unknown nullability; explicitly declare as `@Nullable` or `@NonNull` to improve Kotlin interoperability; see https://developer.android.com/kotlin/interop#nullability_annotations"
        errorLine1="    public int[] getRewindSpeeds() {"
        errorLine2="           ~~~~~">
        <location
            file="src/main/java/androidx/leanback/media/PlaybackControlGlue.java"/>
    </issue>

    <issue
        id="UnknownNullness"
        message="Unknown nullability; explicitly declare as `@Nullable` or `@NonNull` to improve Kotlin interoperability; see https://developer.android.com/kotlin/interop#nullability_annotations"
        errorLine1="    public void setControlsRow(PlaybackControlsRow controlsRow) {"
        errorLine2="                               ~~~~~~~~~~~~~~~~~~~">
        <location
            file="src/main/java/androidx/leanback/media/PlaybackControlGlue.java"/>
    </issue>

    <issue
        id="UnknownNullness"
        message="Unknown nullability; explicitly declare as `@Nullable` or `@NonNull` to improve Kotlin interoperability; see https://developer.android.com/kotlin/interop#nullability_annotations"
        errorLine1="    protected SparseArrayObjectAdapter createPrimaryActionsAdapter("
        errorLine2="              ~~~~~~~~~~~~~~~~~~~~~~~~">
        <location
            file="src/main/java/androidx/leanback/media/PlaybackControlGlue.java"/>
    </issue>

    <issue
        id="UnknownNullness"
        message="Unknown nullability; explicitly declare as `@Nullable` or `@NonNull` to improve Kotlin interoperability; see https://developer.android.com/kotlin/interop#nullability_annotations"
        errorLine1="            PresenterSelector presenterSelector) {"
        errorLine2="            ~~~~~~~~~~~~~~~~~">
        <location
            file="src/main/java/androidx/leanback/media/PlaybackControlGlue.java"/>
    </issue>

    <issue
        id="UnknownNullness"
        message="Unknown nullability; explicitly declare as `@Nullable` or `@NonNull` to improve Kotlin interoperability; see https://developer.android.com/kotlin/interop#nullability_annotations"
        errorLine1="    public PlaybackControlsRow getControlsRow() {"
        errorLine2="           ~~~~~~~~~~~~~~~~~~~">
        <location
            file="src/main/java/androidx/leanback/media/PlaybackControlGlue.java"/>
    </issue>

    <issue
        id="UnknownNullness"
        message="Unknown nullability; explicitly declare as `@Nullable` or `@NonNull` to improve Kotlin interoperability; see https://developer.android.com/kotlin/interop#nullability_annotations"
        errorLine1="    public void setPlaybackRowPresenter(PlaybackRowPresenter presenter) {"
        errorLine2="                                        ~~~~~~~~~~~~~~~~~~~~">
        <location
            file="src/main/java/androidx/leanback/media/PlaybackControlGlue.java"/>
    </issue>

    <issue
        id="UnknownNullness"
        message="Unknown nullability; explicitly declare as `@Nullable` or `@NonNull` to improve Kotlin interoperability; see https://developer.android.com/kotlin/interop#nullability_annotations"
        errorLine1="    public PlaybackRowPresenter getPlaybackRowPresenter() {"
        errorLine2="           ~~~~~~~~~~~~~~~~~~~~">
        <location
            file="src/main/java/androidx/leanback/media/PlaybackControlGlue.java"/>
    </issue>

    <issue
        id="UnknownNullness"
        message="Unknown nullability; explicitly declare as `@Nullable` or `@NonNull` to improve Kotlin interoperability; see https://developer.android.com/kotlin/interop#nullability_annotations"
        errorLine1="    public void onActionClicked(Action action) {"
        errorLine2="                                ~~~~~~">
        <location
            file="src/main/java/androidx/leanback/media/PlaybackControlGlue.java"/>
    </issue>

    <issue
        id="UnknownNullness"
        message="Unknown nullability; explicitly declare as `@Nullable` or `@NonNull` to improve Kotlin interoperability; see https://developer.android.com/kotlin/interop#nullability_annotations"
        errorLine1="    public abstract CharSequence getMediaTitle();"
        errorLine2="                    ~~~~~~~~~~~~">
        <location
            file="src/main/java/androidx/leanback/media/PlaybackControlGlue.java"/>
    </issue>

    <issue
        id="UnknownNullness"
        message="Unknown nullability; explicitly declare as `@Nullable` or `@NonNull` to improve Kotlin interoperability; see https://developer.android.com/kotlin/interop#nullability_annotations"
        errorLine1="    public abstract CharSequence getMediaSubtitle();"
        errorLine2="                    ~~~~~~~~~~~~">
        <location
            file="src/main/java/androidx/leanback/media/PlaybackControlGlue.java"/>
    </issue>

    <issue
        id="UnknownNullness"
        message="Unknown nullability; explicitly declare as `@Nullable` or `@NonNull` to improve Kotlin interoperability; see https://developer.android.com/kotlin/interop#nullability_annotations"
        errorLine1="    public abstract Drawable getMediaArt();"
        errorLine2="                    ~~~~~~~~">
        <location
            file="src/main/java/androidx/leanback/media/PlaybackControlGlue.java"/>
    </issue>

    <issue
        id="UnknownNullness"
        message="Unknown nullability; explicitly declare as `@Nullable` or `@NonNull` to improve Kotlin interoperability; see https://developer.android.com/kotlin/interop#nullability_annotations"
        errorLine1="    protected void onCreatePrimaryActions(SparseArrayObjectAdapter primaryActionsAdapter) {"
        errorLine2="                                          ~~~~~~~~~~~~~~~~~~~~~~~~">
        <location
            file="src/main/java/androidx/leanback/media/PlaybackControlGlue.java"/>
    </issue>

    <issue
        id="UnknownNullness"
        message="Unknown nullability; explicitly declare as `@Nullable` or `@NonNull` to improve Kotlin interoperability; see https://developer.android.com/kotlin/interop#nullability_annotations"
        errorLine1="    protected void onCreateSecondaryActions(ArrayObjectAdapter secondaryActionsAdapter) {"
        errorLine2="                                            ~~~~~~~~~~~~~~~~~~">
        <location
            file="src/main/java/androidx/leanback/media/PlaybackControlGlue.java"/>
    </issue>

    <issue
        id="UnknownNullness"
        message="Unknown nullability; explicitly declare as `@Nullable` or `@NonNull` to improve Kotlin interoperability; see https://developer.android.com/kotlin/interop#nullability_annotations"
        errorLine1="        public void onCurrentPositionChanged(PlaybackControlsRow row, long currentTimeMs) {"
        errorLine2="                                             ~~~~~~~~~~~~~~~~~~~">
        <location
            file="src/main/java/androidx/leanback/widget/PlaybackControlsRow.java"/>
    </issue>

    <issue
        id="UnknownNullness"
        message="Unknown nullability; explicitly declare as `@Nullable` or `@NonNull` to improve Kotlin interoperability; see https://developer.android.com/kotlin/interop#nullability_annotations"
        errorLine1="        public void onDurationChanged(PlaybackControlsRow row, long totalTime) {"
        errorLine2="                                      ~~~~~~~~~~~~~~~~~~~">
        <location
            file="src/main/java/androidx/leanback/widget/PlaybackControlsRow.java"/>
    </issue>

    <issue
        id="UnknownNullness"
        message="Unknown nullability; explicitly declare as `@Nullable` or `@NonNull` to improve Kotlin interoperability; see https://developer.android.com/kotlin/interop#nullability_annotations"
        errorLine1="        public void onBufferedPositionChanged(PlaybackControlsRow row, long bufferedProgressMs) {"
        errorLine2="                                              ~~~~~~~~~~~~~~~~~~~">
        <location
            file="src/main/java/androidx/leanback/widget/PlaybackControlsRow.java"/>
    </issue>

    <issue
        id="UnknownNullness"
        message="Unknown nullability; explicitly declare as `@Nullable` or `@NonNull` to improve Kotlin interoperability; see https://developer.android.com/kotlin/interop#nullability_annotations"
        errorLine1="        public void setDrawables(Drawable[] drawables) {"
        errorLine2="                                 ~~~~~~~~~~">
        <location
            file="src/main/java/androidx/leanback/widget/PlaybackControlsRow.java"/>
    </issue>

    <issue
        id="UnknownNullness"
        message="Unknown nullability; explicitly declare as `@Nullable` or `@NonNull` to improve Kotlin interoperability; see https://developer.android.com/kotlin/interop#nullability_annotations"
        errorLine1="        public void setLabels(String[] labels) {"
        errorLine2="                              ~~~~~~~~">
        <location
            file="src/main/java/androidx/leanback/widget/PlaybackControlsRow.java"/>
    </issue>

    <issue
        id="UnknownNullness"
        message="Unknown nullability; explicitly declare as `@Nullable` or `@NonNull` to improve Kotlin interoperability; see https://developer.android.com/kotlin/interop#nullability_annotations"
        errorLine1="        public void setSecondaryLabels(String[] labels) {"
        errorLine2="                                       ~~~~~~~~">
        <location
            file="src/main/java/androidx/leanback/widget/PlaybackControlsRow.java"/>
    </issue>

    <issue
        id="UnknownNullness"
        message="Unknown nullability; explicitly declare as `@Nullable` or `@NonNull` to improve Kotlin interoperability; see https://developer.android.com/kotlin/interop#nullability_annotations"
        errorLine1="        public Drawable getDrawable(int index) {"
        errorLine2="               ~~~~~~~~">
        <location
            file="src/main/java/androidx/leanback/widget/PlaybackControlsRow.java"/>
    </issue>

    <issue
        id="UnknownNullness"
        message="Unknown nullability; explicitly declare as `@Nullable` or `@NonNull` to improve Kotlin interoperability; see https://developer.android.com/kotlin/interop#nullability_annotations"
        errorLine1="        public String getLabel(int index) {"
        errorLine2="               ~~~~~~">
        <location
            file="src/main/java/androidx/leanback/widget/PlaybackControlsRow.java"/>
    </issue>

    <issue
        id="UnknownNullness"
        message="Unknown nullability; explicitly declare as `@Nullable` or `@NonNull` to improve Kotlin interoperability; see https://developer.android.com/kotlin/interop#nullability_annotations"
        errorLine1="        public String getSecondaryLabel(int index) {"
        errorLine2="               ~~~~~~">
        <location
            file="src/main/java/androidx/leanback/widget/PlaybackControlsRow.java"/>
    </issue>

    <issue
        id="UnknownNullness"
        message="Unknown nullability; explicitly declare as `@Nullable` or `@NonNull` to improve Kotlin interoperability; see https://developer.android.com/kotlin/interop#nullability_annotations"
        errorLine1="        public PlayPauseAction(Context context) {"
        errorLine2="                               ~~~~~~~">
        <location
            file="src/main/java/androidx/leanback/widget/PlaybackControlsRow.java"/>
    </issue>

    <issue
        id="UnknownNullness"
        message="Unknown nullability; explicitly declare as `@Nullable` or `@NonNull` to improve Kotlin interoperability; see https://developer.android.com/kotlin/interop#nullability_annotations"
        errorLine1="        public FastForwardAction(Context context) {"
        errorLine2="                                 ~~~~~~~">
        <location
            file="src/main/java/androidx/leanback/widget/PlaybackControlsRow.java"/>
    </issue>

    <issue
        id="UnknownNullness"
        message="Unknown nullability; explicitly declare as `@Nullable` or `@NonNull` to improve Kotlin interoperability; see https://developer.android.com/kotlin/interop#nullability_annotations"
        errorLine1="        public FastForwardAction(Context context, int numSpeeds) {"
        errorLine2="                                 ~~~~~~~">
        <location
            file="src/main/java/androidx/leanback/widget/PlaybackControlsRow.java"/>
    </issue>

    <issue
        id="UnknownNullness"
        message="Unknown nullability; explicitly declare as `@Nullable` or `@NonNull` to improve Kotlin interoperability; see https://developer.android.com/kotlin/interop#nullability_annotations"
        errorLine1="        public RewindAction(Context context) {"
        errorLine2="                            ~~~~~~~">
        <location
            file="src/main/java/androidx/leanback/widget/PlaybackControlsRow.java"/>
    </issue>

    <issue
        id="UnknownNullness"
        message="Unknown nullability; explicitly declare as `@Nullable` or `@NonNull` to improve Kotlin interoperability; see https://developer.android.com/kotlin/interop#nullability_annotations"
        errorLine1="        public RewindAction(Context context, int numSpeeds) {"
        errorLine2="                            ~~~~~~~">
        <location
            file="src/main/java/androidx/leanback/widget/PlaybackControlsRow.java"/>
    </issue>

    <issue
        id="UnknownNullness"
        message="Unknown nullability; explicitly declare as `@Nullable` or `@NonNull` to improve Kotlin interoperability; see https://developer.android.com/kotlin/interop#nullability_annotations"
        errorLine1="        public SkipNextAction(Context context) {"
        errorLine2="                              ~~~~~~~">
        <location
            file="src/main/java/androidx/leanback/widget/PlaybackControlsRow.java"/>
    </issue>

    <issue
        id="UnknownNullness"
        message="Unknown nullability; explicitly declare as `@Nullable` or `@NonNull` to improve Kotlin interoperability; see https://developer.android.com/kotlin/interop#nullability_annotations"
        errorLine1="        public SkipPreviousAction(Context context) {"
        errorLine2="                                  ~~~~~~~">
        <location
            file="src/main/java/androidx/leanback/widget/PlaybackControlsRow.java"/>
    </issue>

    <issue
        id="UnknownNullness"
        message="Unknown nullability; explicitly declare as `@Nullable` or `@NonNull` to improve Kotlin interoperability; see https://developer.android.com/kotlin/interop#nullability_annotations"
        errorLine1="        public PictureInPictureAction(Context context) {"
        errorLine2="                                      ~~~~~~~">
        <location
            file="src/main/java/androidx/leanback/widget/PlaybackControlsRow.java"/>
    </issue>

    <issue
        id="UnknownNullness"
        message="Unknown nullability; explicitly declare as `@Nullable` or `@NonNull` to improve Kotlin interoperability; see https://developer.android.com/kotlin/interop#nullability_annotations"
        errorLine1="        public MoreActions(Context context) {"
        errorLine2="                           ~~~~~~~">
        <location
            file="src/main/java/androidx/leanback/widget/PlaybackControlsRow.java"/>
    </issue>

    <issue
        id="UnknownNullness"
        message="Unknown nullability; explicitly declare as `@Nullable` or `@NonNull` to improve Kotlin interoperability; see https://developer.android.com/kotlin/interop#nullability_annotations"
        errorLine1="        public ThumbsAction(int id, Context context, int solidIconIndex, int outlineIconIndex) {"
        errorLine2="                                    ~~~~~~~">
        <location
            file="src/main/java/androidx/leanback/widget/PlaybackControlsRow.java"/>
    </issue>

    <issue
        id="UnknownNullness"
        message="Unknown nullability; explicitly declare as `@Nullable` or `@NonNull` to improve Kotlin interoperability; see https://developer.android.com/kotlin/interop#nullability_annotations"
        errorLine1="        public ThumbsUpAction(Context context) {"
        errorLine2="                              ~~~~~~~">
        <location
            file="src/main/java/androidx/leanback/widget/PlaybackControlsRow.java"/>
    </issue>

    <issue
        id="UnknownNullness"
        message="Unknown nullability; explicitly declare as `@Nullable` or `@NonNull` to improve Kotlin interoperability; see https://developer.android.com/kotlin/interop#nullability_annotations"
        errorLine1="        public ThumbsDownAction(Context context) {"
        errorLine2="                                ~~~~~~~">
        <location
            file="src/main/java/androidx/leanback/widget/PlaybackControlsRow.java"/>
    </issue>

    <issue
        id="UnknownNullness"
        message="Unknown nullability; explicitly declare as `@Nullable` or `@NonNull` to improve Kotlin interoperability; see https://developer.android.com/kotlin/interop#nullability_annotations"
        errorLine1="        public RepeatAction(Context context) {"
        errorLine2="                            ~~~~~~~">
        <location
            file="src/main/java/androidx/leanback/widget/PlaybackControlsRow.java"/>
    </issue>

    <issue
        id="UnknownNullness"
        message="Unknown nullability; explicitly declare as `@Nullable` or `@NonNull` to improve Kotlin interoperability; see https://developer.android.com/kotlin/interop#nullability_annotations"
        errorLine1="        public RepeatAction(Context context, int highlightColor) {"
        errorLine2="                            ~~~~~~~">
        <location
            file="src/main/java/androidx/leanback/widget/PlaybackControlsRow.java"/>
    </issue>

    <issue
        id="UnknownNullness"
        message="Unknown nullability; explicitly declare as `@Nullable` or `@NonNull` to improve Kotlin interoperability; see https://developer.android.com/kotlin/interop#nullability_annotations"
        errorLine1="        public RepeatAction(Context context, int repeatAllColor, int repeatOneColor) {"
        errorLine2="                            ~~~~~~~">
        <location
            file="src/main/java/androidx/leanback/widget/PlaybackControlsRow.java"/>
    </issue>

    <issue
        id="UnknownNullness"
        message="Unknown nullability; explicitly declare as `@Nullable` or `@NonNull` to improve Kotlin interoperability; see https://developer.android.com/kotlin/interop#nullability_annotations"
        errorLine1="        public ShuffleAction(Context context) {"
        errorLine2="                             ~~~~~~~">
        <location
            file="src/main/java/androidx/leanback/widget/PlaybackControlsRow.java"/>
    </issue>

    <issue
        id="UnknownNullness"
        message="Unknown nullability; explicitly declare as `@Nullable` or `@NonNull` to improve Kotlin interoperability; see https://developer.android.com/kotlin/interop#nullability_annotations"
        errorLine1="        public ShuffleAction(Context context, int highlightColor) {"
        errorLine2="                             ~~~~~~~">
        <location
            file="src/main/java/androidx/leanback/widget/PlaybackControlsRow.java"/>
    </issue>

    <issue
        id="UnknownNullness"
        message="Unknown nullability; explicitly declare as `@Nullable` or `@NonNull` to improve Kotlin interoperability; see https://developer.android.com/kotlin/interop#nullability_annotations"
        errorLine1="        public HighQualityAction(Context context) {"
        errorLine2="                                 ~~~~~~~">
        <location
            file="src/main/java/androidx/leanback/widget/PlaybackControlsRow.java"/>
    </issue>

    <issue
        id="UnknownNullness"
        message="Unknown nullability; explicitly declare as `@Nullable` or `@NonNull` to improve Kotlin interoperability; see https://developer.android.com/kotlin/interop#nullability_annotations"
        errorLine1="        public HighQualityAction(Context context, int highlightColor) {"
        errorLine2="                                 ~~~~~~~">
        <location
            file="src/main/java/androidx/leanback/widget/PlaybackControlsRow.java"/>
    </issue>

    <issue
        id="UnknownNullness"
        message="Unknown nullability; explicitly declare as `@Nullable` or `@NonNull` to improve Kotlin interoperability; see https://developer.android.com/kotlin/interop#nullability_annotations"
        errorLine1="        public ClosedCaptioningAction(Context context) {"
        errorLine2="                                      ~~~~~~~">
        <location
            file="src/main/java/androidx/leanback/widget/PlaybackControlsRow.java"/>
    </issue>

    <issue
        id="UnknownNullness"
        message="Unknown nullability; explicitly declare as `@Nullable` or `@NonNull` to improve Kotlin interoperability; see https://developer.android.com/kotlin/interop#nullability_annotations"
        errorLine1="        public ClosedCaptioningAction(Context context, int highlightColor) {"
        errorLine2="                                      ~~~~~~~">
        <location
            file="src/main/java/androidx/leanback/widget/PlaybackControlsRow.java"/>
    </issue>

    <issue
        id="UnknownNullness"
        message="Unknown nullability; explicitly declare as `@Nullable` or `@NonNull` to improve Kotlin interoperability; see https://developer.android.com/kotlin/interop#nullability_annotations"
        errorLine1="    public PlaybackControlsRow(Object item) {"
        errorLine2="                               ~~~~~~">
        <location
            file="src/main/java/androidx/leanback/widget/PlaybackControlsRow.java"/>
    </issue>

    <issue
        id="UnknownNullness"
        message="Unknown nullability; explicitly declare as `@Nullable` or `@NonNull` to improve Kotlin interoperability; see https://developer.android.com/kotlin/interop#nullability_annotations"
        errorLine1="    public final Object getItem() {"
        errorLine2="                 ~~~~~~">
        <location
            file="src/main/java/androidx/leanback/widget/PlaybackControlsRow.java"/>
    </issue>

    <issue
        id="UnknownNullness"
        message="Unknown nullability; explicitly declare as `@Nullable` or `@NonNull` to improve Kotlin interoperability; see https://developer.android.com/kotlin/interop#nullability_annotations"
        errorLine1="    public final void setImageDrawable(Drawable drawable) {"
        errorLine2="                                       ~~~~~~~~">
        <location
            file="src/main/java/androidx/leanback/widget/PlaybackControlsRow.java"/>
    </issue>

    <issue
        id="UnknownNullness"
        message="Unknown nullability; explicitly declare as `@Nullable` or `@NonNull` to improve Kotlin interoperability; see https://developer.android.com/kotlin/interop#nullability_annotations"
        errorLine1="    public final void setImageBitmap(Context context, Bitmap bm) {"
        errorLine2="                                     ~~~~~~~">
        <location
            file="src/main/java/androidx/leanback/widget/PlaybackControlsRow.java"/>
    </issue>

    <issue
        id="UnknownNullness"
        message="Unknown nullability; explicitly declare as `@Nullable` or `@NonNull` to improve Kotlin interoperability; see https://developer.android.com/kotlin/interop#nullability_annotations"
        errorLine1="    public final void setImageBitmap(Context context, Bitmap bm) {"
        errorLine2="                                                      ~~~~~~">
        <location
            file="src/main/java/androidx/leanback/widget/PlaybackControlsRow.java"/>
    </issue>

    <issue
        id="UnknownNullness"
        message="Unknown nullability; explicitly declare as `@Nullable` or `@NonNull` to improve Kotlin interoperability; see https://developer.android.com/kotlin/interop#nullability_annotations"
        errorLine1="    public final Drawable getImageDrawable() {"
        errorLine2="                 ~~~~~~~~">
        <location
            file="src/main/java/androidx/leanback/widget/PlaybackControlsRow.java"/>
    </issue>

    <issue
        id="UnknownNullness"
        message="Unknown nullability; explicitly declare as `@Nullable` or `@NonNull` to improve Kotlin interoperability; see https://developer.android.com/kotlin/interop#nullability_annotations"
        errorLine1="    public final void setPrimaryActionsAdapter(ObjectAdapter adapter) {"
        errorLine2="                                               ~~~~~~~~~~~~~">
        <location
            file="src/main/java/androidx/leanback/widget/PlaybackControlsRow.java"/>
    </issue>

    <issue
        id="UnknownNullness"
        message="Unknown nullability; explicitly declare as `@Nullable` or `@NonNull` to improve Kotlin interoperability; see https://developer.android.com/kotlin/interop#nullability_annotations"
        errorLine1="    public final void setSecondaryActionsAdapter(ObjectAdapter adapter) {"
        errorLine2="                                                 ~~~~~~~~~~~~~">
        <location
            file="src/main/java/androidx/leanback/widget/PlaybackControlsRow.java"/>
    </issue>

    <issue
        id="UnknownNullness"
        message="Unknown nullability; explicitly declare as `@Nullable` or `@NonNull` to improve Kotlin interoperability; see https://developer.android.com/kotlin/interop#nullability_annotations"
        errorLine1="    public final ObjectAdapter getPrimaryActionsAdapter() {"
        errorLine2="                 ~~~~~~~~~~~~~">
        <location
            file="src/main/java/androidx/leanback/widget/PlaybackControlsRow.java"/>
    </issue>

    <issue
        id="UnknownNullness"
        message="Unknown nullability; explicitly declare as `@Nullable` or `@NonNull` to improve Kotlin interoperability; see https://developer.android.com/kotlin/interop#nullability_annotations"
        errorLine1="    public final ObjectAdapter getSecondaryActionsAdapter() {"
        errorLine2="                 ~~~~~~~~~~~~~">
        <location
            file="src/main/java/androidx/leanback/widget/PlaybackControlsRow.java"/>
    </issue>

    <issue
        id="UnknownNullness"
        message="Unknown nullability; explicitly declare as `@Nullable` or `@NonNull` to improve Kotlin interoperability; see https://developer.android.com/kotlin/interop#nullability_annotations"
        errorLine1="    public Action getActionForKeyCode(int keyCode) {"
        errorLine2="           ~~~~~~">
        <location
            file="src/main/java/androidx/leanback/widget/PlaybackControlsRow.java"/>
    </issue>

    <issue
        id="UnknownNullness"
        message="Unknown nullability; explicitly declare as `@Nullable` or `@NonNull` to improve Kotlin interoperability; see https://developer.android.com/kotlin/interop#nullability_annotations"
        errorLine1="    public Action getActionForKeyCode(ObjectAdapter adapter, int keyCode) {"
        errorLine2="           ~~~~~~">
        <location
            file="src/main/java/androidx/leanback/widget/PlaybackControlsRow.java"/>
    </issue>

    <issue
        id="UnknownNullness"
        message="Unknown nullability; explicitly declare as `@Nullable` or `@NonNull` to improve Kotlin interoperability; see https://developer.android.com/kotlin/interop#nullability_annotations"
        errorLine1="    public Action getActionForKeyCode(ObjectAdapter adapter, int keyCode) {"
        errorLine2="                                      ~~~~~~~~~~~~~">
        <location
            file="src/main/java/androidx/leanback/widget/PlaybackControlsRow.java"/>
    </issue>

    <issue
        id="UnknownNullness"
        message="Unknown nullability; explicitly declare as `@Nullable` or `@NonNull` to improve Kotlin interoperability; see https://developer.android.com/kotlin/interop#nullability_annotations"
        errorLine1="    public void setOnPlaybackProgressChangedListener(OnPlaybackProgressCallback listener) {"
        errorLine2="                                                     ~~~~~~~~~~~~~~~~~~~~~~~~~~">
        <location
            file="src/main/java/androidx/leanback/widget/PlaybackControlsRow.java"/>
    </issue>

    <issue
        id="UnknownNullness"
        message="Unknown nullability; explicitly declare as `@Nullable` or `@NonNull` to improve Kotlin interoperability; see https://developer.android.com/kotlin/interop#nullability_annotations"
        errorLine1="        public void onError(int errorCode, CharSequence errorMessage) {"
        errorLine2="                                           ~~~~~~~~~~~~">
        <location
            file="src/main/java/androidx/leanback/media/PlaybackGlueHost.java"/>
    </issue>

    <issue
        id="UnknownNullness"
        message="Unknown nullability; explicitly declare as `@Nullable` or `@NonNull` to improve Kotlin interoperability; see https://developer.android.com/kotlin/interop#nullability_annotations"
        errorLine1="    public void setOnKeyInterceptListener(View.OnKeyListener onKeyListener) {"
        errorLine2="                                          ~~~~~~~~~~~~~~~~~~">
        <location
            file="src/main/java/androidx/leanback/media/PlaybackGlueHost.java"/>
    </issue>

    <issue
        id="UnknownNullness"
        message="Unknown nullability; explicitly declare as `@Nullable` or `@NonNull` to improve Kotlin interoperability; see https://developer.android.com/kotlin/interop#nullability_annotations"
        errorLine1="    public void setOnActionClickedListener(OnActionClickedListener listener) {}"
        errorLine2="                                           ~~~~~~~~~~~~~~~~~~~~~~~">
        <location
            file="src/main/java/androidx/leanback/media/PlaybackGlueHost.java"/>
    </issue>

    <issue
        id="UnknownNullness"
        message="Unknown nullability; explicitly declare as `@Nullable` or `@NonNull` to improve Kotlin interoperability; see https://developer.android.com/kotlin/interop#nullability_annotations"
        errorLine1="    public void setHostCallback(HostCallback callback) {"
        errorLine2="                                ~~~~~~~~~~~~">
        <location
            file="src/main/java/androidx/leanback/media/PlaybackGlueHost.java"/>
    </issue>

    <issue
        id="UnknownNullness"
        message="Unknown nullability; explicitly declare as `@Nullable` or `@NonNull` to improve Kotlin interoperability; see https://developer.android.com/kotlin/interop#nullability_annotations"
        errorLine1="    public void setPlaybackRowPresenter(PlaybackRowPresenter presenter) {}"
        errorLine2="                                        ~~~~~~~~~~~~~~~~~~~~">
        <location
            file="src/main/java/androidx/leanback/media/PlaybackGlueHost.java"/>
    </issue>

    <issue
        id="UnknownNullness"
        message="Unknown nullability; explicitly declare as `@Nullable` or `@NonNull` to improve Kotlin interoperability; see https://developer.android.com/kotlin/interop#nullability_annotations"
        errorLine1="    public void setPlaybackRow(Row row) {}"
        errorLine2="                               ~~~">
        <location
            file="src/main/java/androidx/leanback/media/PlaybackGlueHost.java"/>
    </issue>

    <issue
        id="UnknownNullness"
        message="Unknown nullability; explicitly declare as `@Nullable` or `@NonNull` to improve Kotlin interoperability; see https://developer.android.com/kotlin/interop#nullability_annotations"
        errorLine1="    public PlayerCallback getPlayerCallback() {"
        errorLine2="           ~~~~~~~~~~~~~~">
        <location
            file="src/main/java/androidx/leanback/media/PlaybackGlueHost.java"/>
    </issue>

    <issue
        id="UnknownNullness"
        message="Unknown nullability; explicitly declare as `@Nullable` or `@NonNull` to improve Kotlin interoperability; see https://developer.android.com/kotlin/interop#nullability_annotations"
        errorLine1="        public ViewHolder(View view) {"
        errorLine2="                          ~~~~">
        <location
            file="src/main/java/androidx/leanback/widget/PlaybackRowPresenter.java"/>
    </issue>

    <issue
        id="UnknownNullness"
        message="Unknown nullability; explicitly declare as `@Nullable` or `@NonNull` to improve Kotlin interoperability; see https://developer.android.com/kotlin/interop#nullability_annotations"
        errorLine1="        public void onThumbnailLoaded(Bitmap bitmap, int index) {"
        errorLine2="                                      ~~~~~~">
        <location
            file="src/main/java/androidx/leanback/widget/PlaybackSeekDataProvider.java"/>
    </issue>

    <issue
        id="UnknownNullness"
        message="Unknown nullability; explicitly declare as `@Nullable` or `@NonNull` to improve Kotlin interoperability; see https://developer.android.com/kotlin/interop#nullability_annotations"
        errorLine1="    public long[] getSeekPositions() {"
        errorLine2="           ~~~~~~">
        <location
            file="src/main/java/androidx/leanback/widget/PlaybackSeekDataProvider.java"/>
    </issue>

    <issue
        id="UnknownNullness"
        message="Unknown nullability; explicitly declare as `@Nullable` or `@NonNull` to improve Kotlin interoperability; see https://developer.android.com/kotlin/interop#nullability_annotations"
        errorLine1="    public void getThumbnail(int index, ResultCallback callback) {"
        errorLine2="                                        ~~~~~~~~~~~~~~">
        <location
            file="src/main/java/androidx/leanback/widget/PlaybackSeekDataProvider.java"/>
    </issue>

    <issue
        id="UnknownNullness"
        message="Unknown nullability; explicitly declare as `@Nullable` or `@NonNull` to improve Kotlin interoperability; see https://developer.android.com/kotlin/interop#nullability_annotations"
        errorLine1="        public PlaybackSeekDataProvider getPlaybackSeekDataProvider() {"
        errorLine2="               ~~~~~~~~~~~~~~~~~~~~~~~~">
        <location
            file="src/main/java/androidx/leanback/widget/PlaybackSeekUi.java"/>
    </issue>

    <issue
        id="UnknownNullness"
        message="Unknown nullability; explicitly declare as `@Nullable` or `@NonNull` to improve Kotlin interoperability; see https://developer.android.com/kotlin/interop#nullability_annotations"
        errorLine1="    void setPlaybackSeekUiClient(Client client);"
        errorLine2="                                 ~~~~~~">
        <location
            file="src/main/java/androidx/leanback/widget/PlaybackSeekUi.java"/>
    </issue>

    <issue
        id="UnknownNullness"
        message="Unknown nullability; explicitly declare as `@Nullable` or `@NonNull` to improve Kotlin interoperability; see https://developer.android.com/kotlin/interop#nullability_annotations"
        errorLine1="    public ObjectAdapter getAdapter() {"
        errorLine2="           ~~~~~~~~~~~~~">
        <location
            file="src/main/java/androidx/leanback/app/PlaybackSupportFragment.java"/>
    </issue>

    <issue
        id="UnknownNullness"
        message="Unknown nullability; explicitly declare as `@Nullable` or `@NonNull` to improve Kotlin interoperability; see https://developer.android.com/kotlin/interop#nullability_annotations"
        errorLine1="    public void setFadeCompleteListener(OnFadeCompleteListener listener) {"
        errorLine2="                                        ~~~~~~~~~~~~~~~~~~~~~~">
        <location
            file="src/main/java/androidx/leanback/app/PlaybackSupportFragment.java"/>
    </issue>

    <issue
        id="UnknownNullness"
        message="Unknown nullability; explicitly declare as `@Nullable` or `@NonNull` to improve Kotlin interoperability; see https://developer.android.com/kotlin/interop#nullability_annotations"
        errorLine1="    public OnFadeCompleteListener getFadeCompleteListener() {"
        errorLine2="           ~~~~~~~~~~~~~~~~~~~~~~">
        <location
            file="src/main/java/androidx/leanback/app/PlaybackSupportFragment.java"/>
    </issue>

    <issue
        id="UnknownNullness"
        message="Unknown nullability; explicitly declare as `@Nullable` or `@NonNull` to improve Kotlin interoperability; see https://developer.android.com/kotlin/interop#nullability_annotations"
        errorLine1="    public final void setOnKeyInterceptListener(View.OnKeyListener handler) {"
        errorLine2="                                                ~~~~~~~~~~~~~~~~~~">
        <location
            file="src/main/java/androidx/leanback/app/PlaybackSupportFragment.java"/>
    </issue>

    <issue
        id="UnknownNullness"
        message="Unknown nullability; explicitly declare as `@Nullable` or `@NonNull` to improve Kotlin interoperability; see https://developer.android.com/kotlin/interop#nullability_annotations"
        errorLine1="    public void onCreate(Bundle savedInstanceState) {"
        errorLine2="                         ~~~~~~">
        <location
            file="src/main/java/androidx/leanback/app/PlaybackSupportFragment.java"/>
    </issue>

    <issue
        id="UnknownNullness"
        message="Unknown nullability; explicitly declare as `@Nullable` or `@NonNull` to improve Kotlin interoperability; see https://developer.android.com/kotlin/interop#nullability_annotations"
        errorLine1="    public void setHostCallback(PlaybackGlueHost.HostCallback hostCallback) {"
        errorLine2="                                ~~~~~~~~~~~~~~~~~~~~~~~~~~~~~">
        <location
            file="src/main/java/androidx/leanback/app/PlaybackSupportFragment.java"/>
    </issue>

    <issue
        id="UnknownNullness"
        message="Unknown nullability; explicitly declare as `@Nullable` or `@NonNull` to improve Kotlin interoperability; see https://developer.android.com/kotlin/interop#nullability_annotations"
        errorLine1="    public void setOnItemViewSelectedListener(final BaseOnItemViewSelectedListener listener) {"
        errorLine2="                                                    ~~~~~~~~~~~~~~~~~~~~~~~~~~~~~~">
        <location
            file="src/main/java/androidx/leanback/app/PlaybackSupportFragment.java"/>
    </issue>

    <issue
        id="UnknownNullness"
        message="Unknown nullability; explicitly declare as `@Nullable` or `@NonNull` to improve Kotlin interoperability; see https://developer.android.com/kotlin/interop#nullability_annotations"
        errorLine1="    public void setOnItemViewClickedListener(final BaseOnItemViewClickedListener listener) {"
        errorLine2="                                                   ~~~~~~~~~~~~~~~~~~~~~~~~~~~~~">
        <location
            file="src/main/java/androidx/leanback/app/PlaybackSupportFragment.java"/>
    </issue>

    <issue
        id="UnknownNullness"
        message="Unknown nullability; explicitly declare as `@Nullable` or `@NonNull` to improve Kotlin interoperability; see https://developer.android.com/kotlin/interop#nullability_annotations"
        errorLine1="    public void setOnPlaybackItemViewClickedListener(final BaseOnItemViewClickedListener listener) {"
        errorLine2="                                                           ~~~~~~~~~~~~~~~~~~~~~~~~~~~~~">
        <location
            file="src/main/java/androidx/leanback/app/PlaybackSupportFragment.java"/>
    </issue>

    <issue
        id="UnknownNullness"
        message="Unknown nullability; explicitly declare as `@Nullable` or `@NonNull` to improve Kotlin interoperability; see https://developer.android.com/kotlin/interop#nullability_annotations"
        errorLine1="    public void setPlaybackRow(Row row) {"
        errorLine2="                               ~~~">
        <location
            file="src/main/java/androidx/leanback/app/PlaybackSupportFragment.java"/>
    </issue>

    <issue
        id="UnknownNullness"
        message="Unknown nullability; explicitly declare as `@Nullable` or `@NonNull` to improve Kotlin interoperability; see https://developer.android.com/kotlin/interop#nullability_annotations"
        errorLine1="    public void setPlaybackRowPresenter(PlaybackRowPresenter presenter) {"
        errorLine2="                                        ~~~~~~~~~~~~~~~~~~~~">
        <location
            file="src/main/java/androidx/leanback/app/PlaybackSupportFragment.java"/>
    </issue>

    <issue
        id="UnknownNullness"
        message="Unknown nullability; explicitly declare as `@Nullable` or `@NonNull` to improve Kotlin interoperability; see https://developer.android.com/kotlin/interop#nullability_annotations"
        errorLine1="    public void setAdapter(ObjectAdapter adapter) {"
        errorLine2="                           ~~~~~~~~~~~~~">
        <location
            file="src/main/java/androidx/leanback/app/PlaybackSupportFragment.java"/>
    </issue>

    <issue
        id="UnknownNullness"
        message="Unknown nullability; explicitly declare as `@Nullable` or `@NonNull` to improve Kotlin interoperability; see https://developer.android.com/kotlin/interop#nullability_annotations"
        errorLine1="    public void setPlaybackSeekUiClient(PlaybackSeekUi.Client client) {"
        errorLine2="                                        ~~~~~~~~~~~~~~~~~~~~~">
        <location
            file="src/main/java/androidx/leanback/app/PlaybackSupportFragment.java"/>
    </issue>

    <issue
        id="UnknownNullness"
        message="Unknown nullability; explicitly declare as `@Nullable` or `@NonNull` to improve Kotlin interoperability; see https://developer.android.com/kotlin/interop#nullability_annotations"
        errorLine1="    protected void onError(int errorCode, CharSequence errorMessage) {"
        errorLine2="                                          ~~~~~~~~~~~~">
        <location
            file="src/main/java/androidx/leanback/app/PlaybackSupportFragment.java"/>
    </issue>

    <issue
        id="UnknownNullness"
        message="Unknown nullability; explicitly declare as `@Nullable` or `@NonNull` to improve Kotlin interoperability; see https://developer.android.com/kotlin/interop#nullability_annotations"
        errorLine1="    public ProgressBarManager getProgressBarManager() {"
        errorLine2="           ~~~~~~~~~~~~~~~~~~">
        <location
            file="src/main/java/androidx/leanback/app/PlaybackSupportFragment.java"/>
    </issue>

    <issue
        id="UnknownNullness"
        message="Unknown nullability; explicitly declare as `@Nullable` or `@NonNull` to improve Kotlin interoperability; see https://developer.android.com/kotlin/interop#nullability_annotations"
        errorLine1="    public PlaybackSupportFragmentGlueHost(PlaybackSupportFragment fragment) {"
        errorLine2="                                           ~~~~~~~~~~~~~~~~~~~~~~~">
        <location
            file="src/main/java/androidx/leanback/app/PlaybackSupportFragmentGlueHost.java"/>
    </issue>

    <issue
        id="UnknownNullness"
        message="Unknown nullability; explicitly declare as `@Nullable` or `@NonNull` to improve Kotlin interoperability; see https://developer.android.com/kotlin/interop#nullability_annotations"
        errorLine1="    public void setOnKeyInterceptListener(View.OnKeyListener onKeyListener) {"
        errorLine2="                                          ~~~~~~~~~~~~~~~~~~">
        <location
            file="src/main/java/androidx/leanback/app/PlaybackSupportFragmentGlueHost.java"/>
    </issue>

    <issue
        id="UnknownNullness"
        message="Unknown nullability; explicitly declare as `@Nullable` or `@NonNull` to improve Kotlin interoperability; see https://developer.android.com/kotlin/interop#nullability_annotations"
        errorLine1="    public void setOnActionClickedListener(final OnActionClickedListener listener) {"
        errorLine2="                                                 ~~~~~~~~~~~~~~~~~~~~~~~">
        <location
            file="src/main/java/androidx/leanback/app/PlaybackSupportFragmentGlueHost.java"/>
    </issue>

    <issue
        id="UnknownNullness"
        message="Unknown nullability; explicitly declare as `@Nullable` or `@NonNull` to improve Kotlin interoperability; see https://developer.android.com/kotlin/interop#nullability_annotations"
        errorLine1="    public void setHostCallback(HostCallback callback) {"
        errorLine2="                                ~~~~~~~~~~~~">
        <location
            file="src/main/java/androidx/leanback/app/PlaybackSupportFragmentGlueHost.java"/>
    </issue>

    <issue
        id="UnknownNullness"
        message="Unknown nullability; explicitly declare as `@Nullable` or `@NonNull` to improve Kotlin interoperability; see https://developer.android.com/kotlin/interop#nullability_annotations"
        errorLine1="    public void setPlaybackRowPresenter(PlaybackRowPresenter presenter) {"
        errorLine2="                                        ~~~~~~~~~~~~~~~~~~~~">
        <location
            file="src/main/java/androidx/leanback/app/PlaybackSupportFragmentGlueHost.java"/>
    </issue>

    <issue
        id="UnknownNullness"
        message="Unknown nullability; explicitly declare as `@Nullable` or `@NonNull` to improve Kotlin interoperability; see https://developer.android.com/kotlin/interop#nullability_annotations"
        errorLine1="    public void setPlaybackRow(Row row) {"
        errorLine2="                               ~~~">
        <location
            file="src/main/java/androidx/leanback/app/PlaybackSupportFragmentGlueHost.java"/>
    </issue>

    <issue
        id="UnknownNullness"
        message="Unknown nullability; explicitly declare as `@Nullable` or `@NonNull` to improve Kotlin interoperability; see https://developer.android.com/kotlin/interop#nullability_annotations"
        errorLine1="    public void setPlaybackSeekUiClient(Client client) {"
        errorLine2="                                        ~~~~~~">
        <location
            file="src/main/java/androidx/leanback/app/PlaybackSupportFragmentGlueHost.java"/>
    </issue>

    <issue
        id="UnknownNullness"
        message="Unknown nullability; explicitly declare as `@Nullable` or `@NonNull` to improve Kotlin interoperability; see https://developer.android.com/kotlin/interop#nullability_annotations"
        errorLine1="    public PlayerCallback getPlayerCallback() {"
        errorLine2="           ~~~~~~~~~~~~~~">
        <location
            file="src/main/java/androidx/leanback/app/PlaybackSupportFragmentGlueHost.java"/>
    </issue>

    <issue
        id="UnknownNullness"
        message="Unknown nullability; explicitly declare as `@Nullable` or `@NonNull` to improve Kotlin interoperability; see https://developer.android.com/kotlin/interop#nullability_annotations"
        errorLine1="    public PlaybackTransportControlGlue(Context context, T impl) {"
        errorLine2="                                        ~~~~~~~">
        <location
            file="src/main/java/androidx/leanback/media/PlaybackTransportControlGlue.java"/>
    </issue>

    <issue
        id="UnknownNullness"
        message="Unknown nullability; explicitly declare as `@Nullable` or `@NonNull` to improve Kotlin interoperability; see https://developer.android.com/kotlin/interop#nullability_annotations"
        errorLine1="    public final void setSeekProvider(PlaybackSeekDataProvider seekProvider) {"
        errorLine2="                                      ~~~~~~~~~~~~~~~~~~~~~~~~">
        <location
            file="src/main/java/androidx/leanback/media/PlaybackTransportControlGlue.java"/>
    </issue>

    <issue
        id="UnknownNullness"
        message="Unknown nullability; explicitly declare as `@Nullable` or `@NonNull` to improve Kotlin interoperability; see https://developer.android.com/kotlin/interop#nullability_annotations"
        errorLine1="    public final PlaybackSeekDataProvider getSeekProvider() {"
        errorLine2="                 ~~~~~~~~~~~~~~~~~~~~~~~~">
        <location
            file="src/main/java/androidx/leanback/media/PlaybackTransportControlGlue.java"/>
    </issue>

    <issue
        id="UnknownNullness"
        message="Unknown nullability; explicitly declare as `@Nullable` or `@NonNull` to improve Kotlin interoperability; see https://developer.android.com/kotlin/interop#nullability_annotations"
        errorLine1="        public ViewHolder(View rootView, Presenter descriptionPresenter) {"
        errorLine2="                          ~~~~">
        <location
            file="src/main/java/androidx/leanback/widget/PlaybackTransportRowPresenter.java"/>
    </issue>

    <issue
        id="UnknownNullness"
        message="Unknown nullability; explicitly declare as `@Nullable` or `@NonNull` to improve Kotlin interoperability; see https://developer.android.com/kotlin/interop#nullability_annotations"
        errorLine1="        public ViewHolder(View rootView, Presenter descriptionPresenter) {"
        errorLine2="                                         ~~~~~~~~~">
        <location
            file="src/main/java/androidx/leanback/widget/PlaybackTransportRowPresenter.java"/>
    </issue>

    <issue
        id="UnknownNullness"
        message="Unknown nullability; explicitly declare as `@Nullable` or `@NonNull` to improve Kotlin interoperability; see https://developer.android.com/kotlin/interop#nullability_annotations"
        errorLine1="        public final Presenter.ViewHolder getDescriptionViewHolder() {"
        errorLine2="                     ~~~~~~~~~~~~~~~~~~~~">
        <location
            file="src/main/java/androidx/leanback/widget/PlaybackTransportRowPresenter.java"/>
    </issue>

    <issue
        id="UnknownNullness"
        message="Unknown nullability; explicitly declare as `@Nullable` or `@NonNull` to improve Kotlin interoperability; see https://developer.android.com/kotlin/interop#nullability_annotations"
        errorLine1="        public void setPlaybackSeekUiClient(Client client) {"
        errorLine2="                                            ~~~~~~">
        <location
            file="src/main/java/androidx/leanback/widget/PlaybackTransportRowPresenter.java"/>
    </issue>

    <issue
        id="UnknownNullness"
        message="Unknown nullability; explicitly declare as `@Nullable` or `@NonNull` to improve Kotlin interoperability; see https://developer.android.com/kotlin/interop#nullability_annotations"
        errorLine1="        public final TextView getDurationView() {"
        errorLine2="                     ~~~~~~~~">
        <location
            file="src/main/java/androidx/leanback/widget/PlaybackTransportRowPresenter.java"/>
    </issue>

    <issue
        id="UnknownNullness"
        message="Unknown nullability; explicitly declare as `@Nullable` or `@NonNull` to improve Kotlin interoperability; see https://developer.android.com/kotlin/interop#nullability_annotations"
        errorLine1="        public final TextView getCurrentPositionView() {"
        errorLine2="                     ~~~~~~~~">
        <location
            file="src/main/java/androidx/leanback/widget/PlaybackTransportRowPresenter.java"/>
    </issue>

    <issue
        id="UnknownNullness"
        message="Unknown nullability; explicitly declare as `@Nullable` or `@NonNull` to improve Kotlin interoperability; see https://developer.android.com/kotlin/interop#nullability_annotations"
        errorLine1="    public void setDescriptionPresenter(Presenter descriptionPresenter) {"
        errorLine2="                                        ~~~~~~~~~">
        <location
            file="src/main/java/androidx/leanback/widget/PlaybackTransportRowPresenter.java"/>
    </issue>

    <issue
        id="UnknownNullness"
        message="Unknown nullability; explicitly declare as `@Nullable` or `@NonNull` to improve Kotlin interoperability; see https://developer.android.com/kotlin/interop#nullability_annotations"
        errorLine1="    public void setOnActionClickedListener(OnActionClickedListener listener) {"
        errorLine2="                                           ~~~~~~~~~~~~~~~~~~~~~~~">
        <location
            file="src/main/java/androidx/leanback/widget/PlaybackTransportRowPresenter.java"/>
    </issue>

    <issue
        id="UnknownNullness"
        message="Unknown nullability; explicitly declare as `@Nullable` or `@NonNull` to improve Kotlin interoperability; see https://developer.android.com/kotlin/interop#nullability_annotations"
        errorLine1="    public OnActionClickedListener getOnActionClickedListener() {"
        errorLine2="           ~~~~~~~~~~~~~~~~~~~~~~~">
        <location
            file="src/main/java/androidx/leanback/widget/PlaybackTransportRowPresenter.java"/>
    </issue>

    <issue
        id="UnknownNullness"
        message="Unknown nullability; explicitly declare as `@Nullable` or `@NonNull` to improve Kotlin interoperability; see https://developer.android.com/kotlin/interop#nullability_annotations"
        errorLine1="    public void onReappear(RowPresenter.ViewHolder rowViewHolder) {"
        errorLine2="                           ~~~~~~~~~~~~~~~~~~~~~~~">
        <location
            file="src/main/java/androidx/leanback/widget/PlaybackTransportRowPresenter.java"/>
    </issue>

    <issue
        id="UnknownNullness"
        message="Unknown nullability; explicitly declare as `@Nullable` or `@NonNull` to improve Kotlin interoperability; see https://developer.android.com/kotlin/interop#nullability_annotations"
        errorLine1="    protected RowPresenter.ViewHolder createRowViewHolder(ViewGroup parent) {"
        errorLine2="              ~~~~~~~~~~~~~~~~~~~~~~~">
        <location
            file="src/main/java/androidx/leanback/widget/PlaybackTransportRowPresenter.java"/>
    </issue>

    <issue
        id="UnknownNullness"
        message="Unknown nullability; explicitly declare as `@Nullable` or `@NonNull` to improve Kotlin interoperability; see https://developer.android.com/kotlin/interop#nullability_annotations"
        errorLine1="    protected RowPresenter.ViewHolder createRowViewHolder(ViewGroup parent) {"
        errorLine2="                                                          ~~~~~~~~~">
        <location
            file="src/main/java/androidx/leanback/widget/PlaybackTransportRowPresenter.java"/>
    </issue>

    <issue
        id="UnknownNullness"
        message="Unknown nullability; explicitly declare as `@Nullable` or `@NonNull` to improve Kotlin interoperability; see https://developer.android.com/kotlin/interop#nullability_annotations"
        errorLine1="    protected void onProgressBarClicked(ViewHolder vh) {"
        errorLine2="                                        ~~~~~~~~~~">
        <location
            file="src/main/java/androidx/leanback/widget/PlaybackTransportRowPresenter.java"/>
    </issue>

    <issue
        id="UnknownNullness"
        message="Unknown nullability; explicitly declare as `@Nullable` or `@NonNull` to improve Kotlin interoperability; see https://developer.android.com/kotlin/interop#nullability_annotations"
        errorLine1="    protected void onRowViewSelected(RowPresenter.ViewHolder vh, boolean selected) {"
        errorLine2="                                     ~~~~~~~~~~~~~~~~~~~~~~~">
        <location
            file="src/main/java/androidx/leanback/widget/PlaybackTransportRowPresenter.java"/>
    </issue>

    <issue
        id="UnknownNullness"
        message="Unknown nullability; explicitly declare as `@Nullable` or `@NonNull` to improve Kotlin interoperability; see https://developer.android.com/kotlin/interop#nullability_annotations"
        errorLine1="        boolean onUnhandledKey(KeyEvent event);"
        errorLine2="                               ~~~~~~~~">
        <location
            file="src/main/java/androidx/leanback/widget/PlaybackTransportRowView.java"/>
    </issue>

    <issue
        id="UnknownNullness"
        message="Unknown nullability; explicitly declare as `@Nullable` or `@NonNull` to improve Kotlin interoperability; see https://developer.android.com/kotlin/interop#nullability_annotations"
        errorLine1="    public PlaybackTransportRowView(Context context, AttributeSet attrs) {"
        errorLine2="                                    ~~~~~~~">
        <location
            file="src/main/java/androidx/leanback/widget/PlaybackTransportRowView.java"/>
    </issue>

    <issue
        id="UnknownNullness"
        message="Unknown nullability; explicitly declare as `@Nullable` or `@NonNull` to improve Kotlin interoperability; see https://developer.android.com/kotlin/interop#nullability_annotations"
        errorLine1="    public PlaybackTransportRowView(Context context, AttributeSet attrs) {"
        errorLine2="                                                     ~~~~~~~~~~~~">
        <location
            file="src/main/java/androidx/leanback/widget/PlaybackTransportRowView.java"/>
    </issue>

    <issue
        id="UnknownNullness"
        message="Unknown nullability; explicitly declare as `@Nullable` or `@NonNull` to improve Kotlin interoperability; see https://developer.android.com/kotlin/interop#nullability_annotations"
        errorLine1="    public PlaybackTransportRowView(Context context, AttributeSet attrs, int defStyle) {"
        errorLine2="                                    ~~~~~~~">
        <location
            file="src/main/java/androidx/leanback/widget/PlaybackTransportRowView.java"/>
    </issue>

    <issue
        id="UnknownNullness"
        message="Unknown nullability; explicitly declare as `@Nullable` or `@NonNull` to improve Kotlin interoperability; see https://developer.android.com/kotlin/interop#nullability_annotations"
        errorLine1="    public PlaybackTransportRowView(Context context, AttributeSet attrs, int defStyle) {"
        errorLine2="                                                     ~~~~~~~~~~~~">
        <location
            file="src/main/java/androidx/leanback/widget/PlaybackTransportRowView.java"/>
    </issue>

    <issue
        id="UnknownNullness"
        message="Unknown nullability; explicitly declare as `@Nullable` or `@NonNull` to improve Kotlin interoperability; see https://developer.android.com/kotlin/interop#nullability_annotations"
        errorLine1="        public ViewHolder(View view) {"
        errorLine2="                          ~~~~">
        <location
            file="src/main/java/androidx/leanback/widget/Presenter.java"/>
    </issue>

    <issue
        id="UnknownNullness"
        message="Unknown nullability; explicitly declare as `@Nullable` or `@NonNull` to improve Kotlin interoperability; see https://developer.android.com/kotlin/interop#nullability_annotations"
        errorLine1="        public final Object getFacet(Class&lt;?> facetClass) {"
        errorLine2="                     ~~~~~~">
        <location
            file="src/main/java/androidx/leanback/widget/Presenter.java"/>
    </issue>

    <issue
        id="UnknownNullness"
        message="Unknown nullability; explicitly declare as `@Nullable` or `@NonNull` to improve Kotlin interoperability; see https://developer.android.com/kotlin/interop#nullability_annotations"
        errorLine1="        public final Object getFacet(Class&lt;?> facetClass) {"
        errorLine2="                                     ~~~~~~~~">
        <location
            file="src/main/java/androidx/leanback/widget/Presenter.java"/>
    </issue>

    <issue
        id="UnknownNullness"
        message="Unknown nullability; explicitly declare as `@Nullable` or `@NonNull` to improve Kotlin interoperability; see https://developer.android.com/kotlin/interop#nullability_annotations"
        errorLine1="        public final void setFacet(Class&lt;?> facetClass, Object facetImpl) {"
        errorLine2="                                   ~~~~~~~~">
        <location
            file="src/main/java/androidx/leanback/widget/Presenter.java"/>
    </issue>

    <issue
        id="UnknownNullness"
        message="Unknown nullability; explicitly declare as `@Nullable` or `@NonNull` to improve Kotlin interoperability; see https://developer.android.com/kotlin/interop#nullability_annotations"
        errorLine1="        public final void setFacet(Class&lt;?> facetClass, Object facetImpl) {"
        errorLine2="                                                        ~~~~~~">
        <location
            file="src/main/java/androidx/leanback/widget/Presenter.java"/>
    </issue>

    <issue
        id="UnknownNullness"
        message="Unknown nullability; explicitly declare as `@Nullable` or `@NonNull` to improve Kotlin interoperability; see https://developer.android.com/kotlin/interop#nullability_annotations"
        errorLine1="        public void run(Presenter.ViewHolder holder) {"
        errorLine2="                        ~~~~~~~~~~~~~~~~~~~~">
        <location
            file="src/main/java/androidx/leanback/widget/Presenter.java"/>
    </issue>

    <issue
        id="UnknownNullness"
        message="Unknown nullability; explicitly declare as `@Nullable` or `@NonNull` to improve Kotlin interoperability; see https://developer.android.com/kotlin/interop#nullability_annotations"
        errorLine1="    protected static void cancelAnimationsRecursive(View view) {"
        errorLine2="                                                    ~~~~">
        <location
            file="src/main/java/androidx/leanback/widget/Presenter.java"/>
    </issue>

    <issue
        id="UnknownNullness"
        message="Unknown nullability; explicitly declare as `@Nullable` or `@NonNull` to improve Kotlin interoperability; see https://developer.android.com/kotlin/interop#nullability_annotations"
        errorLine1="    public void setOnClickListener(ViewHolder holder, View.OnClickListener listener) {"
        errorLine2="                                   ~~~~~~~~~~">
        <location
            file="src/main/java/androidx/leanback/widget/Presenter.java"/>
    </issue>

    <issue
        id="UnknownNullness"
        message="Unknown nullability; explicitly declare as `@Nullable` or `@NonNull` to improve Kotlin interoperability; see https://developer.android.com/kotlin/interop#nullability_annotations"
        errorLine1="    public void setOnClickListener(ViewHolder holder, View.OnClickListener listener) {"
        errorLine2="                                                      ~~~~~~~~~~~~~~~~~~~~">
        <location
            file="src/main/java/androidx/leanback/widget/Presenter.java"/>
    </issue>

    <issue
        id="UnknownNullness"
        message="Unknown nullability; explicitly declare as `@Nullable` or `@NonNull` to improve Kotlin interoperability; see https://developer.android.com/kotlin/interop#nullability_annotations"
        errorLine1="    public final Object getFacet(Class&lt;?> facetClass) {"
        errorLine2="                 ~~~~~~">
        <location
            file="src/main/java/androidx/leanback/widget/Presenter.java"/>
    </issue>

    <issue
        id="UnknownNullness"
        message="Unknown nullability; explicitly declare as `@Nullable` or `@NonNull` to improve Kotlin interoperability; see https://developer.android.com/kotlin/interop#nullability_annotations"
        errorLine1="    public final Object getFacet(Class&lt;?> facetClass) {"
        errorLine2="                                 ~~~~~~~~">
        <location
            file="src/main/java/androidx/leanback/widget/Presenter.java"/>
    </issue>

    <issue
        id="UnknownNullness"
        message="Unknown nullability; explicitly declare as `@Nullable` or `@NonNull` to improve Kotlin interoperability; see https://developer.android.com/kotlin/interop#nullability_annotations"
        errorLine1="    public final void setFacet(Class&lt;?> facetClass, Object facetImpl) {"
        errorLine2="                               ~~~~~~~~">
        <location
            file="src/main/java/androidx/leanback/widget/Presenter.java"/>
    </issue>

    <issue
        id="UnknownNullness"
        message="Unknown nullability; explicitly declare as `@Nullable` or `@NonNull` to improve Kotlin interoperability; see https://developer.android.com/kotlin/interop#nullability_annotations"
        errorLine1="    public final void setFacet(Class&lt;?> facetClass, Object facetImpl) {"
        errorLine2="                                                    ~~~~~~">
        <location
            file="src/main/java/androidx/leanback/widget/Presenter.java"/>
    </issue>

    <issue
        id="UnknownNullness"
        message="Unknown nullability; explicitly declare as `@Nullable` or `@NonNull` to improve Kotlin interoperability; see https://developer.android.com/kotlin/interop#nullability_annotations"
        errorLine1="    public void init(ViewGroup parent, PresenterSelector presenterSelector) {"
        errorLine2="                     ~~~~~~~~~">
        <location
            file="src/main/java/androidx/leanback/widget/PresenterSwitcher.java"/>
    </issue>

    <issue
        id="UnknownNullness"
        message="Unknown nullability; explicitly declare as `@Nullable` or `@NonNull` to improve Kotlin interoperability; see https://developer.android.com/kotlin/interop#nullability_annotations"
        errorLine1="    public void init(ViewGroup parent, PresenterSelector presenterSelector) {"
        errorLine2="                                       ~~~~~~~~~~~~~~~~~">
        <location
            file="src/main/java/androidx/leanback/widget/PresenterSwitcher.java"/>
    </issue>

    <issue
        id="UnknownNullness"
        message="Unknown nullability; explicitly declare as `@Nullable` or `@NonNull` to improve Kotlin interoperability; see https://developer.android.com/kotlin/interop#nullability_annotations"
        errorLine1="    public void select(Object object) {"
        errorLine2="                       ~~~~~~">
        <location
            file="src/main/java/androidx/leanback/widget/PresenterSwitcher.java"/>
    </issue>

    <issue
        id="UnknownNullness"
        message="Unknown nullability; explicitly declare as `@Nullable` or `@NonNull` to improve Kotlin interoperability; see https://developer.android.com/kotlin/interop#nullability_annotations"
        errorLine1="    public final ViewGroup getParentViewGroup() {"
        errorLine2="                 ~~~~~~~~~">
        <location
            file="src/main/java/androidx/leanback/widget/PresenterSwitcher.java"/>
    </issue>

    <issue
        id="UnknownNullness"
        message="Unknown nullability; explicitly declare as `@Nullable` or `@NonNull` to improve Kotlin interoperability; see https://developer.android.com/kotlin/interop#nullability_annotations"
        errorLine1="    protected abstract void insertView(View view);"
        errorLine2="                                       ~~~~">
        <location
            file="src/main/java/androidx/leanback/widget/PresenterSwitcher.java"/>
    </issue>

    <issue
        id="UnknownNullness"
        message="Unknown nullability; explicitly declare as `@Nullable` or `@NonNull` to improve Kotlin interoperability; see https://developer.android.com/kotlin/interop#nullability_annotations"
        errorLine1="    protected void onViewSelected(View view) {"
        errorLine2="                                  ~~~~">
        <location
            file="src/main/java/androidx/leanback/widget/PresenterSwitcher.java"/>
    </issue>

    <issue
        id="UnknownNullness"
        message="Unknown nullability; explicitly declare as `@Nullable` or `@NonNull` to improve Kotlin interoperability; see https://developer.android.com/kotlin/interop#nullability_annotations"
        errorLine1="    protected void showView(View view, boolean visible) {"
        errorLine2="                            ~~~~">
        <location
            file="src/main/java/androidx/leanback/widget/PresenterSwitcher.java"/>
    </issue>

    <issue
        id="UnknownNullness"
        message="Unknown nullability; explicitly declare as `@Nullable` or `@NonNull` to improve Kotlin interoperability; see https://developer.android.com/kotlin/interop#nullability_annotations"
        errorLine1="    public void setRootView(ViewGroup rootView) {"
        errorLine2="                            ~~~~~~~~~">
        <location
            file="src/main/java/androidx/leanback/app/ProgressBarManager.java"/>
    </issue>

    <issue
        id="UnknownNullness"
        message="Unknown nullability; explicitly declare as `@Nullable` or `@NonNull` to improve Kotlin interoperability; see https://developer.android.com/kotlin/interop#nullability_annotations"
        errorLine1="    public void setProgressBarView(View progressBarView) {"
        errorLine2="                                   ~~~~">
        <location
            file="src/main/java/androidx/leanback/app/ProgressBarManager.java"/>
    </issue>

    <issue
        id="UnknownNullness"
        message="Unknown nullability; explicitly declare as `@Nullable` or `@NonNull` to improve Kotlin interoperability; see https://developer.android.com/kotlin/interop#nullability_annotations"
        errorLine1="        public ChildPositionProperty adapterPosition(int adapterPosition) {"
        errorLine2="               ~~~~~~~~~~~~~~~~~~~~~">
        <location
            file="src/main/java/androidx/leanback/widget/RecyclerViewParallax.java"/>
    </issue>

    <issue
        id="UnknownNullness"
        message="Unknown nullability; explicitly declare as `@Nullable` or `@NonNull` to improve Kotlin interoperability; see https://developer.android.com/kotlin/interop#nullability_annotations"
        errorLine1="        public ChildPositionProperty viewId(int viewId) {"
        errorLine2="               ~~~~~~~~~~~~~~~~~~~~~">
        <location
            file="src/main/java/androidx/leanback/widget/RecyclerViewParallax.java"/>
    </issue>

    <issue
        id="UnknownNullness"
        message="Unknown nullability; explicitly declare as `@Nullable` or `@NonNull` to improve Kotlin interoperability; see https://developer.android.com/kotlin/interop#nullability_annotations"
        errorLine1="        public ChildPositionProperty offset(int offset) {"
        errorLine2="               ~~~~~~~~~~~~~~~~~~~~~">
        <location
            file="src/main/java/androidx/leanback/widget/RecyclerViewParallax.java"/>
    </issue>

    <issue
        id="UnknownNullness"
        message="Unknown nullability; explicitly declare as `@Nullable` or `@NonNull` to improve Kotlin interoperability; see https://developer.android.com/kotlin/interop#nullability_annotations"
        errorLine1="        public ChildPositionProperty fraction(float fraction) {"
        errorLine2="               ~~~~~~~~~~~~~~~~~~~~~">
        <location
            file="src/main/java/androidx/leanback/widget/RecyclerViewParallax.java"/>
    </issue>

    <issue
        id="UnknownNullness"
        message="Unknown nullability; explicitly declare as `@Nullable` or `@NonNull` to improve Kotlin interoperability; see https://developer.android.com/kotlin/interop#nullability_annotations"
        errorLine1="    public ChildPositionProperty createProperty(String name, int index) {"
        errorLine2="           ~~~~~~~~~~~~~~~~~~~~~">
        <location
            file="src/main/java/androidx/leanback/widget/RecyclerViewParallax.java"/>
    </issue>

    <issue
        id="UnknownNullness"
        message="Unknown nullability; explicitly declare as `@Nullable` or `@NonNull` to improve Kotlin interoperability; see https://developer.android.com/kotlin/interop#nullability_annotations"
        errorLine1="    public ChildPositionProperty createProperty(String name, int index) {"
        errorLine2="                                                ~~~~~~">
        <location
            file="src/main/java/androidx/leanback/widget/RecyclerViewParallax.java"/>
    </issue>

    <issue
        id="UnknownNullness"
        message="Unknown nullability; explicitly declare as `@Nullable` or `@NonNull` to improve Kotlin interoperability; see https://developer.android.com/kotlin/interop#nullability_annotations"
        errorLine1="    public void setRecyclerView(RecyclerView recyclerView) {"
        errorLine2="                                ~~~~~~~~~~~~">
        <location
            file="src/main/java/androidx/leanback/widget/RecyclerViewParallax.java"/>
    </issue>

    <issue
        id="UnknownNullness"
        message="Unknown nullability; explicitly declare as `@Nullable` or `@NonNull` to improve Kotlin interoperability; see https://developer.android.com/kotlin/interop#nullability_annotations"
        errorLine1="    public RecyclerView getRecyclerView() {"
        errorLine2="           ~~~~~~~~~~~~">
        <location
            file="src/main/java/androidx/leanback/widget/RecyclerViewParallax.java"/>
    </issue>

    <issue
        id="UnknownNullness"
        message="Unknown nullability; explicitly declare as `@Nullable` or `@NonNull` to improve Kotlin interoperability; see https://developer.android.com/kotlin/interop#nullability_annotations"
        errorLine1="    public Row(long id, HeaderItem headerItem) {"
        errorLine2="                        ~~~~~~~~~~">
        <location
            file="src/main/java/androidx/leanback/widget/Row.java"/>
    </issue>

    <issue
        id="UnknownNullness"
        message="Unknown nullability; explicitly declare as `@Nullable` or `@NonNull` to improve Kotlin interoperability; see https://developer.android.com/kotlin/interop#nullability_annotations"
        errorLine1="    public Row(HeaderItem headerItem) {"
        errorLine2="               ~~~~~~~~~~">
        <location
            file="src/main/java/androidx/leanback/widget/Row.java"/>
    </issue>

    <issue
        id="UnknownNullness"
        message="Unknown nullability; explicitly declare as `@Nullable` or `@NonNull` to improve Kotlin interoperability; see https://developer.android.com/kotlin/interop#nullability_annotations"
        errorLine1="    public final HeaderItem getHeaderItem() {"
        errorLine2="                 ~~~~~~~~~~">
        <location
            file="src/main/java/androidx/leanback/widget/Row.java"/>
    </issue>

    <issue
        id="UnknownNullness"
        message="Unknown nullability; explicitly declare as `@Nullable` or `@NonNull` to improve Kotlin interoperability; see https://developer.android.com/kotlin/interop#nullability_annotations"
        errorLine1="    public final void setHeaderItem(HeaderItem headerItem) {"
        errorLine2="                                    ~~~~~~~~~~">
        <location
            file="src/main/java/androidx/leanback/widget/Row.java"/>
    </issue>

    <issue
        id="UnknownNullness"
        message="Unknown nullability; explicitly declare as `@Nullable` or `@NonNull` to improve Kotlin interoperability; see https://developer.android.com/kotlin/interop#nullability_annotations"
        errorLine1="    public RowHeaderView(Context context) {"
        errorLine2="                         ~~~~~~~">
        <location
            file="src/main/java/androidx/leanback/widget/RowHeaderView.java"/>
    </issue>

    <issue
        id="UnknownNullness"
        message="Unknown nullability; explicitly declare as `@Nullable` or `@NonNull` to improve Kotlin interoperability; see https://developer.android.com/kotlin/interop#nullability_annotations"
        errorLine1="    public RowHeaderView(Context context, AttributeSet attrs) {"
        errorLine2="                         ~~~~~~~">
        <location
            file="src/main/java/androidx/leanback/widget/RowHeaderView.java"/>
    </issue>

    <issue
        id="UnknownNullness"
        message="Unknown nullability; explicitly declare as `@Nullable` or `@NonNull` to improve Kotlin interoperability; see https://developer.android.com/kotlin/interop#nullability_annotations"
        errorLine1="    public RowHeaderView(Context context, AttributeSet attrs) {"
        errorLine2="                                          ~~~~~~~~~~~~">
        <location
            file="src/main/java/androidx/leanback/widget/RowHeaderView.java"/>
    </issue>

    <issue
        id="UnknownNullness"
        message="Unknown nullability; explicitly declare as `@Nullable` or `@NonNull` to improve Kotlin interoperability; see https://developer.android.com/kotlin/interop#nullability_annotations"
        errorLine1="    public RowHeaderView(Context context, AttributeSet attrs, int defStyle) {"
        errorLine2="                         ~~~~~~~">
        <location
            file="src/main/java/androidx/leanback/widget/RowHeaderView.java"/>
    </issue>

    <issue
        id="UnknownNullness"
        message="Unknown nullability; explicitly declare as `@Nullable` or `@NonNull` to improve Kotlin interoperability; see https://developer.android.com/kotlin/interop#nullability_annotations"
        errorLine1="    public RowHeaderView(Context context, AttributeSet attrs, int defStyle) {"
        errorLine2="                                          ~~~~~~~~~~~~">
        <location
            file="src/main/java/androidx/leanback/widget/RowHeaderView.java"/>
    </issue>

    <issue
        id="UnknownNullness"
        message="Unknown nullability; explicitly declare as `@Nullable` or `@NonNull` to improve Kotlin interoperability; see https://developer.android.com/kotlin/interop#nullability_annotations"
        errorLine1="        public ViewHolder(View view) {"
        errorLine2="                          ~~~~">
        <location
            file="src/main/java/androidx/leanback/widget/RowPresenter.java"/>
    </issue>

    <issue
        id="UnknownNullness"
        message="Unknown nullability; explicitly declare as `@Nullable` or `@NonNull` to improve Kotlin interoperability; see https://developer.android.com/kotlin/interop#nullability_annotations"
        errorLine1="        public final Row getRow() {"
        errorLine2="                     ~~~">
        <location
            file="src/main/java/androidx/leanback/widget/RowPresenter.java"/>
    </issue>

    <issue
        id="UnknownNullness"
        message="Unknown nullability; explicitly declare as `@Nullable` or `@NonNull` to improve Kotlin interoperability; see https://developer.android.com/kotlin/interop#nullability_annotations"
        errorLine1="        public final Object getRowObject() {"
        errorLine2="                     ~~~~~~">
        <location
            file="src/main/java/androidx/leanback/widget/RowPresenter.java"/>
    </issue>

    <issue
        id="UnknownNullness"
        message="Unknown nullability; explicitly declare as `@Nullable` or `@NonNull` to improve Kotlin interoperability; see https://developer.android.com/kotlin/interop#nullability_annotations"
        errorLine1="        public final RowHeaderPresenter.ViewHolder getHeaderViewHolder() {"
        errorLine2="                     ~~~~~~~~~~~~~~~~~~~~~~~~~~~~~">
        <location
            file="src/main/java/androidx/leanback/widget/RowPresenter.java"/>
    </issue>

    <issue
        id="UnknownNullness"
        message="Unknown nullability; explicitly declare as `@Nullable` or `@NonNull` to improve Kotlin interoperability; see https://developer.android.com/kotlin/interop#nullability_annotations"
        errorLine1="        public final void syncActivatedStatus(View view) {"
        errorLine2="                                              ~~~~">
        <location
            file="src/main/java/androidx/leanback/widget/RowPresenter.java"/>
    </issue>

    <issue
        id="UnknownNullness"
        message="Unknown nullability; explicitly declare as `@Nullable` or `@NonNull` to improve Kotlin interoperability; see https://developer.android.com/kotlin/interop#nullability_annotations"
        errorLine1="        public void setOnKeyListener(View.OnKeyListener keyListener) {"
        errorLine2="                                     ~~~~~~~~~~~~~~~~~~">
        <location
            file="src/main/java/androidx/leanback/widget/RowPresenter.java"/>
    </issue>

    <issue
        id="UnknownNullness"
        message="Unknown nullability; explicitly declare as `@Nullable` or `@NonNull` to improve Kotlin interoperability; see https://developer.android.com/kotlin/interop#nullability_annotations"
        errorLine1="        public View.OnKeyListener getOnKeyListener() {"
        errorLine2="               ~~~~~~~~~~~~~~~~~~">
        <location
            file="src/main/java/androidx/leanback/widget/RowPresenter.java"/>
    </issue>

    <issue
        id="UnknownNullness"
        message="Unknown nullability; explicitly declare as `@Nullable` or `@NonNull` to improve Kotlin interoperability; see https://developer.android.com/kotlin/interop#nullability_annotations"
        errorLine1="        public final void setOnItemViewSelectedListener(BaseOnItemViewSelectedListener listener) {"
        errorLine2="                                                        ~~~~~~~~~~~~~~~~~~~~~~~~~~~~~~">
        <location
            file="src/main/java/androidx/leanback/widget/RowPresenter.java"/>
    </issue>

    <issue
        id="UnknownNullness"
        message="Unknown nullability; explicitly declare as `@Nullable` or `@NonNull` to improve Kotlin interoperability; see https://developer.android.com/kotlin/interop#nullability_annotations"
        errorLine1="        public final BaseOnItemViewSelectedListener getOnItemViewSelectedListener() {"
        errorLine2="                     ~~~~~~~~~~~~~~~~~~~~~~~~~~~~~~">
        <location
            file="src/main/java/androidx/leanback/widget/RowPresenter.java"/>
    </issue>

    <issue
        id="UnknownNullness"
        message="Unknown nullability; explicitly declare as `@Nullable` or `@NonNull` to improve Kotlin interoperability; see https://developer.android.com/kotlin/interop#nullability_annotations"
        errorLine1="        public final void setOnItemViewClickedListener(BaseOnItemViewClickedListener listener) {"
        errorLine2="                                                       ~~~~~~~~~~~~~~~~~~~~~~~~~~~~~">
        <location
            file="src/main/java/androidx/leanback/widget/RowPresenter.java"/>
    </issue>

    <issue
        id="UnknownNullness"
        message="Unknown nullability; explicitly declare as `@Nullable` or `@NonNull` to improve Kotlin interoperability; see https://developer.android.com/kotlin/interop#nullability_annotations"
        errorLine1="        public final BaseOnItemViewClickedListener getOnItemViewClickedListener() {"
        errorLine2="                     ~~~~~~~~~~~~~~~~~~~~~~~~~~~~~">
        <location
            file="src/main/java/androidx/leanback/widget/RowPresenter.java"/>
    </issue>

    <issue
        id="UnknownNullness"
        message="Unknown nullability; explicitly declare as `@Nullable` or `@NonNull` to improve Kotlin interoperability; see https://developer.android.com/kotlin/interop#nullability_annotations"
        errorLine1="    public final Presenter.ViewHolder onCreateViewHolder(ViewGroup parent) {"
        errorLine2="                 ~~~~~~~~~~~~~~~~~~~~">
        <location
            file="src/main/java/androidx/leanback/widget/RowPresenter.java"/>
    </issue>

    <issue
        id="UnknownNullness"
        message="Unknown nullability; explicitly declare as `@Nullable` or `@NonNull` to improve Kotlin interoperability; see https://developer.android.com/kotlin/interop#nullability_annotations"
        errorLine1="    public final Presenter.ViewHolder onCreateViewHolder(ViewGroup parent) {"
        errorLine2="                                                         ~~~~~~~~~">
        <location
            file="src/main/java/androidx/leanback/widget/RowPresenter.java"/>
    </issue>

    <issue
        id="UnknownNullness"
        message="Unknown nullability; explicitly declare as `@Nullable` or `@NonNull` to improve Kotlin interoperability; see https://developer.android.com/kotlin/interop#nullability_annotations"
        errorLine1="    protected void initializeRowViewHolder(ViewHolder vh) {"
        errorLine2="                                           ~~~~~~~~~~">
        <location
            file="src/main/java/androidx/leanback/widget/RowPresenter.java"/>
    </issue>

    <issue
        id="UnknownNullness"
        message="Unknown nullability; explicitly declare as `@Nullable` or `@NonNull` to improve Kotlin interoperability; see https://developer.android.com/kotlin/interop#nullability_annotations"
        errorLine1="    public final void setHeaderPresenter(RowHeaderPresenter headerPresenter) {"
        errorLine2="                                         ~~~~~~~~~~~~~~~~~~">
        <location
            file="src/main/java/androidx/leanback/widget/RowPresenter.java"/>
    </issue>

    <issue
        id="UnknownNullness"
        message="Unknown nullability; explicitly declare as `@Nullable` or `@NonNull` to improve Kotlin interoperability; see https://developer.android.com/kotlin/interop#nullability_annotations"
        errorLine1="    public final RowHeaderPresenter getHeaderPresenter() {"
        errorLine2="                 ~~~~~~~~~~~~~~~~~~">
        <location
            file="src/main/java/androidx/leanback/widget/RowPresenter.java"/>
    </issue>

    <issue
        id="UnknownNullness"
        message="Unknown nullability; explicitly declare as `@Nullable` or `@NonNull` to improve Kotlin interoperability; see https://developer.android.com/kotlin/interop#nullability_annotations"
        errorLine1="    public final ViewHolder getRowViewHolder(Presenter.ViewHolder holder) {"
        errorLine2="                 ~~~~~~~~~~">
        <location
            file="src/main/java/androidx/leanback/widget/RowPresenter.java"/>
    </issue>

    <issue
        id="UnknownNullness"
        message="Unknown nullability; explicitly declare as `@Nullable` or `@NonNull` to improve Kotlin interoperability; see https://developer.android.com/kotlin/interop#nullability_annotations"
        errorLine1="    public final ViewHolder getRowViewHolder(Presenter.ViewHolder holder) {"
        errorLine2="                                             ~~~~~~~~~~~~~~~~~~~~">
        <location
            file="src/main/java/androidx/leanback/widget/RowPresenter.java"/>
    </issue>

    <issue
        id="UnknownNullness"
        message="Unknown nullability; explicitly declare as `@Nullable` or `@NonNull` to improve Kotlin interoperability; see https://developer.android.com/kotlin/interop#nullability_annotations"
        errorLine1="    public final void setRowViewExpanded(Presenter.ViewHolder holder, boolean expanded) {"
        errorLine2="                                         ~~~~~~~~~~~~~~~~~~~~">
        <location
            file="src/main/java/androidx/leanback/widget/RowPresenter.java"/>
    </issue>

    <issue
        id="UnknownNullness"
        message="Unknown nullability; explicitly declare as `@Nullable` or `@NonNull` to improve Kotlin interoperability; see https://developer.android.com/kotlin/interop#nullability_annotations"
        errorLine1="    public final void setRowViewSelected(Presenter.ViewHolder holder, boolean selected) {"
        errorLine2="                                         ~~~~~~~~~~~~~~~~~~~~">
        <location
            file="src/main/java/androidx/leanback/widget/RowPresenter.java"/>
    </issue>

    <issue
        id="UnknownNullness"
        message="Unknown nullability; explicitly declare as `@Nullable` or `@NonNull` to improve Kotlin interoperability; see https://developer.android.com/kotlin/interop#nullability_annotations"
        errorLine1="    protected void onRowViewExpanded(ViewHolder vh, boolean expanded) {"
        errorLine2="                                     ~~~~~~~~~~">
        <location
            file="src/main/java/androidx/leanback/widget/RowPresenter.java"/>
    </issue>

    <issue
        id="UnknownNullness"
        message="Unknown nullability; explicitly declare as `@Nullable` or `@NonNull` to improve Kotlin interoperability; see https://developer.android.com/kotlin/interop#nullability_annotations"
        errorLine1="    protected void dispatchItemSelectedListener(ViewHolder vh, boolean selected) {"
        errorLine2="                                                ~~~~~~~~~~">
        <location
            file="src/main/java/androidx/leanback/widget/RowPresenter.java"/>
    </issue>

    <issue
        id="UnknownNullness"
        message="Unknown nullability; explicitly declare as `@Nullable` or `@NonNull` to improve Kotlin interoperability; see https://developer.android.com/kotlin/interop#nullability_annotations"
        errorLine1="    public final void setSelectLevel(Presenter.ViewHolder vh, float level) {"
        errorLine2="                                     ~~~~~~~~~~~~~~~~~~~~">
        <location
            file="src/main/java/androidx/leanback/widget/RowPresenter.java"/>
    </issue>

    <issue
        id="UnknownNullness"
        message="Unknown nullability; explicitly declare as `@Nullable` or `@NonNull` to improve Kotlin interoperability; see https://developer.android.com/kotlin/interop#nullability_annotations"
        errorLine1="    public final float getSelectLevel(Presenter.ViewHolder vh) {"
        errorLine2="                                      ~~~~~~~~~~~~~~~~~~~~">
        <location
            file="src/main/java/androidx/leanback/widget/RowPresenter.java"/>
    </issue>

    <issue
        id="UnknownNullness"
        message="Unknown nullability; explicitly declare as `@Nullable` or `@NonNull` to improve Kotlin interoperability; see https://developer.android.com/kotlin/interop#nullability_annotations"
        errorLine1="    protected void onSelectLevelChanged(ViewHolder vh) {"
        errorLine2="                                        ~~~~~~~~~~">
        <location
            file="src/main/java/androidx/leanback/widget/RowPresenter.java"/>
    </issue>

    <issue
        id="UnknownNullness"
        message="Unknown nullability; explicitly declare as `@Nullable` or `@NonNull` to improve Kotlin interoperability; see https://developer.android.com/kotlin/interop#nullability_annotations"
        errorLine1="    public BrowseSupportFragment.MainFragmentAdapter getMainFragmentAdapter() {"
        errorLine2="           ~~~~~~~~~~~~~~~~~~~~~~~~~~~~~~~~~~~~~~~~~">
        <location
            file="src/main/java/androidx/leanback/app/RowsSupportFragment.java"/>
    </issue>

    <issue
        id="UnknownNullness"
        message="Unknown nullability; explicitly declare as `@Nullable` or `@NonNull` to improve Kotlin interoperability; see https://developer.android.com/kotlin/interop#nullability_annotations"
        errorLine1="    public BrowseSupportFragment.MainFragmentRowsAdapter getMainFragmentRowsAdapter() {"
        errorLine2="           ~~~~~~~~~~~~~~~~~~~~~~~~~~~~~~~~~~~~~~~~~~~~~">
        <location
            file="src/main/java/androidx/leanback/app/RowsSupportFragment.java"/>
    </issue>

    <issue
        id="UnknownNullness"
        message="Unknown nullability; explicitly declare as `@Nullable` or `@NonNull` to improve Kotlin interoperability; see https://developer.android.com/kotlin/interop#nullability_annotations"
        errorLine1="    protected VerticalGridView findGridViewFromRoot(View view) {"
        errorLine2="              ~~~~~~~~~~~~~~~~">
        <location
            file="src/main/java/androidx/leanback/app/RowsSupportFragment.java"/>
    </issue>

    <issue
        id="UnknownNullness"
        message="Unknown nullability; explicitly declare as `@Nullable` or `@NonNull` to improve Kotlin interoperability; see https://developer.android.com/kotlin/interop#nullability_annotations"
        errorLine1="    protected VerticalGridView findGridViewFromRoot(View view) {"
        errorLine2="                                                    ~~~~">
        <location
            file="src/main/java/androidx/leanback/app/RowsSupportFragment.java"/>
    </issue>

    <issue
        id="UnknownNullness"
        message="Unknown nullability; explicitly declare as `@Nullable` or `@NonNull` to improve Kotlin interoperability; see https://developer.android.com/kotlin/interop#nullability_annotations"
        errorLine1="    public void setOnItemViewClickedListener(BaseOnItemViewClickedListener listener) {"
        errorLine2="                                             ~~~~~~~~~~~~~~~~~~~~~~~~~~~~~">
        <location
            file="src/main/java/androidx/leanback/app/RowsSupportFragment.java"/>
    </issue>

    <issue
        id="UnknownNullness"
        message="Unknown nullability; explicitly declare as `@Nullable` or `@NonNull` to improve Kotlin interoperability; see https://developer.android.com/kotlin/interop#nullability_annotations"
        errorLine1="    public BaseOnItemViewClickedListener getOnItemViewClickedListener() {"
        errorLine2="           ~~~~~~~~~~~~~~~~~~~~~~~~~~~~~">
        <location
            file="src/main/java/androidx/leanback/app/RowsSupportFragment.java"/>
    </issue>

    <issue
        id="UnknownNullness"
        message="Unknown nullability; explicitly declare as `@Nullable` or `@NonNull` to improve Kotlin interoperability; see https://developer.android.com/kotlin/interop#nullability_annotations"
        errorLine1="    public void setOnItemViewSelectedListener(BaseOnItemViewSelectedListener listener) {"
        errorLine2="                                              ~~~~~~~~~~~~~~~~~~~~~~~~~~~~~~">
        <location
            file="src/main/java/androidx/leanback/app/RowsSupportFragment.java"/>
    </issue>

    <issue
        id="UnknownNullness"
        message="Unknown nullability; explicitly declare as `@Nullable` or `@NonNull` to improve Kotlin interoperability; see https://developer.android.com/kotlin/interop#nullability_annotations"
        errorLine1="    public BaseOnItemViewSelectedListener getOnItemViewSelectedListener() {"
        errorLine2="           ~~~~~~~~~~~~~~~~~~~~~~~~~~~~~~">
        <location
            file="src/main/java/androidx/leanback/app/RowsSupportFragment.java"/>
    </issue>

    <issue
        id="UnknownNullness"
        message="Unknown nullability; explicitly declare as `@Nullable` or `@NonNull` to improve Kotlin interoperability; see https://developer.android.com/kotlin/interop#nullability_annotations"
        errorLine1="    public RowPresenter.ViewHolder getRowViewHolder(int position) {"
        errorLine2="           ~~~~~~~~~~~~~~~~~~~~~~~">
        <location
            file="src/main/java/androidx/leanback/app/RowsSupportFragment.java"/>
    </issue>

    <issue
        id="UnknownNullness"
        message="Unknown nullability; explicitly declare as `@Nullable` or `@NonNull` to improve Kotlin interoperability; see https://developer.android.com/kotlin/interop#nullability_annotations"
        errorLine1="            final Presenter.ViewHolderTask rowHolderTask) {"
        errorLine2="                  ~~~~~~~~~~~~~~~~~~~~~~~~">
        <location
            file="src/main/java/androidx/leanback/app/RowsSupportFragment.java"/>
    </issue>

    <issue
        id="UnknownNullness"
        message="Unknown nullability; explicitly declare as `@Nullable` or `@NonNull` to improve Kotlin interoperability; see https://developer.android.com/kotlin/interop#nullability_annotations"
        errorLine1="    public RowPresenter.ViewHolder findRowViewHolderByPosition(int position) {"
        errorLine2="           ~~~~~~~~~~~~~~~~~~~~~~~">
        <location
            file="src/main/java/androidx/leanback/app/RowsSupportFragment.java"/>
    </issue>

    <issue
        id="UnknownNullness"
        message="Unknown nullability; explicitly declare as `@Nullable` or `@NonNull` to improve Kotlin interoperability; see https://developer.android.com/kotlin/interop#nullability_annotations"
        errorLine1="        public MainFragmentAdapter(RowsSupportFragment fragment) {"
        errorLine2="                                   ~~~~~~~~~~~~~~~~~~~">
        <location
            file="src/main/java/androidx/leanback/app/RowsSupportFragment.java"/>
    </issue>

    <issue
        id="UnknownNullness"
        message="Unknown nullability; explicitly declare as `@Nullable` or `@NonNull` to improve Kotlin interoperability; see https://developer.android.com/kotlin/interop#nullability_annotations"
        errorLine1="        public MainFragmentRowsAdapter(RowsSupportFragment fragment) {"
        errorLine2="                                       ~~~~~~~~~~~~~~~~~~~">
        <location
            file="src/main/java/androidx/leanback/app/RowsSupportFragment.java"/>
    </issue>

    <issue
        id="UnknownNullness"
        message="Unknown nullability; explicitly declare as `@Nullable` or `@NonNull` to improve Kotlin interoperability; see https://developer.android.com/kotlin/interop#nullability_annotations"
        errorLine1="        public void setAdapter(ObjectAdapter adapter) {"
        errorLine2="                               ~~~~~~~~~~~~~">
        <location
            file="src/main/java/androidx/leanback/app/RowsSupportFragment.java"/>
    </issue>

    <issue
        id="UnknownNullness"
        message="Unknown nullability; explicitly declare as `@Nullable` or `@NonNull` to improve Kotlin interoperability; see https://developer.android.com/kotlin/interop#nullability_annotations"
        errorLine1="        public void setOnItemViewClickedListener(OnItemViewClickedListener listener) {"
        errorLine2="                                                 ~~~~~~~~~~~~~~~~~~~~~~~~~">
        <location
            file="src/main/java/androidx/leanback/app/RowsSupportFragment.java"/>
    </issue>

    <issue
        id="UnknownNullness"
        message="Unknown nullability; explicitly declare as `@Nullable` or `@NonNull` to improve Kotlin interoperability; see https://developer.android.com/kotlin/interop#nullability_annotations"
        errorLine1="        public void setOnItemViewSelectedListener(OnItemViewSelectedListener listener) {"
        errorLine2="                                                  ~~~~~~~~~~~~~~~~~~~~~~~~~~">
        <location
            file="src/main/java/androidx/leanback/app/RowsSupportFragment.java"/>
    </issue>

    <issue
        id="UnknownNullness"
        message="Unknown nullability; explicitly declare as `@Nullable` or `@NonNull` to improve Kotlin interoperability; see https://developer.android.com/kotlin/interop#nullability_annotations"
        errorLine1="                                        final Presenter.ViewHolderTask rowHolderTask) {"
        errorLine2="                                              ~~~~~~~~~~~~~~~~~~~~~~~~">
        <location
            file="src/main/java/androidx/leanback/app/RowsSupportFragment.java"/>
    </issue>

    <issue
        id="UnknownNullness"
        message="Unknown nullability; explicitly declare as `@Nullable` or `@NonNull` to improve Kotlin interoperability; see https://developer.android.com/kotlin/interop#nullability_annotations"
        errorLine1="        public RowPresenter.ViewHolder findRowViewHolderByPosition(int position) {"
        errorLine2="               ~~~~~~~~~~~~~~~~~~~~~~~">
        <location
            file="src/main/java/androidx/leanback/app/RowsSupportFragment.java"/>
    </issue>

    <issue
        id="UnknownNullness"
        message="Unknown nullability; explicitly declare as `@Nullable` or `@NonNull` to improve Kotlin interoperability; see https://developer.android.com/kotlin/interop#nullability_annotations"
        errorLine1="    public ScaleFrameLayout(Context context) {"
        errorLine2="                            ~~~~~~~">
        <location
            file="src/main/java/androidx/leanback/widget/ScaleFrameLayout.java"/>
    </issue>

    <issue
        id="UnknownNullness"
        message="Unknown nullability; explicitly declare as `@Nullable` or `@NonNull` to improve Kotlin interoperability; see https://developer.android.com/kotlin/interop#nullability_annotations"
        errorLine1="    public ScaleFrameLayout(Context context, AttributeSet attrs) {"
        errorLine2="                            ~~~~~~~">
        <location
            file="src/main/java/androidx/leanback/widget/ScaleFrameLayout.java"/>
    </issue>

    <issue
        id="UnknownNullness"
        message="Unknown nullability; explicitly declare as `@Nullable` or `@NonNull` to improve Kotlin interoperability; see https://developer.android.com/kotlin/interop#nullability_annotations"
        errorLine1="    public ScaleFrameLayout(Context context, AttributeSet attrs) {"
        errorLine2="                                             ~~~~~~~~~~~~">
        <location
            file="src/main/java/androidx/leanback/widget/ScaleFrameLayout.java"/>
    </issue>

    <issue
        id="UnknownNullness"
        message="Unknown nullability; explicitly declare as `@Nullable` or `@NonNull` to improve Kotlin interoperability; see https://developer.android.com/kotlin/interop#nullability_annotations"
        errorLine1="    public ScaleFrameLayout(Context context, AttributeSet attrs,"
        errorLine2="                            ~~~~~~~">
        <location
            file="src/main/java/androidx/leanback/widget/ScaleFrameLayout.java"/>
    </issue>

    <issue
        id="UnknownNullness"
        message="Unknown nullability; explicitly declare as `@Nullable` or `@NonNull` to improve Kotlin interoperability; see https://developer.android.com/kotlin/interop#nullability_annotations"
        errorLine1="    public ScaleFrameLayout(Context context, AttributeSet attrs,"
        errorLine2="                                             ~~~~~~~~~~~~">
        <location
            file="src/main/java/androidx/leanback/widget/ScaleFrameLayout.java"/>
    </issue>

    <issue
        id="UnknownNullness"
        message="Unknown nullability; explicitly declare as `@Nullable` or `@NonNull` to improve Kotlin interoperability; see https://developer.android.com/kotlin/interop#nullability_annotations"
        errorLine1="        public void onSearchQueryChange(String query);"
        errorLine2="                                        ~~~~~~">
        <location
            file="src/main/java/androidx/leanback/widget/SearchBar.java"/>
    </issue>

    <issue
        id="UnknownNullness"
        message="Unknown nullability; explicitly declare as `@Nullable` or `@NonNull` to improve Kotlin interoperability; see https://developer.android.com/kotlin/interop#nullability_annotations"
        errorLine1="        public void onSearchQuerySubmit(String query);"
        errorLine2="                                        ~~~~~~">
        <location
            file="src/main/java/androidx/leanback/widget/SearchBar.java"/>
    </issue>

    <issue
        id="UnknownNullness"
        message="Unknown nullability; explicitly declare as `@Nullable` or `@NonNull` to improve Kotlin interoperability; see https://developer.android.com/kotlin/interop#nullability_annotations"
        errorLine1="        public void onKeyboardDismiss(String query);"
        errorLine2="                                      ~~~~~~">
        <location
            file="src/main/java/androidx/leanback/widget/SearchBar.java"/>
    </issue>

    <issue
        id="UnknownNullness"
        message="Unknown nullability; explicitly declare as `@Nullable` or `@NonNull` to improve Kotlin interoperability; see https://developer.android.com/kotlin/interop#nullability_annotations"
        errorLine1="    public SearchBar(Context context) {"
        errorLine2="                     ~~~~~~~">
        <location
            file="src/main/java/androidx/leanback/widget/SearchBar.java"/>
    </issue>

    <issue
        id="UnknownNullness"
        message="Unknown nullability; explicitly declare as `@Nullable` or `@NonNull` to improve Kotlin interoperability; see https://developer.android.com/kotlin/interop#nullability_annotations"
        errorLine1="    public SearchBar(Context context, AttributeSet attrs) {"
        errorLine2="                     ~~~~~~~">
        <location
            file="src/main/java/androidx/leanback/widget/SearchBar.java"/>
    </issue>

    <issue
        id="UnknownNullness"
        message="Unknown nullability; explicitly declare as `@Nullable` or `@NonNull` to improve Kotlin interoperability; see https://developer.android.com/kotlin/interop#nullability_annotations"
        errorLine1="    public SearchBar(Context context, AttributeSet attrs) {"
        errorLine2="                                      ~~~~~~~~~~~~">
        <location
            file="src/main/java/androidx/leanback/widget/SearchBar.java"/>
    </issue>

    <issue
        id="UnknownNullness"
        message="Unknown nullability; explicitly declare as `@Nullable` or `@NonNull` to improve Kotlin interoperability; see https://developer.android.com/kotlin/interop#nullability_annotations"
        errorLine1="    public SearchBar(Context context, AttributeSet attrs, int defStyle) {"
        errorLine2="                     ~~~~~~~">
        <location
            file="src/main/java/androidx/leanback/widget/SearchBar.java"/>
    </issue>

    <issue
        id="UnknownNullness"
        message="Unknown nullability; explicitly declare as `@Nullable` or `@NonNull` to improve Kotlin interoperability; see https://developer.android.com/kotlin/interop#nullability_annotations"
        errorLine1="    public SearchBar(Context context, AttributeSet attrs, int defStyle) {"
        errorLine2="                                      ~~~~~~~~~~~~">
        <location
            file="src/main/java/androidx/leanback/widget/SearchBar.java"/>
    </issue>

    <issue
        id="UnknownNullness"
        message="Unknown nullability; explicitly declare as `@Nullable` or `@NonNull` to improve Kotlin interoperability; see https://developer.android.com/kotlin/interop#nullability_annotations"
        errorLine1="    public void setSearchBarListener(SearchBarListener listener) {"
        errorLine2="                                     ~~~~~~~~~~~~~~~~~">
        <location
            file="src/main/java/androidx/leanback/widget/SearchBar.java"/>
    </issue>

    <issue
        id="UnknownNullness"
        message="Unknown nullability; explicitly declare as `@Nullable` or `@NonNull` to improve Kotlin interoperability; see https://developer.android.com/kotlin/interop#nullability_annotations"
        errorLine1="    public void setSearchQuery(String query) {"
        errorLine2="                               ~~~~~~">
        <location
            file="src/main/java/androidx/leanback/widget/SearchBar.java"/>
    </issue>

    <issue
        id="UnknownNullness"
        message="Unknown nullability; explicitly declare as `@Nullable` or `@NonNull` to improve Kotlin interoperability; see https://developer.android.com/kotlin/interop#nullability_annotations"
        errorLine1="    public void setTitle(String title) {"
        errorLine2="                         ~~~~~~">
        <location
            file="src/main/java/androidx/leanback/widget/SearchBar.java"/>
    </issue>

    <issue
        id="UnknownNullness"
        message="Unknown nullability; explicitly declare as `@Nullable` or `@NonNull` to improve Kotlin interoperability; see https://developer.android.com/kotlin/interop#nullability_annotations"
        errorLine1="    public void setSearchAffordanceColors(SearchOrbView.Colors colors) {"
        errorLine2="                                          ~~~~~~~~~~~~~~~~~~~~">
        <location
            file="src/main/java/androidx/leanback/widget/SearchBar.java"/>
    </issue>

    <issue
        id="UnknownNullness"
        message="Unknown nullability; explicitly declare as `@Nullable` or `@NonNull` to improve Kotlin interoperability; see https://developer.android.com/kotlin/interop#nullability_annotations"
        errorLine1="    public void setSearchAffordanceColorsInListening(SearchOrbView.Colors colors) {"
        errorLine2="                                                     ~~~~~~~~~~~~~~~~~~~~">
        <location
            file="src/main/java/androidx/leanback/widget/SearchBar.java"/>
    </issue>

    <issue
        id="UnknownNullness"
        message="Unknown nullability; explicitly declare as `@Nullable` or `@NonNull` to improve Kotlin interoperability; see https://developer.android.com/kotlin/interop#nullability_annotations"
        errorLine1="    public String getTitle() {"
        errorLine2="           ~~~~~~">
        <location
            file="src/main/java/androidx/leanback/widget/SearchBar.java"/>
    </issue>

    <issue
        id="UnknownNullness"
        message="Unknown nullability; explicitly declare as `@Nullable` or `@NonNull` to improve Kotlin interoperability; see https://developer.android.com/kotlin/interop#nullability_annotations"
        errorLine1="    public CharSequence getHint() {"
        errorLine2="           ~~~~~~~~~~~~">
        <location
            file="src/main/java/androidx/leanback/widget/SearchBar.java"/>
    </issue>

    <issue
        id="UnknownNullness"
        message="Unknown nullability; explicitly declare as `@Nullable` or `@NonNull` to improve Kotlin interoperability; see https://developer.android.com/kotlin/interop#nullability_annotations"
        errorLine1="    public void setBadgeDrawable(Drawable drawable) {"
        errorLine2="                                 ~~~~~~~~">
        <location
            file="src/main/java/androidx/leanback/widget/SearchBar.java"/>
    </issue>

    <issue
        id="UnknownNullness"
        message="Unknown nullability; explicitly declare as `@Nullable` or `@NonNull` to improve Kotlin interoperability; see https://developer.android.com/kotlin/interop#nullability_annotations"
        errorLine1="    public Drawable getBadgeDrawable() {"
        errorLine2="           ~~~~~~~~">
        <location
            file="src/main/java/androidx/leanback/widget/SearchBar.java"/>
    </issue>

    <issue
        id="UnknownNullness"
        message="Unknown nullability; explicitly declare as `@Nullable` or `@NonNull` to improve Kotlin interoperability; see https://developer.android.com/kotlin/interop#nullability_annotations"
        errorLine1="    public void displayCompletions(List&lt;String> completions) {"
        errorLine2="                                   ~~~~~~~~~~~~">
        <location
            file="src/main/java/androidx/leanback/widget/SearchBar.java"/>
    </issue>

    <issue
        id="UnknownNullness"
        message="Unknown nullability; explicitly declare as `@Nullable` or `@NonNull` to improve Kotlin interoperability; see https://developer.android.com/kotlin/interop#nullability_annotations"
        errorLine1="    public void displayCompletions(CompletionInfo[] completions) {"
        errorLine2="                                   ~~~~~~~~~~~~~~~~">
        <location
            file="src/main/java/androidx/leanback/widget/SearchBar.java"/>
    </issue>

    <issue
        id="UnknownNullness"
        message="Unknown nullability; explicitly declare as `@Nullable` or `@NonNull` to improve Kotlin interoperability; see https://developer.android.com/kotlin/interop#nullability_annotations"
        errorLine1="    public void setSpeechRecognizer(SpeechRecognizer recognizer) {"
        errorLine2="                                    ~~~~~~~~~~~~~~~~">
        <location
            file="src/main/java/androidx/leanback/widget/SearchBar.java"/>
    </issue>

    <issue
        id="UnknownNullness"
        message="Unknown nullability; explicitly declare as `@Nullable` or `@NonNull` to improve Kotlin interoperability; see https://developer.android.com/kotlin/interop#nullability_annotations"
        errorLine1="    public void setPermissionListener(SearchBarPermissionListener listener) {"
        errorLine2="                                      ~~~~~~~~~~~~~~~~~~~~~~~~~~~">
        <location
            file="src/main/java/androidx/leanback/widget/SearchBar.java"/>
    </issue>

    <issue
        id="UnknownNullness"
        message="Unknown nullability; explicitly declare as `@Nullable` or `@NonNull` to improve Kotlin interoperability; see https://developer.android.com/kotlin/interop#nullability_annotations"
        errorLine1="    public SearchEditText(Context context) {"
        errorLine2="                          ~~~~~~~">
        <location
            file="src/main/java/androidx/leanback/widget/SearchEditText.java"/>
    </issue>

    <issue
        id="UnknownNullness"
        message="Unknown nullability; explicitly declare as `@Nullable` or `@NonNull` to improve Kotlin interoperability; see https://developer.android.com/kotlin/interop#nullability_annotations"
        errorLine1="    public SearchEditText(Context context, AttributeSet attrs) {"
        errorLine2="                          ~~~~~~~">
        <location
            file="src/main/java/androidx/leanback/widget/SearchEditText.java"/>
    </issue>

    <issue
        id="UnknownNullness"
        message="Unknown nullability; explicitly declare as `@Nullable` or `@NonNull` to improve Kotlin interoperability; see https://developer.android.com/kotlin/interop#nullability_annotations"
        errorLine1="    public SearchEditText(Context context, AttributeSet attrs) {"
        errorLine2="                                           ~~~~~~~~~~~~">
        <location
            file="src/main/java/androidx/leanback/widget/SearchEditText.java"/>
    </issue>

    <issue
        id="UnknownNullness"
        message="Unknown nullability; explicitly declare as `@Nullable` or `@NonNull` to improve Kotlin interoperability; see https://developer.android.com/kotlin/interop#nullability_annotations"
        errorLine1="    public SearchEditText(Context context, AttributeSet attrs, int defStyle) {"
        errorLine2="                          ~~~~~~~">
        <location
            file="src/main/java/androidx/leanback/widget/SearchEditText.java"/>
    </issue>

    <issue
        id="UnknownNullness"
        message="Unknown nullability; explicitly declare as `@Nullable` or `@NonNull` to improve Kotlin interoperability; see https://developer.android.com/kotlin/interop#nullability_annotations"
        errorLine1="    public SearchEditText(Context context, AttributeSet attrs, int defStyle) {"
        errorLine2="                                           ~~~~~~~~~~~~">
        <location
            file="src/main/java/androidx/leanback/widget/SearchEditText.java"/>
    </issue>

    <issue
        id="UnknownNullness"
        message="Unknown nullability; explicitly declare as `@Nullable` or `@NonNull` to improve Kotlin interoperability; see https://developer.android.com/kotlin/interop#nullability_annotations"
        errorLine1="    public void setOnKeyboardDismissListener(OnKeyboardDismissListener listener) {"
        errorLine2="                                             ~~~~~~~~~~~~~~~~~~~~~~~~~">
        <location
            file="src/main/java/androidx/leanback/widget/SearchEditText.java"/>
    </issue>

    <issue
        id="UnknownNullness"
        message="Unknown nullability; explicitly declare as `@Nullable` or `@NonNull` to improve Kotlin interoperability; see https://developer.android.com/kotlin/interop#nullability_annotations"
        errorLine1="        public ObjectAdapter getResultsAdapter();"
        errorLine2="               ~~~~~~~~~~~~~">
        <location
            file="src/main/java/androidx/leanback/app/SearchSupportFragment.java"/>
    </issue>

    <issue
        id="UnknownNullness"
        message="Unknown nullability; explicitly declare as `@Nullable` or `@NonNull` to improve Kotlin interoperability; see https://developer.android.com/kotlin/interop#nullability_annotations"
        errorLine1="        public boolean onQueryTextChange(String newQuery);"
        errorLine2="                                         ~~~~~~">
        <location
            file="src/main/java/androidx/leanback/app/SearchSupportFragment.java"/>
    </issue>

    <issue
        id="UnknownNullness"
        message="Unknown nullability; explicitly declare as `@Nullable` or `@NonNull` to improve Kotlin interoperability; see https://developer.android.com/kotlin/interop#nullability_annotations"
        errorLine1="        public boolean onQueryTextSubmit(String query);"
        errorLine2="                                         ~~~~~~">
        <location
            file="src/main/java/androidx/leanback/app/SearchSupportFragment.java"/>
    </issue>

    <issue
        id="UnknownNullness"
        message="Unknown nullability; explicitly declare as `@Nullable` or `@NonNull` to improve Kotlin interoperability; see https://developer.android.com/kotlin/interop#nullability_annotations"
        errorLine1="    public void onRequestPermissionsResult(int requestCode, String[] permissions,"
        errorLine2="                                                            ~~~~~~~~">
        <location
            file="src/main/java/androidx/leanback/app/SearchSupportFragment.java"/>
    </issue>

    <issue
        id="UnknownNullness"
        message="Unknown nullability; explicitly declare as `@Nullable` or `@NonNull` to improve Kotlin interoperability; see https://developer.android.com/kotlin/interop#nullability_annotations"
        errorLine1="                                           int[] grantResults) {"
        errorLine2="                                           ~~~~~">
        <location
            file="src/main/java/androidx/leanback/app/SearchSupportFragment.java"/>
    </issue>

    <issue
        id="UnknownNullness"
        message="Unknown nullability; explicitly declare as `@Nullable` or `@NonNull` to improve Kotlin interoperability; see https://developer.android.com/kotlin/interop#nullability_annotations"
        errorLine1="    public static Bundle createArgs(Bundle args, String query) {"
        errorLine2="                  ~~~~~~">
        <location
            file="src/main/java/androidx/leanback/app/SearchSupportFragment.java"/>
    </issue>

    <issue
        id="UnknownNullness"
        message="Unknown nullability; explicitly declare as `@Nullable` or `@NonNull` to improve Kotlin interoperability; see https://developer.android.com/kotlin/interop#nullability_annotations"
        errorLine1="    public static Bundle createArgs(Bundle args, String query) {"
        errorLine2="                                    ~~~~~~">
        <location
            file="src/main/java/androidx/leanback/app/SearchSupportFragment.java"/>
    </issue>

    <issue
        id="UnknownNullness"
        message="Unknown nullability; explicitly declare as `@Nullable` or `@NonNull` to improve Kotlin interoperability; see https://developer.android.com/kotlin/interop#nullability_annotations"
        errorLine1="    public static Bundle createArgs(Bundle args, String query) {"
        errorLine2="                                                 ~~~~~~">
        <location
            file="src/main/java/androidx/leanback/app/SearchSupportFragment.java"/>
    </issue>

    <issue
        id="UnknownNullness"
        message="Unknown nullability; explicitly declare as `@Nullable` or `@NonNull` to improve Kotlin interoperability; see https://developer.android.com/kotlin/interop#nullability_annotations"
        errorLine1="    public static Bundle createArgs(Bundle args, String query, String title)  {"
        errorLine2="                  ~~~~~~">
        <location
            file="src/main/java/androidx/leanback/app/SearchSupportFragment.java"/>
    </issue>

    <issue
        id="UnknownNullness"
        message="Unknown nullability; explicitly declare as `@Nullable` or `@NonNull` to improve Kotlin interoperability; see https://developer.android.com/kotlin/interop#nullability_annotations"
        errorLine1="    public static Bundle createArgs(Bundle args, String query, String title)  {"
        errorLine2="                                    ~~~~~~">
        <location
            file="src/main/java/androidx/leanback/app/SearchSupportFragment.java"/>
    </issue>

    <issue
        id="UnknownNullness"
        message="Unknown nullability; explicitly declare as `@Nullable` or `@NonNull` to improve Kotlin interoperability; see https://developer.android.com/kotlin/interop#nullability_annotations"
        errorLine1="    public static Bundle createArgs(Bundle args, String query, String title)  {"
        errorLine2="                                                 ~~~~~~">
        <location
            file="src/main/java/androidx/leanback/app/SearchSupportFragment.java"/>
    </issue>

    <issue
        id="UnknownNullness"
        message="Unknown nullability; explicitly declare as `@Nullable` or `@NonNull` to improve Kotlin interoperability; see https://developer.android.com/kotlin/interop#nullability_annotations"
        errorLine1="    public static Bundle createArgs(Bundle args, String query, String title)  {"
        errorLine2="                                                               ~~~~~~">
        <location
            file="src/main/java/androidx/leanback/app/SearchSupportFragment.java"/>
    </issue>

    <issue
        id="UnknownNullness"
        message="Unknown nullability; explicitly declare as `@Nullable` or `@NonNull` to improve Kotlin interoperability; see https://developer.android.com/kotlin/interop#nullability_annotations"
        errorLine1="    public static SearchSupportFragment newInstance(String query) {"
        errorLine2="                  ~~~~~~~~~~~~~~~~~~~~~">
        <location
            file="src/main/java/androidx/leanback/app/SearchSupportFragment.java"/>
    </issue>

    <issue
        id="UnknownNullness"
        message="Unknown nullability; explicitly declare as `@Nullable` or `@NonNull` to improve Kotlin interoperability; see https://developer.android.com/kotlin/interop#nullability_annotations"
        errorLine1="    public static SearchSupportFragment newInstance(String query) {"
        errorLine2="                                                    ~~~~~~">
        <location
            file="src/main/java/androidx/leanback/app/SearchSupportFragment.java"/>
    </issue>

    <issue
        id="UnknownNullness"
        message="Unknown nullability; explicitly declare as `@Nullable` or `@NonNull` to improve Kotlin interoperability; see https://developer.android.com/kotlin/interop#nullability_annotations"
        errorLine1="    public void onCreate(Bundle savedInstanceState) {"
        errorLine2="                         ~~~~~~">
        <location
            file="src/main/java/androidx/leanback/app/SearchSupportFragment.java"/>
    </issue>

    <issue
        id="UnknownNullness"
        message="Unknown nullability; explicitly declare as `@Nullable` or `@NonNull` to improve Kotlin interoperability; see https://developer.android.com/kotlin/interop#nullability_annotations"
        errorLine1="    public RowsSupportFragment getRowsSupportFragment() {"
        errorLine2="           ~~~~~~~~~~~~~~~~~~~">
        <location
            file="src/main/java/androidx/leanback/app/SearchSupportFragment.java"/>
    </issue>

    <issue
        id="UnknownNullness"
        message="Unknown nullability; explicitly declare as `@Nullable` or `@NonNull` to improve Kotlin interoperability; see https://developer.android.com/kotlin/interop#nullability_annotations"
        errorLine1="    public void setSearchResultProvider(SearchResultProvider searchResultProvider) {"
        errorLine2="                                        ~~~~~~~~~~~~~~~~~~~~">
        <location
            file="src/main/java/androidx/leanback/app/SearchSupportFragment.java"/>
    </issue>

    <issue
        id="UnknownNullness"
        message="Unknown nullability; explicitly declare as `@Nullable` or `@NonNull` to improve Kotlin interoperability; see https://developer.android.com/kotlin/interop#nullability_annotations"
        errorLine1="    public void setOnItemViewSelectedListener(OnItemViewSelectedListener listener) {"
        errorLine2="                                              ~~~~~~~~~~~~~~~~~~~~~~~~~~">
        <location
            file="src/main/java/androidx/leanback/app/SearchSupportFragment.java"/>
    </issue>

    <issue
        id="UnknownNullness"
        message="Unknown nullability; explicitly declare as `@Nullable` or `@NonNull` to improve Kotlin interoperability; see https://developer.android.com/kotlin/interop#nullability_annotations"
        errorLine1="    public void setOnItemViewClickedListener(OnItemViewClickedListener listener) {"
        errorLine2="                                             ~~~~~~~~~~~~~~~~~~~~~~~~~">
        <location
            file="src/main/java/androidx/leanback/app/SearchSupportFragment.java"/>
    </issue>

    <issue
        id="UnknownNullness"
        message="Unknown nullability; explicitly declare as `@Nullable` or `@NonNull` to improve Kotlin interoperability; see https://developer.android.com/kotlin/interop#nullability_annotations"
        errorLine1="    public void setTitle(String title) {"
        errorLine2="                         ~~~~~~">
        <location
            file="src/main/java/androidx/leanback/app/SearchSupportFragment.java"/>
    </issue>

    <issue
        id="UnknownNullness"
        message="Unknown nullability; explicitly declare as `@Nullable` or `@NonNull` to improve Kotlin interoperability; see https://developer.android.com/kotlin/interop#nullability_annotations"
        errorLine1="    public String getTitle() {"
        errorLine2="           ~~~~~~">
        <location
            file="src/main/java/androidx/leanback/app/SearchSupportFragment.java"/>
    </issue>

    <issue
        id="UnknownNullness"
        message="Unknown nullability; explicitly declare as `@Nullable` or `@NonNull` to improve Kotlin interoperability; see https://developer.android.com/kotlin/interop#nullability_annotations"
        errorLine1="    public void setBadgeDrawable(Drawable drawable) {"
        errorLine2="                                 ~~~~~~~~">
        <location
            file="src/main/java/androidx/leanback/app/SearchSupportFragment.java"/>
    </issue>

    <issue
        id="UnknownNullness"
        message="Unknown nullability; explicitly declare as `@Nullable` or `@NonNull` to improve Kotlin interoperability; see https://developer.android.com/kotlin/interop#nullability_annotations"
        errorLine1="    public Drawable getBadgeDrawable() {"
        errorLine2="           ~~~~~~~~">
        <location
            file="src/main/java/androidx/leanback/app/SearchSupportFragment.java"/>
    </issue>

    <issue
        id="UnknownNullness"
        message="Unknown nullability; explicitly declare as `@Nullable` or `@NonNull` to improve Kotlin interoperability; see https://developer.android.com/kotlin/interop#nullability_annotations"
        errorLine1="    public void setSearchAffordanceColors(SearchOrbView.Colors colors) {"
        errorLine2="                                          ~~~~~~~~~~~~~~~~~~~~">
        <location
            file="src/main/java/androidx/leanback/app/SearchSupportFragment.java"/>
    </issue>

    <issue
        id="UnknownNullness"
        message="Unknown nullability; explicitly declare as `@Nullable` or `@NonNull` to improve Kotlin interoperability; see https://developer.android.com/kotlin/interop#nullability_annotations"
        errorLine1="    public void setSearchAffordanceColorsInListening(SearchOrbView.Colors colors) {"
        errorLine2="                                                     ~~~~~~~~~~~~~~~~~~~~">
        <location
            file="src/main/java/androidx/leanback/app/SearchSupportFragment.java"/>
    </issue>

    <issue
        id="UnknownNullness"
        message="Unknown nullability; explicitly declare as `@Nullable` or `@NonNull` to improve Kotlin interoperability; see https://developer.android.com/kotlin/interop#nullability_annotations"
        errorLine1="    public void displayCompletions(List&lt;String> completions) {"
        errorLine2="                                   ~~~~~~~~~~~~">
        <location
            file="src/main/java/androidx/leanback/app/SearchSupportFragment.java"/>
    </issue>

    <issue
        id="UnknownNullness"
        message="Unknown nullability; explicitly declare as `@Nullable` or `@NonNull` to improve Kotlin interoperability; see https://developer.android.com/kotlin/interop#nullability_annotations"
        errorLine1="    public void displayCompletions(CompletionInfo[] completions) {"
        errorLine2="                                   ~~~~~~~~~~~~~~~~">
        <location
            file="src/main/java/androidx/leanback/app/SearchSupportFragment.java"/>
    </issue>

    <issue
        id="UnknownNullness"
        message="Unknown nullability; explicitly declare as `@Nullable` or `@NonNull` to improve Kotlin interoperability; see https://developer.android.com/kotlin/interop#nullability_annotations"
        errorLine1="    public void setSearchQuery(String query, boolean submit) {"
        errorLine2="                               ~~~~~~">
        <location
            file="src/main/java/androidx/leanback/app/SearchSupportFragment.java"/>
    </issue>

    <issue
        id="UnknownNullness"
        message="Unknown nullability; explicitly declare as `@Nullable` or `@NonNull` to improve Kotlin interoperability; see https://developer.android.com/kotlin/interop#nullability_annotations"
        errorLine1="    public void setSearchQuery(Intent intent, boolean submit) {"
        errorLine2="                               ~~~~~~">
        <location
            file="src/main/java/androidx/leanback/app/SearchSupportFragment.java"/>
    </issue>

    <issue
        id="UnknownNullness"
        message="Unknown nullability; explicitly declare as `@Nullable` or `@NonNull` to improve Kotlin interoperability; see https://developer.android.com/kotlin/interop#nullability_annotations"
        errorLine1="    public Intent getRecognizerIntent() {"
        errorLine2="           ~~~~~~">
        <location
            file="src/main/java/androidx/leanback/app/SearchSupportFragment.java"/>
    </issue>

    <issue
        id="UnknownNullness"
        message="Unknown nullability; explicitly declare as `@Nullable` or `@NonNull` to improve Kotlin interoperability; see https://developer.android.com/kotlin/interop#nullability_annotations"
        errorLine1="    public SectionRow(HeaderItem headerItem) {"
        errorLine2="                      ~~~~~~~~~~">
        <location
            file="src/main/java/androidx/leanback/widget/SectionRow.java"/>
    </issue>

    <issue
        id="UnknownNullness"
        message="Unknown nullability; explicitly declare as `@Nullable` or `@NonNull` to improve Kotlin interoperability; see https://developer.android.com/kotlin/interop#nullability_annotations"
        errorLine1="    public SectionRow(long id, String name) {"
        errorLine2="                               ~~~~~~">
        <location
            file="src/main/java/androidx/leanback/widget/SectionRow.java"/>
    </issue>

    <issue
        id="UnknownNullness"
        message="Unknown nullability; explicitly declare as `@Nullable` or `@NonNull` to improve Kotlin interoperability; see https://developer.android.com/kotlin/interop#nullability_annotations"
        errorLine1="    public SectionRow(String name) {"
        errorLine2="                      ~~~~~~">
        <location
            file="src/main/java/androidx/leanback/widget/SectionRow.java"/>
    </issue>

    <issue
        id="UnknownNullness"
        message="Unknown nullability; explicitly declare as `@Nullable` or `@NonNull` to improve Kotlin interoperability; see https://developer.android.com/kotlin/interop#nullability_annotations"
        errorLine1="    public SeekBar(Context context, AttributeSet attrs) {"
        errorLine2="                   ~~~~~~~">
        <location
            file="src/main/java/androidx/leanback/widget/SeekBar.java"/>
    </issue>

    <issue
        id="UnknownNullness"
        message="Unknown nullability; explicitly declare as `@Nullable` or `@NonNull` to improve Kotlin interoperability; see https://developer.android.com/kotlin/interop#nullability_annotations"
        errorLine1="    public SeekBar(Context context, AttributeSet attrs) {"
        errorLine2="                                    ~~~~~~~~~~~~">
        <location
            file="src/main/java/androidx/leanback/widget/SeekBar.java"/>
    </issue>

    <issue
        id="UnknownNullness"
        message="Unknown nullability; explicitly declare as `@Nullable` or `@NonNull` to improve Kotlin interoperability; see https://developer.android.com/kotlin/interop#nullability_annotations"
        errorLine1="            int direction, Rect previouslyFocusedRect) {"
        errorLine2="                           ~~~~">
        <location
            file="src/main/java/androidx/leanback/widget/SeekBar.java"/>
    </issue>

    <issue
        id="UnknownNullness"
        message="Unknown nullability; explicitly declare as `@Nullable` or `@NonNull` to improve Kotlin interoperability; see https://developer.android.com/kotlin/interop#nullability_annotations"
        errorLine1="    public void setAccessibilitySeekListener(AccessibilitySeekListener listener) {"
        errorLine2="                                             ~~~~~~~~~~~~~~~~~~~~~~~~~">
        <location
            file="src/main/java/androidx/leanback/widget/SeekBar.java"/>
    </issue>

    <issue
        id="UnknownNullness"
        message="Unknown nullability; explicitly declare as `@Nullable` or `@NonNull` to improve Kotlin interoperability; see https://developer.android.com/kotlin/interop#nullability_annotations"
        errorLine1="    public boolean performAccessibilityAction(int action, Bundle arguments) {"
        errorLine2="                                                          ~~~~~~">
        <location
            file="src/main/java/androidx/leanback/widget/SeekBar.java"/>
    </issue>

    <issue
        id="UnknownNullness"
        message="Unknown nullability; explicitly declare as `@Nullable` or `@NonNull` to improve Kotlin interoperability; see https://developer.android.com/kotlin/interop#nullability_annotations"
        errorLine1="    static public Settings getInstance(Context context) {"
        errorLine2="                  ~~~~~~~~">
        <location
            file="src/main/java/androidx/leanback/system/Settings.java"/>
    </issue>

    <issue
        id="UnknownNullness"
        message="Unknown nullability; explicitly declare as `@Nullable` or `@NonNull` to improve Kotlin interoperability; see https://developer.android.com/kotlin/interop#nullability_annotations"
        errorLine1="    static public Settings getInstance(Context context) {"
        errorLine2="                                       ~~~~~~~">
        <location
            file="src/main/java/androidx/leanback/system/Settings.java"/>
    </issue>

    <issue
        id="UnknownNullness"
        message="Unknown nullability; explicitly declare as `@Nullable` or `@NonNull` to improve Kotlin interoperability; see https://developer.android.com/kotlin/interop#nullability_annotations"
        errorLine1="    public boolean getBoolean(String key) {"
        errorLine2="                              ~~~~~~">
        <location
            file="src/main/java/androidx/leanback/system/Settings.java"/>
    </issue>

    <issue
        id="UnknownNullness"
        message="Unknown nullability; explicitly declare as `@Nullable` or `@NonNull` to improve Kotlin interoperability; see https://developer.android.com/kotlin/interop#nullability_annotations"
        errorLine1="    public void setBoolean(String key, boolean value) {"
        errorLine2="                           ~~~~~~">
        <location
            file="src/main/java/androidx/leanback/system/Settings.java"/>
    </issue>

    <issue
        id="UnknownNullness"
        message="Unknown nullability; explicitly declare as `@Nullable` or `@NonNull` to improve Kotlin interoperability; see https://developer.android.com/kotlin/interop#nullability_annotations"
        errorLine1="    public ShadowOverlayContainer(Context context) {"
        errorLine2="                                  ~~~~~~~">
        <location
            file="src/main/java/androidx/leanback/widget/ShadowOverlayContainer.java"/>
    </issue>

    <issue
        id="UnknownNullness"
        message="Unknown nullability; explicitly declare as `@Nullable` or `@NonNull` to improve Kotlin interoperability; see https://developer.android.com/kotlin/interop#nullability_annotations"
        errorLine1="    public ShadowOverlayContainer(Context context, AttributeSet attrs) {"
        errorLine2="                                  ~~~~~~~">
        <location
            file="src/main/java/androidx/leanback/widget/ShadowOverlayContainer.java"/>
    </issue>

    <issue
        id="UnknownNullness"
        message="Unknown nullability; explicitly declare as `@Nullable` or `@NonNull` to improve Kotlin interoperability; see https://developer.android.com/kotlin/interop#nullability_annotations"
        errorLine1="    public ShadowOverlayContainer(Context context, AttributeSet attrs) {"
        errorLine2="                                                   ~~~~~~~~~~~~">
        <location
            file="src/main/java/androidx/leanback/widget/ShadowOverlayContainer.java"/>
    </issue>

    <issue
        id="UnknownNullness"
        message="Unknown nullability; explicitly declare as `@Nullable` or `@NonNull` to improve Kotlin interoperability; see https://developer.android.com/kotlin/interop#nullability_annotations"
        errorLine1="    public ShadowOverlayContainer(Context context, AttributeSet attrs, int defStyle) {"
        errorLine2="                                  ~~~~~~~">
        <location
            file="src/main/java/androidx/leanback/widget/ShadowOverlayContainer.java"/>
    </issue>

    <issue
        id="UnknownNullness"
        message="Unknown nullability; explicitly declare as `@Nullable` or `@NonNull` to improve Kotlin interoperability; see https://developer.android.com/kotlin/interop#nullability_annotations"
        errorLine1="    public ShadowOverlayContainer(Context context, AttributeSet attrs, int defStyle) {"
        errorLine2="                                                   ~~~~~~~~~~~~">
        <location
            file="src/main/java/androidx/leanback/widget/ShadowOverlayContainer.java"/>
    </issue>

    <issue
        id="UnknownNullness"
        message="Unknown nullability; explicitly declare as `@Nullable` or `@NonNull` to improve Kotlin interoperability; see https://developer.android.com/kotlin/interop#nullability_annotations"
        errorLine1="    public static void prepareParentForShadow(ViewGroup parent) {"
        errorLine2="                                              ~~~~~~~~~">
        <location
            file="src/main/java/androidx/leanback/widget/ShadowOverlayContainer.java"/>
    </issue>

    <issue
        id="UnknownNullness"
        message="Unknown nullability; explicitly declare as `@Nullable` or `@NonNull` to improve Kotlin interoperability; see https://developer.android.com/kotlin/interop#nullability_annotations"
        errorLine1="    public void wrap(View view) {"
        errorLine2="                     ~~~~">
        <location
            file="src/main/java/androidx/leanback/widget/ShadowOverlayContainer.java"/>
    </issue>

    <issue
        id="UnknownNullness"
        message="Unknown nullability; explicitly declare as `@Nullable` or `@NonNull` to improve Kotlin interoperability; see https://developer.android.com/kotlin/interop#nullability_annotations"
        errorLine1="    public View getWrappedView() {"
        errorLine2="           ~~~~">
        <location
            file="src/main/java/androidx/leanback/widget/ShadowOverlayContainer.java"/>
    </issue>

    <issue
        id="UnknownNullness"
        message="Unknown nullability; explicitly declare as `@Nullable` or `@NonNull` to improve Kotlin interoperability; see https://developer.android.com/kotlin/interop#nullability_annotations"
        errorLine1="        public Builder needsOverlay(boolean needsOverlay) {"
        errorLine2="               ~~~~~~~">
        <location
            file="src/main/java/androidx/leanback/widget/ShadowOverlayHelper.java"/>
    </issue>

    <issue
        id="UnknownNullness"
        message="Unknown nullability; explicitly declare as `@Nullable` or `@NonNull` to improve Kotlin interoperability; see https://developer.android.com/kotlin/interop#nullability_annotations"
        errorLine1="        public Builder needsShadow(boolean needsShadow) {"
        errorLine2="               ~~~~~~~">
        <location
            file="src/main/java/androidx/leanback/widget/ShadowOverlayHelper.java"/>
    </issue>

    <issue
        id="UnknownNullness"
        message="Unknown nullability; explicitly declare as `@Nullable` or `@NonNull` to improve Kotlin interoperability; see https://developer.android.com/kotlin/interop#nullability_annotations"
        errorLine1="        public Builder needsRoundedCorner(boolean needsRoundedCorner) {"
        errorLine2="               ~~~~~~~">
        <location
            file="src/main/java/androidx/leanback/widget/ShadowOverlayHelper.java"/>
    </issue>

    <issue
        id="UnknownNullness"
        message="Unknown nullability; explicitly declare as `@Nullable` or `@NonNull` to improve Kotlin interoperability; see https://developer.android.com/kotlin/interop#nullability_annotations"
        errorLine1="        public Builder preferZOrder(boolean preferZOrder) {"
        errorLine2="               ~~~~~~~">
        <location
            file="src/main/java/androidx/leanback/widget/ShadowOverlayHelper.java"/>
    </issue>

    <issue
        id="UnknownNullness"
        message="Unknown nullability; explicitly declare as `@Nullable` or `@NonNull` to improve Kotlin interoperability; see https://developer.android.com/kotlin/interop#nullability_annotations"
        errorLine1="        public Builder keepForegroundDrawable(boolean keepForegroundDrawable) {"
        errorLine2="               ~~~~~~~">
        <location
            file="src/main/java/androidx/leanback/widget/ShadowOverlayHelper.java"/>
    </issue>

    <issue
        id="UnknownNullness"
        message="Unknown nullability; explicitly declare as `@Nullable` or `@NonNull` to improve Kotlin interoperability; see https://developer.android.com/kotlin/interop#nullability_annotations"
        errorLine1="        public Builder options(Options options) {"
        errorLine2="               ~~~~~~~">
        <location
            file="src/main/java/androidx/leanback/widget/ShadowOverlayHelper.java"/>
    </issue>

    <issue
        id="UnknownNullness"
        message="Unknown nullability; explicitly declare as `@Nullable` or `@NonNull` to improve Kotlin interoperability; see https://developer.android.com/kotlin/interop#nullability_annotations"
        errorLine1="        public Builder options(Options options) {"
        errorLine2="                               ~~~~~~~">
        <location
            file="src/main/java/androidx/leanback/widget/ShadowOverlayHelper.java"/>
    </issue>

    <issue
        id="UnknownNullness"
        message="Unknown nullability; explicitly declare as `@Nullable` or `@NonNull` to improve Kotlin interoperability; see https://developer.android.com/kotlin/interop#nullability_annotations"
        errorLine1="        public ShadowOverlayHelper build(Context context) {"
        errorLine2="               ~~~~~~~~~~~~~~~~~~~">
        <location
            file="src/main/java/androidx/leanback/widget/ShadowOverlayHelper.java"/>
    </issue>

    <issue
        id="UnknownNullness"
        message="Unknown nullability; explicitly declare as `@Nullable` or `@NonNull` to improve Kotlin interoperability; see https://developer.android.com/kotlin/interop#nullability_annotations"
        errorLine1="        public ShadowOverlayHelper build(Context context) {"
        errorLine2="                                         ~~~~~~~">
        <location
            file="src/main/java/androidx/leanback/widget/ShadowOverlayHelper.java"/>
    </issue>

    <issue
        id="UnknownNullness"
        message="Unknown nullability; explicitly declare as `@Nullable` or `@NonNull` to improve Kotlin interoperability; see https://developer.android.com/kotlin/interop#nullability_annotations"
        errorLine1="        public Options roundedCornerRadius(int roundedCornerRadius){"
        errorLine2="               ~~~~~~~">
        <location
            file="src/main/java/androidx/leanback/widget/ShadowOverlayHelper.java"/>
    </issue>

    <issue
        id="UnknownNullness"
        message="Unknown nullability; explicitly declare as `@Nullable` or `@NonNull` to improve Kotlin interoperability; see https://developer.android.com/kotlin/interop#nullability_annotations"
        errorLine1="        public Options dynamicShadowZ(float unfocusedZ, float focusedZ){"
        errorLine2="               ~~~~~~~">
        <location
            file="src/main/java/androidx/leanback/widget/ShadowOverlayHelper.java"/>
    </issue>

    <issue
        id="UnknownNullness"
        message="Unknown nullability; explicitly declare as `@Nullable` or `@NonNull` to improve Kotlin interoperability; see https://developer.android.com/kotlin/interop#nullability_annotations"
        errorLine1="    public void prepareParentForShadow(ViewGroup parent) {"
        errorLine2="                                       ~~~~~~~~~">
        <location
            file="src/main/java/androidx/leanback/widget/ShadowOverlayHelper.java"/>
    </issue>

    <issue
        id="UnknownNullness"
        message="Unknown nullability; explicitly declare as `@Nullable` or `@NonNull` to improve Kotlin interoperability; see https://developer.android.com/kotlin/interop#nullability_annotations"
        errorLine1="    public ShadowOverlayContainer createShadowOverlayContainer(Context context) {"
        errorLine2="           ~~~~~~~~~~~~~~~~~~~~~~">
        <location
            file="src/main/java/androidx/leanback/widget/ShadowOverlayHelper.java"/>
    </issue>

    <issue
        id="UnknownNullness"
        message="Unknown nullability; explicitly declare as `@Nullable` or `@NonNull` to improve Kotlin interoperability; see https://developer.android.com/kotlin/interop#nullability_annotations"
        errorLine1="    public ShadowOverlayContainer createShadowOverlayContainer(Context context) {"
        errorLine2="                                                               ~~~~~~~">
        <location
            file="src/main/java/androidx/leanback/widget/ShadowOverlayHelper.java"/>
    </issue>

    <issue
        id="UnknownNullness"
        message="Unknown nullability; explicitly declare as `@Nullable` or `@NonNull` to improve Kotlin interoperability; see https://developer.android.com/kotlin/interop#nullability_annotations"
        errorLine1="    public static void setNoneWrapperOverlayColor(View view, int color) {"
        errorLine2="                                                  ~~~~">
        <location
            file="src/main/java/androidx/leanback/widget/ShadowOverlayHelper.java"/>
    </issue>

    <issue
        id="UnknownNullness"
        message="Unknown nullability; explicitly declare as `@Nullable` or `@NonNull` to improve Kotlin interoperability; see https://developer.android.com/kotlin/interop#nullability_annotations"
        errorLine1="    public void setOverlayColor(View view, int color) {"
        errorLine2="                                ~~~~">
        <location
            file="src/main/java/androidx/leanback/widget/ShadowOverlayHelper.java"/>
    </issue>

    <issue
        id="UnknownNullness"
        message="Unknown nullability; explicitly declare as `@Nullable` or `@NonNull` to improve Kotlin interoperability; see https://developer.android.com/kotlin/interop#nullability_annotations"
        errorLine1="    public void onViewCreated(View view) {"
        errorLine2="                              ~~~~">
        <location
            file="src/main/java/androidx/leanback/widget/ShadowOverlayHelper.java"/>
    </issue>

    <issue
        id="UnknownNullness"
        message="Unknown nullability; explicitly declare as `@Nullable` or `@NonNull` to improve Kotlin interoperability; see https://developer.android.com/kotlin/interop#nullability_annotations"
        errorLine1="    public static void setNoneWrapperShadowFocusLevel(View view, float level) {"
        errorLine2="                                                      ~~~~">
        <location
            file="src/main/java/androidx/leanback/widget/ShadowOverlayHelper.java"/>
    </issue>

    <issue
        id="UnknownNullness"
        message="Unknown nullability; explicitly declare as `@Nullable` or `@NonNull` to improve Kotlin interoperability; see https://developer.android.com/kotlin/interop#nullability_annotations"
        errorLine1="    public void setShadowFocusLevel(View view, float level) {"
        errorLine2="                                    ~~~~">
        <location
            file="src/main/java/androidx/leanback/widget/ShadowOverlayHelper.java"/>
    </issue>

    <issue
        id="UnknownNullness"
        message="Unknown nullability; explicitly declare as `@Nullable` or `@NonNull` to improve Kotlin interoperability; see https://developer.android.com/kotlin/interop#nullability_annotations"
        errorLine1="    public SlideNoPropagation(Context context, AttributeSet attrs) {"
        errorLine2="                              ~~~~~~~">
        <location
            file="api21/androidx/leanback/transition/SlideNoPropagation.java"/>
    </issue>

    <issue
        id="UnknownNullness"
        message="Unknown nullability; explicitly declare as `@Nullable` or `@NonNull` to improve Kotlin interoperability; see https://developer.android.com/kotlin/interop#nullability_annotations"
        errorLine1="    public SlideNoPropagation(Context context, AttributeSet attrs) {"
        errorLine2="                                               ~~~~~~~~~~~~">
        <location
            file="api21/androidx/leanback/transition/SlideNoPropagation.java"/>
    </issue>

    <issue
        id="UnknownNullness"
        message="Unknown nullability; explicitly declare as `@Nullable` or `@NonNull` to improve Kotlin interoperability; see https://developer.android.com/kotlin/interop#nullability_annotations"
        errorLine1="    public SparseArrayObjectAdapter(PresenterSelector presenterSelector) {"
        errorLine2="                                    ~~~~~~~~~~~~~~~~~">
        <location
            file="src/main/java/androidx/leanback/widget/SparseArrayObjectAdapter.java"/>
    </issue>

    <issue
        id="UnknownNullness"
        message="Unknown nullability; explicitly declare as `@Nullable` or `@NonNull` to improve Kotlin interoperability; see https://developer.android.com/kotlin/interop#nullability_annotations"
        errorLine1="    public SparseArrayObjectAdapter(Presenter presenter) {"
        errorLine2="                                    ~~~~~~~~~">
        <location
            file="src/main/java/androidx/leanback/widget/SparseArrayObjectAdapter.java"/>
    </issue>

    <issue
        id="UnknownNullness"
        message="Unknown nullability; explicitly declare as `@Nullable` or `@NonNull` to improve Kotlin interoperability; see https://developer.android.com/kotlin/interop#nullability_annotations"
        errorLine1="    public int indexOf(Object item) {"
        errorLine2="                       ~~~~~~">
        <location
            file="src/main/java/androidx/leanback/widget/SparseArrayObjectAdapter.java"/>
    </issue>

    <issue
        id="UnknownNullness"
        message="Unknown nullability; explicitly declare as `@Nullable` or `@NonNull` to improve Kotlin interoperability; see https://developer.android.com/kotlin/interop#nullability_annotations"
        errorLine1="    public void set(int key, Object item) {"
        errorLine2="                             ~~~~~~">
        <location
            file="src/main/java/androidx/leanback/widget/SparseArrayObjectAdapter.java"/>
    </issue>

    <issue
        id="UnknownNullness"
        message="Unknown nullability; explicitly declare as `@Nullable` or `@NonNull` to improve Kotlin interoperability; see https://developer.android.com/kotlin/interop#nullability_annotations"
        errorLine1="    public Object lookup(int key) {"
        errorLine2="           ~~~~~~">
        <location
            file="src/main/java/androidx/leanback/widget/SparseArrayObjectAdapter.java"/>
    </issue>

    <issue
        id="UnknownNullness"
        message="Unknown nullability; explicitly declare as `@Nullable` or `@NonNull` to improve Kotlin interoperability; see https://developer.android.com/kotlin/interop#nullability_annotations"
        errorLine1="    public SpeechOrbView(Context context) {"
        errorLine2="                         ~~~~~~~">
        <location
            file="src/main/java/androidx/leanback/widget/SpeechOrbView.java"/>
    </issue>

    <issue
        id="UnknownNullness"
        message="Unknown nullability; explicitly declare as `@Nullable` or `@NonNull` to improve Kotlin interoperability; see https://developer.android.com/kotlin/interop#nullability_annotations"
        errorLine1="    public SpeechOrbView(Context context, AttributeSet attrs) {"
        errorLine2="                         ~~~~~~~">
        <location
            file="src/main/java/androidx/leanback/widget/SpeechOrbView.java"/>
    </issue>

    <issue
        id="UnknownNullness"
        message="Unknown nullability; explicitly declare as `@Nullable` or `@NonNull` to improve Kotlin interoperability; see https://developer.android.com/kotlin/interop#nullability_annotations"
        errorLine1="    public SpeechOrbView(Context context, AttributeSet attrs) {"
        errorLine2="                                          ~~~~~~~~~~~~">
        <location
            file="src/main/java/androidx/leanback/widget/SpeechOrbView.java"/>
    </issue>

    <issue
        id="UnknownNullness"
        message="Unknown nullability; explicitly declare as `@Nullable` or `@NonNull` to improve Kotlin interoperability; see https://developer.android.com/kotlin/interop#nullability_annotations"
        errorLine1="    public SpeechOrbView(Context context, AttributeSet attrs, int defStyle) {"
        errorLine2="                         ~~~~~~~">
        <location
            file="src/main/java/androidx/leanback/widget/SpeechOrbView.java"/>
    </issue>

    <issue
        id="UnknownNullness"
        message="Unknown nullability; explicitly declare as `@Nullable` or `@NonNull` to improve Kotlin interoperability; see https://developer.android.com/kotlin/interop#nullability_annotations"
        errorLine1="    public SpeechOrbView(Context context, AttributeSet attrs, int defStyle) {"
        errorLine2="                                          ~~~~~~~~~~~~">
        <location
            file="src/main/java/androidx/leanback/widget/SpeechOrbView.java"/>
    </issue>

    <issue
        id="UnknownNullness"
        message="Unknown nullability; explicitly declare as `@Nullable` or `@NonNull` to improve Kotlin interoperability; see https://developer.android.com/kotlin/interop#nullability_annotations"
        errorLine1="    public void setListeningOrbColors(Colors colors) {"
        errorLine2="                                      ~~~~~~">
        <location
            file="src/main/java/androidx/leanback/widget/SpeechOrbView.java"/>
    </issue>

    <issue
        id="UnknownNullness"
        message="Unknown nullability; explicitly declare as `@Nullable` or `@NonNull` to improve Kotlin interoperability; see https://developer.android.com/kotlin/interop#nullability_annotations"
        errorLine1="    public void setNotListeningOrbColors(Colors colors) {"
        errorLine2="                                         ~~~~~~">
        <location
            file="src/main/java/androidx/leanback/widget/SpeechOrbView.java"/>
    </issue>

    <issue
        id="UnknownNullness"
        message="Unknown nullability; explicitly declare as `@Nullable` or `@NonNull` to improve Kotlin interoperability; see https://developer.android.com/kotlin/interop#nullability_annotations"
        errorLine1="        public State(String name) {"
        errorLine2="                     ~~~~~~">
        <location
            file="src/main/java/androidx/leanback/util/StateMachine.java"/>
    </issue>

    <issue
        id="UnknownNullness"
        message="Unknown nullability; explicitly declare as `@Nullable` or `@NonNull` to improve Kotlin interoperability; see https://developer.android.com/kotlin/interop#nullability_annotations"
        errorLine1="        public State(String name, boolean branchStart, boolean branchEnd) {"
        errorLine2="                     ~~~~~~">
        <location
            file="src/main/java/androidx/leanback/util/StateMachine.java"/>
    </issue>

    <issue
        id="UnknownNullness"
        message="Unknown nullability; explicitly declare as `@Nullable` or `@NonNull` to improve Kotlin interoperability; see https://developer.android.com/kotlin/interop#nullability_annotations"
        errorLine1="    public ThumbsBar(Context context, AttributeSet attrs) {"
        errorLine2="                     ~~~~~~~">
        <location
            file="src/main/java/androidx/leanback/widget/ThumbsBar.java"/>
    </issue>

    <issue
        id="UnknownNullness"
        message="Unknown nullability; explicitly declare as `@Nullable` or `@NonNull` to improve Kotlin interoperability; see https://developer.android.com/kotlin/interop#nullability_annotations"
        errorLine1="    public ThumbsBar(Context context, AttributeSet attrs) {"
        errorLine2="                                      ~~~~~~~~~~~~">
        <location
            file="src/main/java/androidx/leanback/widget/ThumbsBar.java"/>
    </issue>

    <issue
        id="UnknownNullness"
        message="Unknown nullability; explicitly declare as `@Nullable` or `@NonNull` to improve Kotlin interoperability; see https://developer.android.com/kotlin/interop#nullability_annotations"
        errorLine1="    public ThumbsBar(Context context, AttributeSet attrs, int defStyle) {"
        errorLine2="                     ~~~~~~~">
        <location
            file="src/main/java/androidx/leanback/widget/ThumbsBar.java"/>
    </issue>

    <issue
        id="UnknownNullness"
        message="Unknown nullability; explicitly declare as `@Nullable` or `@NonNull` to improve Kotlin interoperability; see https://developer.android.com/kotlin/interop#nullability_annotations"
        errorLine1="    public ThumbsBar(Context context, AttributeSet attrs, int defStyle) {"
        errorLine2="                                      ~~~~~~~~~~~~">
        <location
            file="src/main/java/androidx/leanback/widget/ThumbsBar.java"/>
    </issue>

    <issue
        id="UnknownNullness"
        message="Unknown nullability; explicitly declare as `@Nullable` or `@NonNull` to improve Kotlin interoperability; see https://developer.android.com/kotlin/interop#nullability_annotations"
        errorLine1="    protected View createThumbView(ViewGroup parent) {"
        errorLine2="              ~~~~">
        <location
            file="src/main/java/androidx/leanback/widget/ThumbsBar.java"/>
    </issue>

    <issue
        id="UnknownNullness"
        message="Unknown nullability; explicitly declare as `@Nullable` or `@NonNull` to improve Kotlin interoperability; see https://developer.android.com/kotlin/interop#nullability_annotations"
        errorLine1="    protected View createThumbView(ViewGroup parent) {"
        errorLine2="                                   ~~~~~~~~~">
        <location
            file="src/main/java/androidx/leanback/widget/ThumbsBar.java"/>
    </issue>

    <issue
        id="UnknownNullness"
        message="Unknown nullability; explicitly declare as `@Nullable` or `@NonNull` to improve Kotlin interoperability; see https://developer.android.com/kotlin/interop#nullability_annotations"
        errorLine1="    public Bitmap getThumbBitmap(int index) {"
        errorLine2="           ~~~~~~">
        <location
            file="src/main/java/androidx/leanback/widget/ThumbsBar.java"/>
    </issue>

    <issue
        id="UnknownNullness"
        message="Unknown nullability; explicitly declare as `@Nullable` or `@NonNull` to improve Kotlin interoperability; see https://developer.android.com/kotlin/interop#nullability_annotations"
        errorLine1="    public void setThumbBitmap(int index, Bitmap bitmap) {"
        errorLine2="                                          ~~~~~~">
        <location
            file="src/main/java/androidx/leanback/widget/ThumbsBar.java"/>
    </issue>

    <issue
        id="UnknownNullness"
        message="Unknown nullability; explicitly declare as `@Nullable` or `@NonNull` to improve Kotlin interoperability; see https://developer.android.com/kotlin/interop#nullability_annotations"
        errorLine1="    public TimePicker(Context context, AttributeSet attrs) {"
        errorLine2="                      ~~~~~~~">
        <location
            file="src/main/java/androidx/leanback/widget/picker/TimePicker.java"/>
    </issue>

    <issue
        id="UnknownNullness"
        message="Unknown nullability; explicitly declare as `@Nullable` or `@NonNull` to improve Kotlin interoperability; see https://developer.android.com/kotlin/interop#nullability_annotations"
        errorLine1="    public TimePicker(Context context, AttributeSet attrs) {"
        errorLine2="                                       ~~~~~~~~~~~~">
        <location
            file="src/main/java/androidx/leanback/widget/picker/TimePicker.java"/>
    </issue>

    <issue
        id="UnknownNullness"
        message="Unknown nullability; explicitly declare as `@Nullable` or `@NonNull` to improve Kotlin interoperability; see https://developer.android.com/kotlin/interop#nullability_annotations"
        errorLine1="    public TimePicker(Context context, AttributeSet attrs, int defStyleAttr) {"
        errorLine2="                      ~~~~~~~">
        <location
            file="src/main/java/androidx/leanback/widget/picker/TimePicker.java"/>
    </issue>

    <issue
        id="UnknownNullness"
        message="Unknown nullability; explicitly declare as `@Nullable` or `@NonNull` to improve Kotlin interoperability; see https://developer.android.com/kotlin/interop#nullability_annotations"
        errorLine1="    public TimePicker(Context context, AttributeSet attrs, int defStyleAttr) {"
        errorLine2="                                       ~~~~~~~~~~~~">
        <location
            file="src/main/java/androidx/leanback/widget/picker/TimePicker.java"/>
    </issue>

    <issue
        id="UnknownNullness"
        message="Unknown nullability; explicitly declare as `@Nullable` or `@NonNull` to improve Kotlin interoperability; see https://developer.android.com/kotlin/interop#nullability_annotations"
        errorLine1="    public TitleHelper(ViewGroup sceneRoot, View titleView) {"
        errorLine2="                       ~~~~~~~~~">
        <location
            file="src/main/java/androidx/leanback/widget/TitleHelper.java"/>
    </issue>

    <issue
        id="UnknownNullness"
        message="Unknown nullability; explicitly declare as `@Nullable` or `@NonNull` to improve Kotlin interoperability; see https://developer.android.com/kotlin/interop#nullability_annotations"
        errorLine1="    public TitleHelper(ViewGroup sceneRoot, View titleView) {"
        errorLine2="                                            ~~~~">
        <location
            file="src/main/java/androidx/leanback/widget/TitleHelper.java"/>
    </issue>

    <issue
        id="UnknownNullness"
        message="Unknown nullability; explicitly declare as `@Nullable` or `@NonNull` to improve Kotlin interoperability; see https://developer.android.com/kotlin/interop#nullability_annotations"
        errorLine1="    public ViewGroup getSceneRoot() {"
        errorLine2="           ~~~~~~~~~">
        <location
            file="src/main/java/androidx/leanback/widget/TitleHelper.java"/>
    </issue>

    <issue
        id="UnknownNullness"
        message="Unknown nullability; explicitly declare as `@Nullable` or `@NonNull` to improve Kotlin interoperability; see https://developer.android.com/kotlin/interop#nullability_annotations"
        errorLine1="    public View getTitleView() {"
        errorLine2="           ~~~~">
        <location
            file="src/main/java/androidx/leanback/widget/TitleHelper.java"/>
    </issue>

    <issue
        id="UnknownNullness"
        message="Unknown nullability; explicitly declare as `@Nullable` or `@NonNull` to improve Kotlin interoperability; see https://developer.android.com/kotlin/interop#nullability_annotations"
        errorLine1="    public BrowseFrameLayout.OnFocusSearchListener getOnFocusSearchListener() {"
        errorLine2="           ~~~~~~~~~~~~~~~~~~~~~~~~~~~~~~~~~~~~~~~">
        <location
            file="src/main/java/androidx/leanback/widget/TitleHelper.java"/>
    </issue>

    <issue
        id="UnknownNullness"
        message="Unknown nullability; explicitly declare as `@Nullable` or `@NonNull` to improve Kotlin interoperability; see https://developer.android.com/kotlin/interop#nullability_annotations"
        errorLine1="        TitleViewAdapter getTitleViewAdapter();"
        errorLine2="        ~~~~~~~~~~~~~~~~">
        <location
            file="src/main/java/androidx/leanback/widget/TitleViewAdapter.java"/>
    </issue>

    <issue
        id="UnknownNullness"
        message="Unknown nullability; explicitly declare as `@Nullable` or `@NonNull` to improve Kotlin interoperability; see https://developer.android.com/kotlin/interop#nullability_annotations"
        errorLine1="    public void setTitle(CharSequence titleText) {"
        errorLine2="                         ~~~~~~~~~~~~">
        <location
            file="src/main/java/androidx/leanback/widget/TitleViewAdapter.java"/>
    </issue>

    <issue
        id="UnknownNullness"
        message="Unknown nullability; explicitly declare as `@Nullable` or `@NonNull` to improve Kotlin interoperability; see https://developer.android.com/kotlin/interop#nullability_annotations"
        errorLine1="    public CharSequence getTitle() {"
        errorLine2="           ~~~~~~~~~~~~">
        <location
            file="src/main/java/androidx/leanback/widget/TitleViewAdapter.java"/>
    </issue>

    <issue
        id="UnknownNullness"
        message="Unknown nullability; explicitly declare as `@Nullable` or `@NonNull` to improve Kotlin interoperability; see https://developer.android.com/kotlin/interop#nullability_annotations"
        errorLine1="    public void setBadgeDrawable(Drawable drawable) {"
        errorLine2="                                 ~~~~~~~~">
        <location
            file="src/main/java/androidx/leanback/widget/TitleViewAdapter.java"/>
    </issue>

    <issue
        id="UnknownNullness"
        message="Unknown nullability; explicitly declare as `@Nullable` or `@NonNull` to improve Kotlin interoperability; see https://developer.android.com/kotlin/interop#nullability_annotations"
        errorLine1="    public Drawable getBadgeDrawable() {"
        errorLine2="           ~~~~~~~~">
        <location
            file="src/main/java/androidx/leanback/widget/TitleViewAdapter.java"/>
    </issue>

    <issue
        id="UnknownNullness"
        message="Unknown nullability; explicitly declare as `@Nullable` or `@NonNull` to improve Kotlin interoperability; see https://developer.android.com/kotlin/interop#nullability_annotations"
        errorLine1="    public abstract View getSearchAffordanceView();"
        errorLine2="                    ~~~~">
        <location
            file="src/main/java/androidx/leanback/widget/TitleViewAdapter.java"/>
    </issue>

    <issue
        id="UnknownNullness"
        message="Unknown nullability; explicitly declare as `@Nullable` or `@NonNull` to improve Kotlin interoperability; see https://developer.android.com/kotlin/interop#nullability_annotations"
        errorLine1="    public void setOnSearchClickedListener(View.OnClickListener listener) {"
        errorLine2="                                           ~~~~~~~~~~~~~~~~~~~~">
        <location
            file="src/main/java/androidx/leanback/widget/TitleViewAdapter.java"/>
    </issue>

    <issue
        id="UnknownNullness"
        message="Unknown nullability; explicitly declare as `@Nullable` or `@NonNull` to improve Kotlin interoperability; see https://developer.android.com/kotlin/interop#nullability_annotations"
        errorLine1="    public SearchOrbView.Colors getSearchAffordanceColors() {"
        errorLine2="           ~~~~~~~~~~~~~~~~~~~~">
        <location
            file="src/main/java/androidx/leanback/widget/TitleViewAdapter.java"/>
    </issue>

    <issue
        id="UnknownNullness"
        message="Unknown nullability; explicitly declare as `@Nullable` or `@NonNull` to improve Kotlin interoperability; see https://developer.android.com/kotlin/interop#nullability_annotations"
        errorLine1="    public abstract Rect onGetEpicenter(Object transition);"
        errorLine2="                    ~~~~">
        <location
            file="common/androidx/leanback/transition/TransitionEpicenterCallback.java"/>
    </issue>

    <issue
        id="UnknownNullness"
        message="Unknown nullability; explicitly declare as `@Nullable` or `@NonNull` to improve Kotlin interoperability; see https://developer.android.com/kotlin/interop#nullability_annotations"
        errorLine1="    public abstract Rect onGetEpicenter(Object transition);"
        errorLine2="                                        ~~~~~~">
        <location
            file="common/androidx/leanback/transition/TransitionEpicenterCallback.java"/>
    </issue>

    <issue
        id="UnknownNullness"
        message="Unknown nullability; explicitly declare as `@Nullable` or `@NonNull` to improve Kotlin interoperability; see https://developer.android.com/kotlin/interop#nullability_annotations"
        errorLine1="    protected Object mImpl;"
        errorLine2="              ~~~~~~">
        <location
            file="common/androidx/leanback/transition/TransitionListener.java"/>
    </issue>

    <issue
        id="UnknownNullness"
        message="Unknown nullability; explicitly declare as `@Nullable` or `@NonNull` to improve Kotlin interoperability; see https://developer.android.com/kotlin/interop#nullability_annotations"
        errorLine1="    public void onTransitionStart(Object transition) {"
        errorLine2="                                  ~~~~~~">
        <location
            file="common/androidx/leanback/transition/TransitionListener.java"/>
    </issue>

    <issue
        id="UnknownNullness"
        message="Unknown nullability; explicitly declare as `@Nullable` or `@NonNull` to improve Kotlin interoperability; see https://developer.android.com/kotlin/interop#nullability_annotations"
        errorLine1="    public void onTransitionEnd(Object transition) {"
        errorLine2="                                ~~~~~~">
        <location
            file="common/androidx/leanback/transition/TransitionListener.java"/>
    </issue>

    <issue
        id="UnknownNullness"
        message="Unknown nullability; explicitly declare as `@Nullable` or `@NonNull` to improve Kotlin interoperability; see https://developer.android.com/kotlin/interop#nullability_annotations"
        errorLine1="    public void onTransitionCancel(Object transition) {"
        errorLine2="                                   ~~~~~~">
        <location
            file="common/androidx/leanback/transition/TransitionListener.java"/>
    </issue>

    <issue
        id="UnknownNullness"
        message="Unknown nullability; explicitly declare as `@Nullable` or `@NonNull` to improve Kotlin interoperability; see https://developer.android.com/kotlin/interop#nullability_annotations"
        errorLine1="    public void onTransitionPause(Object transition) {"
        errorLine2="                                  ~~~~~~">
        <location
            file="common/androidx/leanback/transition/TransitionListener.java"/>
    </issue>

    <issue
        id="UnknownNullness"
        message="Unknown nullability; explicitly declare as `@Nullable` or `@NonNull` to improve Kotlin interoperability; see https://developer.android.com/kotlin/interop#nullability_annotations"
        errorLine1="    public void onTransitionResume(Object transition) {"
        errorLine2="                                   ~~~~~~">
        <location
            file="common/androidx/leanback/transition/TransitionListener.java"/>
    </issue>

    <issue
        id="UnknownNullness"
        message="Unknown nullability; explicitly declare as `@Nullable` or `@NonNull` to improve Kotlin interoperability; see https://developer.android.com/kotlin/interop#nullability_annotations"
        errorLine1="    public static boolean isDescendant(ViewGroup parent, View child) {"
        errorLine2="                                       ~~~~~~~~~">
        <location
            file="src/main/java/androidx/leanback/widget/Util.java"/>
    </issue>

    <issue
        id="UnknownNullness"
        message="Unknown nullability; explicitly declare as `@Nullable` or `@NonNull` to improve Kotlin interoperability; see https://developer.android.com/kotlin/interop#nullability_annotations"
        errorLine1="    public static boolean isDescendant(ViewGroup parent, View child) {"
        errorLine2="                                                         ~~~~">
        <location
            file="src/main/java/androidx/leanback/widget/Util.java"/>
    </issue>

    <issue
        id="UnknownNullness"
        message="Unknown nullability; explicitly declare as `@Nullable` or `@NonNull` to improve Kotlin interoperability; see https://developer.android.com/kotlin/interop#nullability_annotations"
        errorLine1="    public void setSurfaceHolderCallback(SurfaceHolder.Callback callback) {"
        errorLine2="                                         ~~~~~~~~~~~~~~~~~~~~~~">
        <location
            file="src/main/java/androidx/leanback/app/VideoSupportFragment.java"/>
    </issue>

    <issue
        id="UnknownNullness"
        message="Unknown nullability; explicitly declare as `@Nullable` or `@NonNull` to improve Kotlin interoperability; see https://developer.android.com/kotlin/interop#nullability_annotations"
        errorLine1="    public SurfaceView getSurfaceView() {"
        errorLine2="           ~~~~~~~~~~~">
        <location
            file="src/main/java/androidx/leanback/app/VideoSupportFragment.java"/>
    </issue>

    <issue
        id="UnknownNullness"
        message="Unknown nullability; explicitly declare as `@Nullable` or `@NonNull` to improve Kotlin interoperability; see https://developer.android.com/kotlin/interop#nullability_annotations"
        errorLine1="    public VideoSupportFragmentGlueHost(VideoSupportFragment fragment) {"
        errorLine2="                                        ~~~~~~~~~~~~~~~~~~~~">
        <location
            file="src/main/java/androidx/leanback/app/VideoSupportFragmentGlueHost.java"/>
    </issue>

    <issue
        id="UnknownNullness"
        message="Unknown nullability; explicitly declare as `@Nullable` or `@NonNull` to improve Kotlin interoperability; see https://developer.android.com/kotlin/interop#nullability_annotations"
        errorLine1="    public void setSurfaceHolderCallback(SurfaceHolder.Callback callback) {"
        errorLine2="                                         ~~~~~~~~~~~~~~~~~~~~~~">
        <location
            file="src/main/java/androidx/leanback/app/VideoSupportFragmentGlueHost.java"/>
    </issue>

    <issue
        id="UnknownNullness"
        message="Unknown nullability; explicitly declare as `@Nullable` or `@NonNull` to improve Kotlin interoperability; see https://developer.android.com/kotlin/interop#nullability_annotations"
        errorLine1="    public VideoSurfaceView(Context context) {"
        errorLine2="                            ~~~~~~~">
        <location
            file="src/main/java/androidx/leanback/widget/VideoSurfaceView.java"/>
    </issue>

    <issue
        id="UnknownNullness"
        message="Unknown nullability; explicitly declare as `@Nullable` or `@NonNull` to improve Kotlin interoperability; see https://developer.android.com/kotlin/interop#nullability_annotations"
        errorLine1="    public VideoSurfaceView(Context context, AttributeSet attrs) {"
        errorLine2="                            ~~~~~~~">
        <location
            file="src/main/java/androidx/leanback/widget/VideoSurfaceView.java"/>
    </issue>

    <issue
        id="UnknownNullness"
        message="Unknown nullability; explicitly declare as `@Nullable` or `@NonNull` to improve Kotlin interoperability; see https://developer.android.com/kotlin/interop#nullability_annotations"
        errorLine1="    public VideoSurfaceView(Context context, AttributeSet attrs) {"
        errorLine2="                                             ~~~~~~~~~~~~">
        <location
            file="src/main/java/androidx/leanback/widget/VideoSurfaceView.java"/>
    </issue>

    <issue
        id="UnknownNullness"
        message="Unknown nullability; explicitly declare as `@Nullable` or `@NonNull` to improve Kotlin interoperability; see https://developer.android.com/kotlin/interop#nullability_annotations"
        errorLine1="    public VideoSurfaceView(Context context, AttributeSet attrs, int defStyleAttr) {"
        errorLine2="                            ~~~~~~~">
        <location
            file="src/main/java/androidx/leanback/widget/VideoSurfaceView.java"/>
    </issue>

    <issue
        id="UnknownNullness"
        message="Unknown nullability; explicitly declare as `@Nullable` or `@NonNull` to improve Kotlin interoperability; see https://developer.android.com/kotlin/interop#nullability_annotations"
        errorLine1="    public VideoSurfaceView(Context context, AttributeSet attrs, int defStyleAttr) {"
        errorLine2="                                             ~~~~~~~~~~~~">
        <location
            file="src/main/java/androidx/leanback/widget/VideoSurfaceView.java"/>
    </issue>

</issues><|MERGE_RESOLUTION|>--- conflicted
+++ resolved
@@ -1,27 +1,4 @@
 <?xml version="1.0" encoding="UTF-8"?>
-<<<<<<< HEAD
-<issues format="6" by="lint 7.4.0-alpha08" type="baseline" client="gradle" dependencies="false" name="AGP (7.4.0-alpha08)" variant="all" version="7.4.0-alpha08">
-
-    <issue
-        id="NewApi"
-        message="Call requires API level 18 (current min is 17): `android.view.ViewGroup#setLayoutMode`"
-        errorLine1="            mGridView.setLayoutMode(ViewGroup.LAYOUT_MODE_OPTICAL_BOUNDS);"
-        errorLine2="                      ~~~~~~~~~~~~~">
-        <location
-            file="src/androidTest/java/androidx/leanback/widget/GridActivity.java"/>
-    </issue>
-
-    <issue
-        id="NewApi"
-        message="Call requires API level 18 (current min is 17): `android.view.ViewGroup#setLayoutMode`"
-        errorLine1="                viewGroup.setLayoutMode(ViewGroup.LAYOUT_MODE_OPTICAL_BOUNDS);"
-        errorLine2="                          ~~~~~~~~~~~~~">
-        <location
-            file="src/androidTest/java/androidx/leanback/widget/GridActivity.java"/>
-    </issue>
-
-    <issue
-=======
 <issues format="6" by="lint 8.3.0-alpha04" type="baseline" client="gradle" dependencies="false" name="AGP (8.3.0-alpha04)" variant="all" version="8.3.0-alpha04">
 
     <issue
@@ -1348,7 +1325,6 @@
     </issue>
 
     <issue
->>>>>>> fdff00cc
         id="ClassVerificationFailure"
         message="This call references a method added in API level 23; however, the containing class androidx.leanback.widget.ForegroundHelper is reachable from earlier API levels and will fail run-time class verification."
         errorLine1="            return view.getForeground();"
@@ -3529,15 +3505,6 @@
     <issue
         id="UnknownNullness"
         message="Unknown nullability; explicitly declare as `@Nullable` or `@NonNull` to improve Kotlin interoperability; see https://developer.android.com/kotlin/interop#nullability_annotations"
-        errorLine1="    public void draw(Canvas canvas) {"
-        errorLine2="                     ~~~~~~">
-        <location
-            file="src/main/java/androidx/leanback/graphics/FitWidthBitmapDrawable.java"/>
-    </issue>
-
-    <issue
-        id="UnknownNullness"
-        message="Unknown nullability; explicitly declare as `@Nullable` or `@NonNull` to improve Kotlin interoperability; see https://developer.android.com/kotlin/interop#nullability_annotations"
         errorLine1="    public void setColorFilter(ColorFilter colorFilter) {"
         errorLine2="                               ~~~~~~~~~~~">
         <location
