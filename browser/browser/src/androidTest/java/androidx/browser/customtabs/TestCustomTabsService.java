/*
 * Copyright 2018 The Android Open Source Project
 *
 * Licensed under the Apache License, Version 2.0 (the "License");
 * you may not use this file except in compliance with the License.
 * You may obtain a copy of the License at
 *
 *      http://www.apache.org/licenses/LICENSE-2.0
 *
 * Unless required by applicable law or agreed to in writing, software
 * distributed under the License is distributed on an "AS IS" BASIS,
 * WITHOUT WARRANTIES OR CONDITIONS OF ANY KIND, either express or implied.
 * See the License for the specific language governing permissions and
 * limitations under the License.
 */

package androidx.browser.customtabs;

import android.content.Intent;
import android.graphics.Bitmap;
import android.graphics.BitmapFactory;
import android.net.Uri;
import android.os.Bundle;
import android.os.IBinder;
import android.os.ParcelFileDescriptor;

import androidx.annotation.NonNull;
import androidx.annotation.Nullable;

import java.io.FileDescriptor;
import java.io.IOException;
import java.util.List;
import java.util.concurrent.CountDownLatch;
import java.util.concurrent.TimeUnit;

/**
 * A test class that simulates how a {@link CustomTabsService} would behave.
 */

public class TestCustomTabsService extends CustomTabsService {
    public static final String CALLBACK_BIND_TO_POST_MESSAGE = "BindToPostMessageService";
    public static final String ALLOWED_TARGET_ORIGIN = "www.example.com";
    private static TestCustomTabsService sInstance;

    private final CountDownLatch mFileReceivingLatch = new CountDownLatch(1);
    private boolean mPostMessageRequested;
    private CustomTabsSessionToken mSession;

    /** Returns the instance of the Service. Returns null if it hasn't been bound yet. */
    public static TestCustomTabsService getInstance() {
        return sInstance;
    }

<<<<<<< HEAD
=======
    public TestCustomTabsService() {
        mMock = Mockito.mock(ICustomTabsService.class);
    }

    private final ICustomTabsService.Stub mWrapper = new ICustomTabsService.Stub() {
        @Override
        public boolean warmup(long flags) throws RemoteException {
            return false;
        }

        @Override
        public boolean newSession(ICustomTabsCallback callback) throws RemoteException {
            return false;
        }

        @Override
        public boolean newSessionWithExtras(ICustomTabsCallback callback, Bundle extras)
                throws RemoteException {
            return false;
        }

        @Override
        public boolean mayLaunchUrl(ICustomTabsCallback callback, Uri url, Bundle extras,
                List<Bundle> otherLikelyBundles) throws RemoteException {
            return false;
        }

        @Override
        public Bundle extraCommand(String commandName, Bundle args) throws RemoteException {
            return null;
        }

        @Override
        public boolean updateVisuals(ICustomTabsCallback callback, Bundle bundle)
                throws RemoteException {
            return false;
        }

        @Override
        public boolean requestPostMessageChannel(ICustomTabsCallback callback,
                Uri postMessageOrigin) throws RemoteException {
            return false;
        }

        @Override
        public boolean requestPostMessageChannelWithExtras(ICustomTabsCallback callback,
                Uri postMessageOrigin, Bundle extras) throws RemoteException {
            return false;
        }
        @Override
        public int postMessage(ICustomTabsCallback callback, String message, Bundle extras)
                throws RemoteException {
            return 0;
        }

        @Override
        public boolean validateRelationship(ICustomTabsCallback callback, int relation, Uri origin,
                Bundle extras) throws RemoteException {
            return false;
        }

        @Override
        public boolean receiveFile(ICustomTabsCallback callback, Uri uri, int purpose,
                Bundle extras) throws RemoteException {
            return false;
        }

        @Override
        public boolean isEngagementSignalsApiAvailable(ICustomTabsCallback customTabsCallback,
                Bundle extras) throws RemoteException {
            return mMock.isEngagementSignalsApiAvailable(customTabsCallback, extras);
        }

        @Override
        public boolean setEngagementSignalsCallback(ICustomTabsCallback customTabsCallback,
                IBinder callback, Bundle extras) throws RemoteException {
            return mMock.setEngagementSignalsCallback(customTabsCallback, callback, extras);
        }
    };

>>>>>>> fdff00cc
    @NonNull
    @Override
    public IBinder onBind(Intent intent) {
        sInstance = this;
        return super.onBind(intent);
    }

    @Override
    protected boolean warmup(long flags) {
        return false;
    }

    @Override
    protected boolean newSession(@NonNull CustomTabsSessionToken sessionToken) {
        mSession = sessionToken;
        return true;
    }

    @Override
    protected boolean mayLaunchUrl(@NonNull CustomTabsSessionToken sessionToken,
            @NonNull Uri url, Bundle extras, List<Bundle> otherLikelyBundles) {
        return false;
    }

    @NonNull
    @Override
    protected Bundle extraCommand(@NonNull String commandName, Bundle args) {
        return Bundle.EMPTY;
    }

    @Override
    protected boolean updateVisuals(@NonNull CustomTabsSessionToken sessionToken, Bundle bundle) {
        return false;
    }

    @Override
    protected boolean requestPostMessageChannel(
            @NonNull CustomTabsSessionToken sessionToken, @NonNull Uri postMessageOrigin) {
        return requestPostMessageChannel(sessionToken, postMessageOrigin, null, new Bundle());
    }

    @Override
    protected boolean requestPostMessageChannel(@NonNull CustomTabsSessionToken sessionToken,
            @NonNull Uri postMessageOrigin, @Nullable Uri postMessageTargetOrigin,
            @NonNull Bundle extras) {
        if (mSession == null) return false;
        if (postMessageTargetOrigin != null
                && !postMessageTargetOrigin.toString().equals(ALLOWED_TARGET_ORIGIN)) return false;
        mPostMessageRequested = true;
        mSession.getCallback().extraCallback(CALLBACK_BIND_TO_POST_MESSAGE, null);
        return true;
    }

    @Override
    protected int postMessage(@NonNull CustomTabsSessionToken sessionToken, @NonNull String message,
            Bundle extras) {
        if (!mPostMessageRequested) return CustomTabsService.RESULT_FAILURE_DISALLOWED;
        return CustomTabsService.RESULT_SUCCESS;
    }

    @Override
    protected boolean validateRelationship(@NonNull CustomTabsSessionToken sessionToken,
            @Relation int relation, @NonNull Uri origin, Bundle extras) {
        return false;
    }

    @Override
    protected boolean receiveFile(@NonNull CustomTabsSessionToken sessionToken, @NonNull Uri uri,
            int purpose, @Nullable Bundle extras) {
        boolean success = retrieveBitmap(uri);
        if (success) {
            mFileReceivingLatch.countDown();
        }
        return success;
    }

    private boolean retrieveBitmap(Uri uri) {
        try (ParcelFileDescriptor parcelFileDescriptor =
                     getContentResolver().openFileDescriptor(uri, "r")) {
            if (parcelFileDescriptor == null) return false;
            FileDescriptor fileDescriptor = parcelFileDescriptor.getFileDescriptor();
            if (fileDescriptor == null) return false;
            Bitmap bitmap = BitmapFactory.decodeFileDescriptor(fileDescriptor);
            return bitmap != null;
        } catch (IOException e) {
            return false;
        }
    }

    /**
     * Waits until a splash image file is successfully received and decoded in {@link #receiveFile}.
     * Returns whether that happened before timeout.
     * If already received, returns "true" immediately.
     */
    public boolean waitForSplashImageFile(int timeoutMillis) {
        try {
            return mFileReceivingLatch.await(timeoutMillis, TimeUnit.MILLISECONDS);
        } catch (InterruptedException e) {
            return false;
        }
    }
}<|MERGE_RESOLUTION|>--- conflicted
+++ resolved
@@ -23,9 +23,14 @@
 import android.os.Bundle;
 import android.os.IBinder;
 import android.os.ParcelFileDescriptor;
+import android.os.RemoteException;
+import android.support.customtabs.ICustomTabsCallback;
+import android.support.customtabs.ICustomTabsService;
 
 import androidx.annotation.NonNull;
 import androidx.annotation.Nullable;
+
+import org.mockito.Mockito;
 
 import java.io.FileDescriptor;
 import java.io.IOException;
@@ -45,14 +50,13 @@
     private final CountDownLatch mFileReceivingLatch = new CountDownLatch(1);
     private boolean mPostMessageRequested;
     private CustomTabsSessionToken mSession;
+    private ICustomTabsService mMock;
 
     /** Returns the instance of the Service. Returns null if it hasn't been bound yet. */
     public static TestCustomTabsService getInstance() {
         return sInstance;
     }
 
-<<<<<<< HEAD
-=======
     public TestCustomTabsService() {
         mMock = Mockito.mock(ICustomTabsService.class);
     }
@@ -133,7 +137,6 @@
         }
     };
 
->>>>>>> fdff00cc
     @NonNull
     @Override
     public IBinder onBind(Intent intent) {
@@ -235,4 +238,12 @@
             return false;
         }
     }
+
+    /* package */ ICustomTabsService getStub() {
+        return mWrapper;
+    }
+
+    /* package */ ICustomTabsService getMock() {
+        return mMock;
+    }
 }