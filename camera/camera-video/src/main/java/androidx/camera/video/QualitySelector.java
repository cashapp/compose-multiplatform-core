--- conflicted
+++ resolved
@@ -102,11 +102,7 @@
     @Deprecated
     @NonNull
     public static List<Quality> getSupportedQualities(@NonNull CameraInfo cameraInfo) {
-<<<<<<< HEAD
-        return VideoCapabilities.from(cameraInfo).getSupportedQualities();
-=======
         return Recorder.getVideoCapabilities(cameraInfo).getSupportedQualities(SDR);
->>>>>>> fdff00cc
     }
 
     /**
@@ -132,11 +128,7 @@
     @Deprecated
     public static boolean isQualitySupported(@NonNull CameraInfo cameraInfo,
             @NonNull Quality quality) {
-<<<<<<< HEAD
-        return VideoCapabilities.from(cameraInfo).isQualitySupported(quality);
-=======
         return Recorder.getVideoCapabilities(cameraInfo).isQualitySupported(quality, SDR);
->>>>>>> fdff00cc
     }
 
     /**
@@ -157,28 +149,14 @@
     @Nullable
     public static Size getResolution(@NonNull CameraInfo cameraInfo, @NonNull Quality quality) {
         checkQualityConstantsOrThrow(quality);
-<<<<<<< HEAD
-        VideoValidatedEncoderProfilesProxy profiles =
-                VideoCapabilities.from(cameraInfo).getProfiles(quality);
-=======
         VideoCapabilities videoCapabilities = Recorder.getVideoCapabilities(cameraInfo);
         VideoValidatedEncoderProfilesProxy profiles = videoCapabilities.getProfiles(quality, SDR);
->>>>>>> fdff00cc
         return profiles != null ? getProfileVideoSize(profiles) : null;
     }
 
     /**
      * Gets a map from all supported qualities to mapped resolutions.
      *
-<<<<<<< HEAD
-     * @param cameraInfo the cameraInfo to query the supported qualities on that camera.
-     * @hide
-     */
-    @RestrictTo(RestrictTo.Scope.LIBRARY)
-    @NonNull
-    public static Map<Quality, Size> getQualityToResolutionMap(@NonNull CameraInfo cameraInfo) {
-        VideoCapabilities videoCapabilities = VideoCapabilities.from(cameraInfo);
-=======
      * @param videoCapabilities the videoCapabilities to query the supported qualities.
      * @param dynamicRange the dynamicRange to query the supported qualities.
      */
@@ -186,7 +164,6 @@
     @NonNull
     public static Map<Quality, Size> getQualityToResolutionMap(
             @NonNull VideoCapabilities videoCapabilities, @NonNull DynamicRange dynamicRange) {
->>>>>>> fdff00cc
         Map<Quality, Size> map = new HashMap<>();
         for (Quality supportedQuality : videoCapabilities.getSupportedQualities(dynamicRange)) {
             map.put(supportedQuality, getProfileVideoSize(
@@ -306,14 +283,7 @@
      * @return a sorted supported quality list according to the desired quality settings.
      */
     @NonNull
-<<<<<<< HEAD
-    List<Quality> getPrioritizedQualities(@NonNull CameraInfo cameraInfo) {
-        VideoCapabilities videoCapabilities = VideoCapabilities.from(cameraInfo);
-
-        List<Quality> supportedQualities = videoCapabilities.getSupportedQualities();
-=======
     List<Quality> getPrioritizedQualities(@NonNull List<Quality> supportedQualities) {
->>>>>>> fdff00cc
         if (supportedQualities.isEmpty()) {
             Logger.w(TAG, "No supported quality on the device.");
             return new ArrayList<>();
