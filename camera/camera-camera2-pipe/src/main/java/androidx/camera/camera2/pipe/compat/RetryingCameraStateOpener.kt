--- conflicted
+++ resolved
@@ -25,7 +25,6 @@
 import androidx.camera.camera2.pipe.CameraError
 import androidx.camera.camera2.pipe.CameraId
 import androidx.camera.camera2.pipe.CameraPipe
-import androidx.camera.camera2.pipe.GraphState.GraphStateError
 import androidx.camera.camera2.pipe.core.Debug
 import androidx.camera.camera2.pipe.core.DurationNs
 import androidx.camera.camera2.pipe.core.Log
@@ -34,7 +33,7 @@
 import androidx.camera.camera2.pipe.core.TimestampNs
 import androidx.camera.camera2.pipe.core.Timestamps
 import androidx.camera.camera2.pipe.core.Timestamps.formatMs
-import androidx.camera.camera2.pipe.graph.GraphListener
+import androidx.camera.camera2.pipe.internal.CameraErrorListener
 import javax.inject.Inject
 import javax.inject.Provider
 import kotlin.coroutines.resume
@@ -164,6 +163,8 @@
 constructor(
     private val cameraOpener: CameraOpener,
     private val camera2MetadataProvider: Camera2MetadataProvider,
+    private val cameraErrorListener: CameraErrorListener,
+    private val camera2DeviceCloser: Camera2DeviceCloser,
     private val timeSource: TimeSource,
     private val cameraInteropConfig: CameraPipe.CameraInteropConfig?,
     private val threads: Threads
@@ -181,12 +182,9 @@
                 attempts,
                 requestTimestamp,
                 timeSource,
-<<<<<<< HEAD
-=======
                 cameraErrorListener,
                 camera2DeviceCloser,
                 threads,
->>>>>>> fdff00cc
                 cameraInteropConfig?.cameraDeviceStateCallback,
                 cameraInteropConfig?.cameraSessionStateCallback
             )
@@ -226,6 +224,7 @@
 @Inject
 constructor(
     private val cameraStateOpener: CameraStateOpener,
+    private val cameraErrorListener: CameraErrorListener,
     private val cameraAvailabilityMonitor: CameraAvailabilityMonitor,
     private val timeSource: TimeSource,
     private val devicePolicyManager: DevicePolicyManagerWrapper,
@@ -233,11 +232,7 @@
 ) {
     internal suspend fun openCameraWithRetry(
         cameraId: CameraId,
-<<<<<<< HEAD
-        graphListener: GraphListener
-=======
         isForegroundObserver: (Unit) -> Boolean = { _ -> true },
->>>>>>> fdff00cc
     ): OpenCameraResult {
         val requestTimestamp = Timestamps.now(timeSource)
         var attempts = 0
@@ -245,9 +240,6 @@
         while (true) {
             attempts++
 
-<<<<<<< HEAD
-            val result = cameraStateOpener.tryOpenCamera(cameraId, attempts, requestTimestamp)
-=======
             val result =
                 cameraStateOpener.tryOpenCamera(
                     cameraId,
@@ -255,7 +247,6 @@
                     requestTimestamp,
                 )
             val elapsed = Timestamps.now(timeSource) - requestTimestamp
->>>>>>> fdff00cc
             with(result) {
                 if (cameraState != null) {
                     return result
@@ -287,7 +278,7 @@
                 // 1 open call to happen silently without generating an error, and notify about each
                 // error after that point.
                 if (!willRetry || attempts > 1) {
-                    graphListener.onGraphError(GraphStateError(errorCode, willRetry))
+                    cameraErrorListener.onCameraError(cameraId, errorCode, willRetry)
                 }
                 if (!willRetry) {
                     Log.error {
@@ -385,8 +376,6 @@
                 CameraError.ERROR_CAMERA_DISCONNECTED -> true
                 CameraError.ERROR_ILLEGAL_ARGUMENT_EXCEPTION -> true
                 CameraError.ERROR_SECURITY_EXCEPTION -> attempts <= 1
-<<<<<<< HEAD
-=======
                 CameraError.ERROR_DO_NOT_DISTURB_ENABLED ->
                     // The error indicates that a RuntimeException was encountered when opening the
                     // camera while Do Not Disturb mode is on. This can happen on legacy devices on
@@ -409,7 +398,6 @@
                     // [2] https://developer.android.com/reference/android/hardware/camera2/CameraManager#openCamera(java.lang.String,%20java.util.concurrent.Executor,%20android.hardware.camera2.CameraDevice.StateCallback)
                     attempts <= 1
 
->>>>>>> fdff00cc
                 else -> {
                     Log.error { "Unexpected CameraError: $this" }
                     false
