--- conflicted
+++ resolved
@@ -56,17 +56,17 @@
 import androidx.camera.core.impl.StreamSpec;
 import androidx.camera.core.impl.UseCaseConfig;
 import androidx.camera.core.impl.UseCaseConfigFactory;
+import androidx.camera.core.impl.utils.futures.Futures;
 import androidx.camera.core.processing.DefaultSurfaceProcessor;
 import androidx.camera.core.processing.SurfaceEdge;
 import androidx.camera.core.processing.SurfaceProcessorNode;
 
+import com.google.common.util.concurrent.ListenableFuture;
+
 import java.util.ArrayList;
 import java.util.HashMap;
-<<<<<<< HEAD
-=======
 import java.util.HashSet;
 import java.util.List;
->>>>>>> fdff00cc
 import java.util.Map;
 import java.util.Set;
 
@@ -123,14 +123,6 @@
     public StreamSharing(@NonNull CameraInternal parentCamera,
             @NonNull Set<UseCase> children,
             @NonNull UseCaseConfigFactory useCaseConfigFactory) {
-<<<<<<< HEAD
-        this(new VirtualCamera(parentCamera, children, useCaseConfigFactory));
-    }
-
-    StreamSharing(@NonNull VirtualCamera virtualCamera) {
-        super(DEFAULT_CONFIG);
-        mVirtualCamera = virtualCamera;
-=======
         super(getDefaultConfig(children));
         mDefaultConfig = getDefaultConfig(children);
         mVirtualCamera = new VirtualCamera(parentCamera, children, useCaseConfigFactory,
@@ -144,7 +136,6 @@
                                 "Failed to take picture: pipeline is not ready."));
                     }
                 });
->>>>>>> fdff00cc
     }
 
     @Nullable
@@ -226,6 +217,17 @@
     @NonNull
     public Set<UseCase> getChildren() {
         return mVirtualCamera.getChildren();
+    }
+
+    /**
+     * StreamSharing supports [PREVIEW, VIDEO_CAPTURE] or [PREVIEW, VIDEO_CAPTURE, IMAGE_CAPTURE].
+     */
+    @Override
+    @NonNull
+    public Set<Integer> getSupportedEffectTargets() {
+        Set<Integer> targets = new HashSet<>();
+        targets.add(PREVIEW | VIDEO_CAPTURE);
+        return targets;
     }
 
     @NonNull
@@ -268,15 +270,11 @@
         mVirtualCamera.setChildrenEdges(outputEdges);
 
         // Send the camera edge Surface to the camera2.
-<<<<<<< HEAD
-        SessionConfig.Builder builder = SessionConfig.Builder.createFrom(config);
-=======
         SessionConfig.Builder builder = SessionConfig.Builder.createFrom(config,
                 streamSpec.getResolution());
 
         propagateChildrenCamera2Interop(streamSpec.getResolution(), builder);
 
->>>>>>> fdff00cc
         builder.addSurface(mCameraEdge.getDeferrableSurface());
         builder.addRepeatingCameraCaptureCallback(mVirtualCamera.getParentMetadataCallback());
         if (streamSpec.getImplementationOptions() != null) {
@@ -383,8 +381,6 @@
         return new Rect(0, 0, surfaceResolution.getWidth(), surfaceResolution.getHeight());
     }
 
-<<<<<<< HEAD
-=======
     /**
      * Interface for controlling the {@link StreamSharing}.
      */
@@ -399,7 +395,6 @@
                 @IntRange(from = 0, to = 359) int rotationDegrees);
     }
 
->>>>>>> fdff00cc
     @VisibleForTesting
     @Nullable
     SurfaceEdge getCameraEdge() {
