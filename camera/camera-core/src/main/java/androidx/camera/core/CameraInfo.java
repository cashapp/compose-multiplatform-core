/*
 * Copyright 2019 The Android Open Source Project
 *
 * Licensed under the Apache License, Version 2.0 (the "License");
 * you may not use this file except in compliance with the License.
 * You may obtain a copy of the License at
 *
 *      http://www.apache.org/licenses/LICENSE-2.0
 *
 * Unless required by applicable law or agreed to in writing, software
 * distributed under the License is distributed on an "AS IS" BASIS,
 * WITHOUT WARRANTIES OR CONDITIONS OF ANY KIND, either express or implied.
 * See the License for the specific language governing permissions and
 * limitations under the License.
 */

package androidx.camera.core;

import android.graphics.ImageFormat;
<<<<<<< HEAD
=======
import android.media.MediaActionSound;
import android.util.Range;
>>>>>>> fdff00cc
import android.view.Surface;

import androidx.annotation.FloatRange;
import androidx.annotation.NonNull;
import androidx.annotation.RequiresApi;
import androidx.annotation.RestrictTo;
import androidx.annotation.RestrictTo.Scope;
import androidx.annotation.StringDef;
import androidx.camera.core.impl.ImageOutputConfig;
import androidx.camera.core.internal.compat.MediaActionSoundCompat;
import androidx.lifecycle.LifecycleOwner;
import androidx.lifecycle.LiveData;
import androidx.lifecycle.Observer;

import java.lang.annotation.Retention;
import java.lang.annotation.RetentionPolicy;
<<<<<<< HEAD
=======
import java.util.Collections;
import java.util.Set;
>>>>>>> fdff00cc

/**
 * An interface for retrieving camera information.
 *
 * <p>Applications can retrieve an instance via {@link Camera#getCameraInfo()}.
 */
@RequiresApi(21) // TODO(b/200306659): Remove and replace with annotation on package-info.java
public interface CameraInfo {

    /**
     * An unknown intrinsic zoom ratio. Usually to indicate the camera is unable to provide
     * necessary information to resolve its intrinsic zoom ratio.
     *
     * @hide
     */
    @RestrictTo(Scope.LIBRARY_GROUP)
    float INTRINSIC_ZOOM_RATIO_UNKNOWN = 1.0F;

    /**
     * An unknown camera implementation type.
     *
     * @hide
     */
    @RestrictTo(Scope.LIBRARY_GROUP)
    @NonNull
    String IMPLEMENTATION_TYPE_UNKNOWN = "<unknown>";

    /**
     * A Camera2 API implementation type where the camera support level is
     * {@link android.hardware.camera2.CameraMetadata#INFO_SUPPORTED_HARDWARE_LEVEL_LIMITED
     * LIMITED},
     * {@link android.hardware.camera2.CameraMetadata#INFO_SUPPORTED_HARDWARE_LEVEL_FULL FULL},
     * {@link android.hardware.camera2.CameraMetadata#INFO_SUPPORTED_HARDWARE_LEVEL_3 LEVEL_3} or
     * {@link android.hardware.camera2.CameraMetadata#INFO_SUPPORTED_HARDWARE_LEVEL_EXTERNAL
     * EXTRERNAL}
     *
     * @hide
     */
    @RestrictTo(Scope.LIBRARY_GROUP)
    @NonNull
    String IMPLEMENTATION_TYPE_CAMERA2 = "androidx.camera.camera2";

    /**
     * A Camera2 API implementation type where the camera support level is
     * {@link android.hardware.camera2.CameraMetadata#INFO_SUPPORTED_HARDWARE_LEVEL_LEGACY LEGACY}.
     *
     * @hide
     */
    @RestrictTo(Scope.LIBRARY_GROUP)
    @NonNull
    String IMPLEMENTATION_TYPE_CAMERA2_LEGACY = IMPLEMENTATION_TYPE_CAMERA2 + ".legacy";

    /**
     * A fake camera implementation type.
     *
     * @hide
     */
    @RestrictTo(Scope.LIBRARY_GROUP)
    @NonNull
    String IMPLEMENTATION_TYPE_FAKE = "androidx.camera.fake";

    /**
     * Returns whether the shutter sound must be played in accordance to regional restrictions.
     *
     * <p>This method provides the general rule of playing shutter sounds. The exact
     * requirements of playing shutter sounds may vary among regions.
     *
     * <p>For image capture, the shutter sound is recommended to be played when receiving
     * {@link ImageCapture.OnImageCapturedCallback#onCaptureStarted()} or
     * {@link ImageCapture.OnImageSavedCallback#onCaptureStarted()}. For video capture, it's
     * recommended to play the start recording sound when receiving
     * {@code VideoRecordEvent.Start} and the stop recording sound when receiving
     * {@code VideoRecordEvent.Finalize}.
     *
     * <p>To play the system default sounds, it's recommended to use
     * {@link MediaActionSound#play(int)}. For image capture, play
     * {@link MediaActionSound#SHUTTER_CLICK}. For video capture, play
     * {@link MediaActionSound#START_VIDEO_RECORDING} and
     * {@link MediaActionSound#STOP_VIDEO_RECORDING}.
     *
     * @return {@code true} if shutter sound must be played, otherwise {@code false}.
     */
    @RestrictTo(Scope.LIBRARY_GROUP)
    static boolean mustPlayShutterSound() {
        return MediaActionSoundCompat.mustPlayShutterSound();
    }

    /**
     * Returns the sensor rotation in degrees, relative to the device's "natural" (default)
     * orientation.
     *
     * <p>See <a href="https://developer.android.com/guide/topics/sensors/sensors_overview#sensors-coords">Sensor Coordinate System</a>
     * for more information.
     *
     * @return the sensor rotation in degrees, relative to device's "natural" (default) orientation.
     */
    int getSensorRotationDegrees();

    /**
     * Returns the sensor rotation, in degrees, relative to the given rotation value.
     *
     * <p>Valid values for the relative rotation are {@link Surface#ROTATION_0} (natural), {@link
     * Surface#ROTATION_90}, {@link Surface#ROTATION_180}, {@link Surface#ROTATION_270}.
     *
     * @param relativeRotation the rotation relative to which the output will be calculated.
     * @return the sensor rotation in degrees.
     */
    int getSensorRotationDegrees(@ImageOutputConfig.RotationValue int relativeRotation);

    /** Returns if flash unit is available or not. */
    boolean hasFlashUnit();

    /**
     * Returns a {@link LiveData} of current {@link TorchState}.
     *
     * <p>The torch can be turned on and off via {@link CameraControl#enableTorch(boolean)} which
     * will trigger the change event to the returned {@link LiveData}. Apps can either get
     * immediate value via {@link LiveData#getValue()} or observe it via
     * {@link LiveData#observe(LifecycleOwner, Observer)} to update torch UI accordingly.
     *
     * <p>If the camera doesn't have a flash unit (see {@link #hasFlashUnit()}), then the torch
     * state will be {@link TorchState#OFF}.
     *
     * @return a {@link LiveData} containing current torch state.
     */
    @NonNull
    LiveData<Integer> getTorchState();

    /**
     * Returns a {@link LiveData} of {@link ZoomState}.
     *
     * <p>The LiveData will be updated whenever the set zoom state has been changed. This can
     * occur when the application updates the zoom via {@link CameraControl#setZoomRatio(float)}
     * or {@link CameraControl#setLinearZoom(float)}. The zoom state can also change anytime a
     * camera starts up, for example when a {@link UseCase} is bound to it.
     */
    @NonNull
    LiveData<ZoomState> getZoomState();

    /**
     * Returns a {@link ExposureState}.
     *
     * <p>The {@link ExposureState} contains the current exposure related information.
     */
    @NonNull
    ExposureState getExposureState();

    /**
     * Returns a {@link LiveData} of the camera's state.
     *
     * <p>The {@link LiveData} will be updated whenever the {@linkplain CameraState camera's
     * state} changes, and can be any of the following: {@link CameraState.Type#PENDING_OPEN},
     * {@link CameraState.Type#OPENING}, {@link CameraState.Type#OPEN},
     * {@link CameraState.Type#CLOSING} and {@link CameraState.Type#CLOSED}.
     *
     * <p>Due to the inner workings of {@link LiveData}, some reported camera states may be
     * ignored if a newer value is posted before the observers are updated. For instance, this can
     * occur when the camera is opening or closing, the {@link CameraState.Type#OPENING} and
     * {@link CameraState.Type#CLOSING} states may not be reported to observers if they are rapidly
     * followed by the {@link CameraState.Type#OPEN} and {@link CameraState.Type#CLOSED} states
     * respectively.
     *
     * @return a {@link LiveData} of the camera's state.
     */
    @NonNull
    LiveData<CameraState> getCameraState();

    /**
     * Returns the implementation type of the camera, this depends on the {@link CameraXConfig}
     * used in the initialization of CameraX.
     *
     * @return the implementation type of the camera, which can be one of the following:
     * {@link #IMPLEMENTATION_TYPE_UNKNOWN}, {@link #IMPLEMENTATION_TYPE_CAMERA2_LEGACY},
     * {@link #IMPLEMENTATION_TYPE_CAMERA2}, {@link #IMPLEMENTATION_TYPE_FAKE}.
     * @hide
     */
    @NonNull
    @RestrictTo(Scope.LIBRARY_GROUP)
    @ImplementationType
    String getImplementationType();

    /**
     * Returns a {@link CameraSelector} unique to this camera.
     *
     * @return {@link CameraSelector} unique to this camera.
     */
    @NonNull
    CameraSelector getCameraSelector();

    /**
     * Returns the lens facing of this camera.
     *
     * @return one of {@link CameraSelector#LENS_FACING_FRONT} and
     * {@link CameraSelector#LENS_FACING_BACK}, or {@link CameraSelector#LENS_FACING_EXTERNAL}.
     * If the lens facing of the camera can not be resolved, return
     * {@link CameraSelector#LENS_FACING_UNKNOWN}.
     *
     * @throws IllegalArgumentException If the device cannot return a valid lens facing value,
     *                                  it will throw this exception.
     */
    @CameraSelector.LensFacing
    default int getLensFacing() {
        return CameraSelector.LENS_FACING_UNKNOWN;
    }

    /**
     * Returns the intrinsic zoom ratio of this camera.
     *
     * <p>The intrinsic zoom ratio is defined as the ratio between the angle of view of
     * the default camera and this camera. The default camera is the camera selected by
     * {@link CameraSelector#DEFAULT_FRONT_CAMERA} or {@link CameraSelector#DEFAULT_BACK_CAMERA}
     * depending on the lens facing of this camera. For example, if the default camera has angle of
     * view 60 degrees and this camera has 30 degrees, this camera will have intrinsic zoom ratio
     * {@code 2.0}.
     *
     * <p>The intrinsic zoom ratio is calculated approximately based on the focal length and the
     * sensor size. It's considered an inexact attribute of the camera and might not be hundred
     * percent accurate when compared with the output image. Especially for the case that the
     * camera doesn't read the whole sensor area due to cropping being applied.
     *
     * <p>The default camera is guaranteed to have intrinsic zoom ratio {@code 1.0}. Other cameras
     * that have intrinsic zoom ratio greater than {@code 1.0} are considered telephoto cameras and
     * cameras that have intrinsic zoom ratio less than {@code 1.0} are considered ultra
     * wide-angle cameras.
     *
     * <p>If the camera is unable to provide necessary information to resolve its intrinsic zoom
     * ratio, it will be considered as a standard camera which has intrinsic zoom ratio {@code 1.0}.
     *
     * @return the intrinsic zoom ratio of this camera.
     */
    @FloatRange(from = 0, fromInclusive = false)
    default float getIntrinsicZoomRatio() {
        return INTRINSIC_ZOOM_RATIO_UNKNOWN;
    }

    /**
     * Returns if the given {@link FocusMeteringAction} is supported on the devices.
     *
     * <p>It returns true if at least one valid AF/AE/AWB region generated by the given
     * {@link FocusMeteringAction} is supported on the current camera. For example, on a camera
     * supporting only AF regions, passing in a {@link FocusMeteringAction} specifying AF/AE regions
     * to this API will still return true. But it will return false if the
     * {@link FocusMeteringAction} specifies only the AE region since none of the specified
     * regions are supported.
     *
     * <p>If it returns false, invoking
     * {@link CameraControl#startFocusAndMetering(FocusMeteringAction)} with the given
     * {@link FocusMeteringAction} will always fail.
     */
    default boolean isFocusMeteringSupported(@NonNull FocusMeteringAction action) {
        return false;
    }

    /**
     * Returns if {@link ImageCapture#CAPTURE_MODE_ZERO_SHUTTER_LAG} is supported on the current
     * device.
     *
     * <p>ZERO_SHUTTER_LAG will be supported when all of the following conditions are met
     * <ul>
     *     <li> API Level >= 23
     *     <li> {@link ImageFormat#PRIVATE} reprocessing is supported
     * </ul>
     *
     * @return true if supported, otherwise false.
     */
    @ExperimentalZeroShutterLag
    default boolean isZslSupported() {
        return false;
    }

    /**
<<<<<<< HEAD
=======
     * Returns an unordered set of the frame rate ranges, in frames per second, supported by this
     * device's AE algorithm.
     *
     * <p>These are the frame rate ranges that the AE algorithm on the device can support. When
     * CameraX is configured to run with the camera2 implementation, this list will be derived
     * from {@link android.hardware.camera2.CameraCharacteristics
     * #CONTROL_AE_AVAILABLE_TARGET_FPS_RANGES}, though ranges may be added or removed for
     * compatibility reasons.
     *
     * <p>There is no guarantee that these ranges can be used for every size surface or
     * combination of use cases. If attempting to run the device using an unsupported range, there
     * may be stability issues or the device may quietly choose another frame rate operating range.
     *
     * <p>The returned set does not have any ordering guarantees and frame rate ranges may overlap.
     *
     * @return The set of FPS ranges supported by the device's AE algorithm
     * @see androidx.camera.video.VideoCapture.Builder#setTargetFrameRate(Range)
     */
    @NonNull
    default Set<Range<Integer>> getSupportedFrameRateRanges() {
        return Collections.emptySet();
    }

    /**
>>>>>>> fdff00cc
     * Returns if {@link ImageFormat#PRIVATE} reprocessing is supported on the device.
     *
     * @return true if supported, otherwise false.
     * @see android.hardware.camera2.CameraMetadata
     * #REQUEST_AVAILABLE_CAPABILITIES_PRIVATE_REPROCESSING
     * @hide
     */
    @RestrictTo(Scope.LIBRARY_GROUP)
    default boolean isPrivateReprocessingSupported() {
        return false;
    }

    /** @hide */
    @StringDef(open = true, value = {IMPLEMENTATION_TYPE_UNKNOWN,
            IMPLEMENTATION_TYPE_CAMERA2_LEGACY, IMPLEMENTATION_TYPE_CAMERA2,
            IMPLEMENTATION_TYPE_FAKE})
    @Retention(RetentionPolicy.SOURCE)
    @RestrictTo(Scope.LIBRARY_GROUP)
    @interface ImplementationType {
    }
}<|MERGE_RESOLUTION|>--- conflicted
+++ resolved
@@ -17,11 +17,8 @@
 package androidx.camera.core;
 
 import android.graphics.ImageFormat;
-<<<<<<< HEAD
-=======
 import android.media.MediaActionSound;
 import android.util.Range;
->>>>>>> fdff00cc
 import android.view.Surface;
 
 import androidx.annotation.FloatRange;
@@ -38,11 +35,8 @@
 
 import java.lang.annotation.Retention;
 import java.lang.annotation.RetentionPolicy;
-<<<<<<< HEAD
-=======
 import java.util.Collections;
 import java.util.Set;
->>>>>>> fdff00cc
 
 /**
  * An interface for retrieving camera information.
@@ -56,7 +50,6 @@
      * An unknown intrinsic zoom ratio. Usually to indicate the camera is unable to provide
      * necessary information to resolve its intrinsic zoom ratio.
      *
-     * @hide
      */
     @RestrictTo(Scope.LIBRARY_GROUP)
     float INTRINSIC_ZOOM_RATIO_UNKNOWN = 1.0F;
@@ -64,7 +57,6 @@
     /**
      * An unknown camera implementation type.
      *
-     * @hide
      */
     @RestrictTo(Scope.LIBRARY_GROUP)
     @NonNull
@@ -79,7 +71,6 @@
      * {@link android.hardware.camera2.CameraMetadata#INFO_SUPPORTED_HARDWARE_LEVEL_EXTERNAL
      * EXTRERNAL}
      *
-     * @hide
      */
     @RestrictTo(Scope.LIBRARY_GROUP)
     @NonNull
@@ -89,7 +80,6 @@
      * A Camera2 API implementation type where the camera support level is
      * {@link android.hardware.camera2.CameraMetadata#INFO_SUPPORTED_HARDWARE_LEVEL_LEGACY LEGACY}.
      *
-     * @hide
      */
     @RestrictTo(Scope.LIBRARY_GROUP)
     @NonNull
@@ -98,7 +88,6 @@
     /**
      * A fake camera implementation type.
      *
-     * @hide
      */
     @RestrictTo(Scope.LIBRARY_GROUP)
     @NonNull
@@ -217,7 +206,6 @@
      * @return the implementation type of the camera, which can be one of the following:
      * {@link #IMPLEMENTATION_TYPE_UNKNOWN}, {@link #IMPLEMENTATION_TYPE_CAMERA2_LEGACY},
      * {@link #IMPLEMENTATION_TYPE_CAMERA2}, {@link #IMPLEMENTATION_TYPE_FAKE}.
-     * @hide
      */
     @NonNull
     @RestrictTo(Scope.LIBRARY_GROUP)
@@ -314,8 +302,6 @@
     }
 
     /**
-<<<<<<< HEAD
-=======
      * Returns an unordered set of the frame rate ranges, in frames per second, supported by this
      * device's AE algorithm.
      *
@@ -340,20 +326,17 @@
     }
 
     /**
->>>>>>> fdff00cc
      * Returns if {@link ImageFormat#PRIVATE} reprocessing is supported on the device.
      *
      * @return true if supported, otherwise false.
      * @see android.hardware.camera2.CameraMetadata
      * #REQUEST_AVAILABLE_CAPABILITIES_PRIVATE_REPROCESSING
-     * @hide
      */
     @RestrictTo(Scope.LIBRARY_GROUP)
     default boolean isPrivateReprocessingSupported() {
         return false;
     }
 
-    /** @hide */
     @StringDef(open = true, value = {IMPLEMENTATION_TYPE_UNKNOWN,
             IMPLEMENTATION_TYPE_CAMERA2_LEGACY, IMPLEMENTATION_TYPE_CAMERA2,
             IMPLEMENTATION_TYPE_FAKE})
