--- conflicted
+++ resolved
@@ -25,18 +25,13 @@
 import android.os.Looper.getMainLooper
 import android.util.Pair
 import android.util.Rational
+import android.util.Size
 import android.view.Surface
-<<<<<<< HEAD
-import androidx.camera.core.ImageCapture.ImageCaptureRequest
-import androidx.camera.core.ImageCapture.ImageCaptureRequestProcessor
-import androidx.camera.core.ImageCapture.ImageCaptureRequestProcessor.ImageCaptor
-=======
 import androidx.camera.core.CameraEffect.IMAGE_CAPTURE
 import androidx.camera.core.CameraEffect.PREVIEW
 import androidx.camera.core.CameraEffect.VIDEO_CAPTURE
 import androidx.camera.core.MirrorMode.MIRROR_MODE_OFF
 import androidx.camera.core.MirrorMode.MIRROR_MODE_ON_FRONT_ONLY
->>>>>>> fdff00cc
 import androidx.camera.core.impl.CameraConfig
 import androidx.camera.core.impl.CameraFactory
 import androidx.camera.core.impl.CaptureConfig
@@ -52,12 +47,7 @@
 import androidx.camera.core.impl.utils.executor.CameraXExecutors.mainThreadExecutor
 import androidx.camera.core.internal.CameraUseCaseAdapter
 import androidx.camera.core.internal.utils.SizeUtil
-<<<<<<< HEAD
-import androidx.camera.testing.CameraUtil
-import androidx.camera.testing.CameraXUtil
-=======
 import androidx.camera.core.resolutionselector.ResolutionSelector
->>>>>>> fdff00cc
 import androidx.camera.testing.fakes.FakeAppConfig
 import androidx.camera.testing.fakes.FakeCamera
 import androidx.camera.testing.fakes.FakeCameraControl
@@ -95,6 +85,9 @@
 @DoNotInstrument
 @Config(minSdk = Build.VERSION_CODES.LOLLIPOP)
 class ImageCaptureTest {
+
+    private val resolution = Size(640, 480)
+
     private lateinit var callbackHandler: Handler
     private lateinit var callbackThread: HandlerThread
     private lateinit var executor: Executor
@@ -163,8 +156,6 @@
     }
 
     @Test
-<<<<<<< HEAD
-=======
     fun virtualCamera_canRecreatePipeline() {
         // Arrange
         camera.hasTransform = false
@@ -214,7 +205,6 @@
     }
 
     @Test
->>>>>>> fdff00cc
     fun metadataNotSet_createsNewMetadataInstance() {
         val options = ImageCapture.OutputFileOptions.Builder(File("fake_path")).build()
         options.metadata.isReversedHorizontal = true
@@ -287,8 +277,9 @@
 
     private fun assertTakePictureManagerHasTheSameSurface(imageCapture: ImageCapture) {
         val takePictureManagerSurface =
-            imageCapture.takePictureManager.imagePipeline.createSessionConfigBuilder()
-                .build().surfaces.single().surface.get()
+            imageCapture.takePictureManager.imagePipeline.createSessionConfigBuilder(
+                resolution
+            ).build().surfaces.single().surface.get()
         val useCaseSurface = imageCapture.sessionConfig.surfaces.single().surface.get()
         assertThat(takePictureManagerSurface).isEqualTo(useCaseSurface)
     }
@@ -423,8 +414,6 @@
         assertThat(cameraControl.isZslConfigAdded).isTrue()
     }
 
-<<<<<<< HEAD
-=======
     @Test
     fun sessionConfigHasStreamSpecImplementationOptions_whenUpdateStreamSpecImplOptions() {
         val imageCapture = bindImageCapture(
@@ -442,7 +431,6 @@
     }
 
     @Suppress("DEPRECATION") // test for legacy resolution API
->>>>>>> fdff00cc
     @Test
     fun throwException_whenSetBothTargetResolutionAndAspectRatio() {
         assertThrows(IllegalArgumentException::class.java) {
@@ -451,6 +439,7 @@
         }
     }
 
+    @Suppress("DEPRECATION") // test for legacy resolution API
     @Test
     fun throwException_whenSetTargetResolutionWithResolutionSelector() {
         assertThrows(IllegalArgumentException::class.java) {
@@ -460,6 +449,7 @@
         }
     }
 
+    @Suppress("DEPRECATION") // test for legacy resolution API
     @Test
     fun throwException_whenSetTargetAspectRatioWithResolutionSelector() {
         assertThrows(IllegalArgumentException::class.java) {
@@ -547,14 +537,8 @@
         )
 
         cameraUseCaseAdapter = CameraUtil.createCameraUseCaseAdapter(
-<<<<<<< HEAD
-            ApplicationProvider
-                .getApplicationContext<Context>(),
-            CameraSelector.DEFAULT_BACK_CAMERA
-=======
             ApplicationProvider.getApplicationContext(),
             cameraSelector
->>>>>>> fdff00cc
         )
 
         cameraUseCaseAdapter.setViewPort(viewPort)
@@ -596,7 +580,9 @@
             .setFlashMode(ImageCapture.FLASH_MODE_OFF)
             .setIoExecutor(mainThreadExecutor())
             .setCaptureOptionUnpacker { _: UseCaseConfig<*>?, _: CaptureConfig.Builder? -> }
-            .setSessionOptionUnpacker { _: UseCaseConfig<*>?, _: SessionConfig.Builder? -> }
+            .setSessionOptionUnpacker { _: Size, _: UseCaseConfig<*>?,
+                _: SessionConfig.Builder? ->
+            }
 
         builder.setBufferFormat(bufferFormat)
         if (imageReaderProxyProvider != null) {
