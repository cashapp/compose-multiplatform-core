/*
 * Copyright 2021 The Android Open Source Project
 *
 * Licensed under the Apache License, Version 2.0 (the "License");
 * you may not use this file except in compliance with the License.
 * You may obtain a copy of the License at
 *
 *      http://www.apache.org/licenses/LICENSE-2.0
 *
 * Unless required by applicable law or agreed to in writing, software
 * distributed under the License is distributed on an "AS IS" BASIS,
 * WITHOUT WARRANTIES OR CONDITIONS OF ANY KIND, either express or implied.
 * See the License for the specific language governing permissions and
 * limitations under the License.
 */

@file:RequiresApi(21)

package androidx.camera.camera2.pipe.integration.adapter

import android.graphics.Rect
import android.hardware.camera2.CameraCharacteristics
import android.hardware.camera2.CaptureRequest
import android.hardware.camera2.CaptureResult
import android.hardware.camera2.CaptureResult.CONTROL_AF_STATE
import android.hardware.camera2.CaptureResult.CONTROL_AF_STATE_FOCUSED_LOCKED
import android.hardware.camera2.CaptureResult.CONTROL_AF_STATE_NOT_FOCUSED_LOCKED
import android.hardware.camera2.params.MeteringRectangle
import android.os.Build
import android.util.Rational
import android.util.Size
<<<<<<< HEAD
=======
import androidx.annotation.RequiresApi
import androidx.camera.camera2.pipe.CameraGraph
>>>>>>> fdff00cc
import androidx.camera.camera2.pipe.CameraId
import androidx.camera.camera2.pipe.Result3A
import androidx.camera.camera2.pipe.integration.compat.ZoomCompat
<<<<<<< HEAD
=======
import androidx.camera.camera2.pipe.integration.compat.quirk.CameraQuirks
import androidx.camera.camera2.pipe.integration.compat.workaround.MeteringRegionCorrection
import androidx.camera.camera2.pipe.integration.compat.workaround.NoOpMeteringRegionCorrection
import androidx.camera.camera2.pipe.integration.compat.workaround.OutputSizesCorrector
>>>>>>> fdff00cc
import androidx.camera.camera2.pipe.integration.impl.CameraProperties
import androidx.camera.camera2.pipe.integration.impl.FocusMeteringControl
import androidx.camera.camera2.pipe.integration.impl.State3AControl
import androidx.camera.camera2.pipe.integration.impl.UseCaseCamera
import androidx.camera.camera2.pipe.integration.impl.UseCaseCameraRequestControl
import androidx.camera.camera2.pipe.integration.impl.UseCaseThreads
import androidx.camera.camera2.pipe.integration.testing.FakeCameraProperties
import androidx.camera.camera2.pipe.integration.testing.FakeState3AControlCreator
import androidx.camera.camera2.pipe.integration.testing.FakeUseCaseCameraRequestControl
import androidx.camera.camera2.pipe.integration.testing.FakeZoomCompat
import androidx.camera.camera2.pipe.testing.FakeCameraMetadata
import androidx.camera.camera2.pipe.testing.FakeFrameMetadata
import androidx.camera.core.CameraControl
import androidx.camera.core.FocusMeteringAction
import androidx.camera.core.FocusMeteringResult
import androidx.camera.core.MeteringPointFactory
import androidx.camera.core.Preview
import androidx.camera.core.SurfaceOrientedMeteringPointFactory
import androidx.camera.core.UseCase
import androidx.camera.core.impl.StreamSpec
import androidx.camera.core.impl.utils.executor.CameraXExecutors
import androidx.camera.testing.fakes.FakeCamera
import androidx.camera.testing.impl.SurfaceTextureProvider
import androidx.camera.testing.impl.fakes.FakeUseCase
import androidx.test.filters.MediumTest
import androidx.testutils.MainDispatcherRule
import com.google.common.truth.Truth.assertThat
import com.google.common.truth.Truth.assertWithMessage
import com.google.common.util.concurrent.FutureCallback
import com.google.common.util.concurrent.Futures
import com.google.common.util.concurrent.ListenableFuture
import java.util.concurrent.CountDownLatch
import java.util.concurrent.ExecutionException
import java.util.concurrent.Executors
import java.util.concurrent.TimeUnit
import kotlinx.coroutines.CompletableDeferred
import kotlinx.coroutines.Deferred
import kotlinx.coroutines.Dispatchers
import kotlinx.coroutines.ExperimentalCoroutinesApi
import kotlinx.coroutines.Job
import kotlinx.coroutines.asExecutor
import kotlinx.coroutines.async
import kotlinx.coroutines.cancel
import kotlinx.coroutines.delay
import kotlinx.coroutines.test.StandardTestDispatcher
import kotlinx.coroutines.test.TestScope
import kotlinx.coroutines.test.advanceUntilIdle
import kotlinx.coroutines.test.runTest
import kotlinx.coroutines.withContext
import org.junit.After
import org.junit.Assert.assertThrows
import org.junit.Before
import org.junit.Rule
import org.junit.Test
import org.junit.runner.RunWith
import org.robolectric.annotation.Config
import org.robolectric.annotation.internal.DoNotInstrument

private const val CAMERA_ID_0 = "0" // 640x480 sensor size
private const val CAMERA_ID_1 = "1" // 1920x1080 sensor size
private const val CAMERA_ID_2 = "2" // 640x480 sensor size, not support AF_AUTO.
private const val CAMERA_ID_3 = "3" // camera that does not support 3A regions.

private const val SENSOR_WIDTH = 640
private const val SENSOR_HEIGHT = 480
private const val SENSOR_WIDTH2 = 1920
private const val SENSOR_HEIGHT2 = 1080

private val AREA_WIDTH = (MeteringPointFactory.getDefaultPointSize() * SENSOR_WIDTH).toInt()
private val AREA_HEIGHT = (MeteringPointFactory.getDefaultPointSize() * SENSOR_HEIGHT).toInt()
private val AREA_WIDTH_2 = (MeteringPointFactory.getDefaultPointSize() * SENSOR_WIDTH2).toInt()
private val AREA_HEIGHT_2 = (MeteringPointFactory.getDefaultPointSize() * SENSOR_HEIGHT2).toInt()

private val M_RECT_1 = Rect(0, 0, AREA_WIDTH / 2, AREA_HEIGHT / 2)
private val M_RECT_2 = Rect(0, SENSOR_HEIGHT - AREA_HEIGHT / 2, AREA_WIDTH / 2, SENSOR_HEIGHT)
private val M_RECT_3 = Rect(
    SENSOR_WIDTH - AREA_WIDTH / 2,
    SENSOR_HEIGHT - AREA_HEIGHT / 2,
    SENSOR_WIDTH,
    SENSOR_HEIGHT
)
// the following rectangles are for metering point (0, 0)
private val M_RECT_PVIEW_RATIO_16x9_SENSOR_640x480 = Rect(
    0, 60 - AREA_HEIGHT / 2,
    AREA_WIDTH / 2, 60 + AREA_HEIGHT / 2
)
private val M_RECT_PVIEW_RATIO_4x3_SENSOR_1920x1080 = Rect(
    240 - AREA_WIDTH_2 / 2, 0,
    240 + AREA_WIDTH_2 / 2, AREA_HEIGHT_2 / 2
)

@OptIn(ExperimentalCoroutinesApi::class)
@RunWith(RobolectricCameraPipeTestRunner::class)
@Config(minSdk = Build.VERSION_CODES.LOLLIPOP)
@DoNotInstrument
class FocusMeteringControlTest {
    private val testScope = TestScope()
    private val testDispatcher = StandardTestDispatcher(testScope.testScheduler)

    @get:Rule
    val mainDispatcherRule = MainDispatcherRule(testDispatcher)

    private val fakeUseCaseThreads by lazy {
        UseCaseThreads(
            testScope,
            testDispatcher.asExecutor(),
            testDispatcher
        )
    }

    private val pointFactory = SurfaceOrientedMeteringPointFactory(1f, 1f)
    private lateinit var focusMeteringControl: FocusMeteringControl

    private val point1 = pointFactory.createPoint(0f, 0f)
    private val point2 = pointFactory.createPoint(0.0f, 1.0f)
    private val point3 = pointFactory.createPoint(1.0f, 1.0f)

    private val cameraPropertiesMap = mutableMapOf<String, CameraProperties>()

    private val fakeRequestControl = FakeUseCaseCameraRequestControl()

    @Before
    fun setUp() {
        loadCameraProperties()
        fakeRequestControl.focusMeteringResult =
            CompletableDeferred(Result3A(status = Result3A.Status.OK))
        focusMeteringControl = initFocusMeteringControl(CAMERA_ID_0)
    }

    @After
    fun tearDown() {
        // CoroutineScope#cancel can throw exception if the scope has no job left
        try {
            fakeUseCaseCamera.runningUseCases.forEach {
                it.onStateDetached()
                it.onUnbind()
            }
            // fakeUseCaseThreads may still be using Main dispatcher which sometimes
            // causes Dispatchers.resetMain() to throw an exception:
            // "IllegalStateException: Dispatchers.Main is used concurrently with setting it"
            fakeUseCaseThreads.scope.cancel()
            fakeUseCaseThreads.sequentialScope.cancel()
        } catch (_: Exception) {
        }
    }

    @Test
    fun meteringRegionsFromMeteringPoint_fovAspectRatioEqualToCropAspectRatio() {
        val meteringPoint = FakeMeteringPointFactory().createPoint(0.0f, 0.0f)
        val meteringRectangles = FocusMeteringControl.meteringRegionsFromMeteringPoints(
            listOf(meteringPoint),
            1,
            Rect(0, 0, 800, 600),
            Rational(4, 3)
        )
        assertThat(meteringRectangles.size).isEqualTo(1)
        // Aspect ratio of crop region is same as default aspect ratio. So no padding is needed
        // along width or height. However only the bottom right quadrant of the metering rectangle
        // will fit inside the crop region.
        val expectedMeteringRectangle = MeteringRectangle(
            0, 0, 60, 45, FocusMeteringControl.METERING_WEIGHT_DEFAULT
        )
        assertThat(meteringRectangles[0]).isEqualTo(expectedMeteringRectangle)

        val meteringPoint1 = FakeMeteringPointFactory().createPoint(0.5f, 0.5f)
        val meteringRectangles1 = FocusMeteringControl.meteringRegionsFromMeteringPoints(
            listOf(meteringPoint1),
            1,
            Rect(0, 0, 800, 600),
            Rational(4, 3)
        )
        assertThat(meteringRectangles1.size).isEqualTo(1)
        // Aspect ratio of crop region is same as default aspect ratio. So no padding is needed
        // along width or height. The metering region will completely fit inside the crop region.
        val expectedMeteringRectangle1 = MeteringRectangle(
            340, 255, 120, 90, FocusMeteringControl.METERING_WEIGHT_DEFAULT
        )
        assertThat(meteringRectangles1[0]).isEqualTo(expectedMeteringRectangle1)

        val meteringPoint2 = FakeMeteringPointFactory().createPoint(1f, 1f)
        val meteringRectangles2 = FocusMeteringControl.meteringRegionsFromMeteringPoints(
            listOf(meteringPoint2),
            1,
            Rect(0, 0, 800, 600),
            Rational(4, 3)
        )
        assertThat(meteringRectangles2.size).isEqualTo(1)
        // Aspect ratio of crop region is same as default aspect ratio. So no padding is needed
        // along width or height. However only the top left quadrant of the metering rectangle
        // will fit inside the crop region.
        val expectedMeteringRectangle2 = MeteringRectangle(
            740, 555, 60, 45, FocusMeteringControl.METERING_WEIGHT_DEFAULT
        )
        assertThat(meteringRectangles2[0]).isEqualTo(expectedMeteringRectangle2)
    }

    @Test
    fun meteringRegionsFromMeteringPoint_fovAspectRatioGreaterThanCropAspectRatio() {
        val meteringPoint = FakeMeteringPointFactory().createPoint(0.0f, 0.0f)
        val meteringRectangles = FocusMeteringControl.meteringRegionsFromMeteringPoints(
            listOf(meteringPoint),
            1,
            Rect(0, 0, 400, 400),
            Rational(4, 3)
        )
        assertThat(meteringRectangles.size).isEqualTo(1)
        // Default aspect ratio is greater than the aspect ratio of the crop region. So we need
        // to add some padding at the top.
        val expectedMeteringRectangle = MeteringRectangle(
            0, 20, 30, 60, FocusMeteringControl.METERING_WEIGHT_DEFAULT
        )
        assertThat(meteringRectangles[0]).isEqualTo(expectedMeteringRectangle)

        val meteringPoint1 = FakeMeteringPointFactory().createPoint(0.5f, 0.5f)
        val meteringRectangles1 = FocusMeteringControl.meteringRegionsFromMeteringPoints(
            listOf(meteringPoint1),
            1,
            Rect(0, 0, 400, 400),
            Rational(4, 3)
        )
        assertThat(meteringRectangles1.size).isEqualTo(1)
        val expectedMeteringRectangle1 = MeteringRectangle(
            170, 170, 60, 60, FocusMeteringControl.METERING_WEIGHT_DEFAULT
        )
        assertThat(meteringRectangles1[0]).isEqualTo(expectedMeteringRectangle1)

        val meteringPoint2 = FakeMeteringPointFactory().createPoint(1f, 1f)
        val meteringRectangles2 = FocusMeteringControl.meteringRegionsFromMeteringPoints(
            listOf(meteringPoint2),
            1,
            Rect(0, 0, 400, 400),
            Rational(4, 3)
        )
        assertThat(meteringRectangles2.size).isEqualTo(1)
        // Default aspect ratio is greater than the aspect ratio of the crop region. So we need
        // to add some padding at the bottom.
        val expectedMeteringRectangle2 = MeteringRectangle(
            370, 320, 30, 60, FocusMeteringControl.METERING_WEIGHT_DEFAULT
        )
        assertThat(meteringRectangles2[0]).isEqualTo(expectedMeteringRectangle2)
    }

    @Test
    fun meteringRegionsFromMeteringPoint_fovAspectRatioLessThanCropAspectRatio() {
        val meteringPoint = FakeMeteringPointFactory().createPoint(0.0f, 0.0f)
        val meteringRectangles = FocusMeteringControl.meteringRegionsFromMeteringPoints(
            listOf(meteringPoint),
            1,
            Rect(0, 0, 400, 400),
            Rational(3, 4)
        )
        assertThat(meteringRectangles.size).isEqualTo(1)
        val expectedMeteringRectangle = MeteringRectangle(
            20, 0, 60, 30, FocusMeteringControl.METERING_WEIGHT_DEFAULT
        )
        assertThat(meteringRectangles[0]).isEqualTo(expectedMeteringRectangle)

        val meteringPoint1 = FakeMeteringPointFactory().createPoint(0.5f, 0.5f)
        val meteringRectangles1 = FocusMeteringControl.meteringRegionsFromMeteringPoints(
            listOf(meteringPoint1),
            1,
            Rect(0, 0, 400, 400),
            Rational(3, 4)
        )
        assertThat(meteringRectangles1.size).isEqualTo(1)
        val expectedMeteringRectangle1 = MeteringRectangle(
            170, 170, 60, 60, FocusMeteringControl.METERING_WEIGHT_DEFAULT
        )
        assertThat(meteringRectangles1[0]).isEqualTo(expectedMeteringRectangle1)

        val meteringPoint2 = FakeMeteringPointFactory().createPoint(1f, 1f)
        val meteringRectangles2 = FocusMeteringControl.meteringRegionsFromMeteringPoints(
            listOf(meteringPoint2),
            1,
            Rect(0, 0, 400, 400),
            Rational(3, 4)
        )
        assertThat(meteringRectangles2.size).isEqualTo(1)
        val expectedMeteringRectangle2 = MeteringRectangle(
            320, 370, 60, 30, FocusMeteringControl.METERING_WEIGHT_DEFAULT
        )
        assertThat(meteringRectangles2[0]).isEqualTo(expectedMeteringRectangle2)
    }

    @Test
    fun startFocusAndMetering_invalidPoint() = runTest {
        val invalidPoint = pointFactory.createPoint(1f, 1.1f)

        startFocusMeteringAndAwait(FocusMeteringAction.Builder(invalidPoint).build())

        // TODO: This will probably throw an invalid argument exception in future instead of
        //  passing the parameters to request control, better to assert the exception then.

        val meteringRequests = fakeRequestControl.focusMeteringCalls.lastOrNull()
            ?: FakeUseCaseCameraRequestControl.FocusMeteringParams()
        with(meteringRequests) {
            assertWithMessage("Wrong number of AE regions").that(aeRegions.size).isEqualTo(0)
            assertWithMessage("Wrong number of AF regions").that(afRegions.size).isEqualTo(0)
            assertWithMessage("Wrong number of AWB regions").that(awbRegions.size).isEqualTo(0)
        }
    }

    @Test
    fun startFocusAndMetering_defaultPoint_3ARectsAreCorrect() = runTest {
        startFocusMeteringAndAwait(FocusMeteringAction.Builder(point1).build())

        with(fakeRequestControl.focusMeteringCalls.last()) {
            assertWithMessage("Wrong number of AE regions").that(aeRegions.size).isEqualTo(1)
            assertWithMessage("Wrong AE region").that(aeRegions[0].rect).isEqualTo(M_RECT_1)

            assertWithMessage("Wrong number of AF regions").that(afRegions.size).isEqualTo(1)
            assertWithMessage("Wrong AF region").that(afRegions[0].rect).isEqualTo(M_RECT_1)

<<<<<<< HEAD
            assertWithMessage("Wrong number of AWB regions").that(awbRegions.size).isEqualTo(1)
            assertWithMessage("Wrong AWB region").that(awbRegions[0].rect).isEqualTo(M_RECT_1)
=======
            assertWithMessage("Wrong number of AWB regions").that(awbRegions?.size).isEqualTo(1)
            assertWithMessage("Wrong AWB region").that(awbRegions?.get(0)?.rect).isEqualTo(M_RECT_1)
        }
    }

    @Test
    fun startFocusAndMetering_defaultPoint_3ALocksAreCorrect() = runTest {
        startFocusMeteringAndAwait(FocusMeteringAction.Builder(point1).build())

        with(fakeRequestControl.focusMeteringCalls.last()) {
            assertWithMessage("Wrong lock behavior for AE")
                .that(aeLockBehavior).isEqualTo(Lock3ABehavior.AFTER_NEW_SCAN)
            assertWithMessage("Wrong lock behavior for AF")
                .that(afLockBehavior).isEqualTo(Lock3ABehavior.AFTER_NEW_SCAN)
            assertWithMessage("Wrong lock behavior for AWB")
                .that(awbLockBehavior).isEqualTo(Lock3ABehavior.AFTER_NEW_SCAN)
>>>>>>> fdff00cc
        }
    }

    @Test
    fun startFocusAndMetering_multiplePoints_3ARectsAreCorrect() = runTest {
        // Camera 0 i.e. Max AF count = 3, Max AE count = 3, Max AWB count = 1
        startFocusMeteringAndAwait(
            FocusMeteringAction.Builder(point1)
                .addPoint(point2)
                .addPoint(point3)
                .build()
        )

        with(fakeRequestControl.focusMeteringCalls.last()) {
            assertWithMessage("Wrong number of AE regions").that(aeRegions.size).isEqualTo(3)
            assertWithMessage("Wrong AE region").that(aeRegions[0].rect).isEqualTo(M_RECT_1)
            assertWithMessage("Wrong AE region").that(aeRegions[1].rect).isEqualTo(M_RECT_2)
            assertWithMessage("Wrong AE region").that(aeRegions[2].rect).isEqualTo(M_RECT_3)

            assertWithMessage("Wrong number of AF regions").that(afRegions.size).isEqualTo(3)
            assertWithMessage("Wrong AF region").that(afRegions[0].rect).isEqualTo(M_RECT_1)
            assertWithMessage("Wrong AF region").that(afRegions[1].rect).isEqualTo(M_RECT_2)
            assertWithMessage("Wrong AF region").that(afRegions[2].rect).isEqualTo(M_RECT_3)

            assertWithMessage("Wrong number of AWB regions").that(awbRegions.size).isEqualTo(1)
            assertWithMessage("Wrong AWB region").that(awbRegions[0].rect).isEqualTo(M_RECT_1)
        }
    }

    @Test
    fun startFocusAndMetering_multiplePointsVariousModes() = runTest {
        // Camera 0 i.e. Max AF count = 3, Max AE count = 3, Max AWB count = 1
        startFocusMeteringAndAwait(
            FocusMeteringAction.Builder(point1, FocusMeteringAction.FLAG_AWB)
                .addPoint(point2, FocusMeteringAction.FLAG_AF or FocusMeteringAction.FLAG_AE)
                .addPoint(
                    point3,
                    FocusMeteringAction.FLAG_AF or FocusMeteringAction.FLAG_AE or
                        FocusMeteringAction.FLAG_AWB
                )
                .build()
        )

        with(fakeRequestControl.focusMeteringCalls.last()) {
            assertWithMessage("Wrong number of AE regions").that(aeRegions.size).isEqualTo(2)
            assertWithMessage("Wrong AE region").that(aeRegions[0].rect).isEqualTo(M_RECT_2)
            assertWithMessage("Wrong AE region").that(aeRegions[1].rect).isEqualTo(M_RECT_3)

            assertWithMessage("Wrong number of AF regions").that(afRegions.size).isEqualTo(2)
            assertWithMessage("Wrong AF region").that(afRegions[0].rect).isEqualTo(M_RECT_2)
            assertWithMessage("Wrong AF region").that(afRegions[1].rect).isEqualTo(M_RECT_3)

            assertWithMessage("Wrong number of AWB regions").that(awbRegions.size).isEqualTo(1)
            assertWithMessage("Wrong AWB region").that(awbRegions[0].rect).isEqualTo(M_RECT_1)
        }
    }

    @Test
    fun startFocusAndMetering_multiplePointsDistinctModes() {
        // Camera 0 i.e. Max AF count = 3, Max AE count = 3, Max AWB count = 1
        startFocusMeteringAndAwait(
            FocusMeteringAction.Builder(point1, FocusMeteringAction.FLAG_AF)
                .addPoint(point2, FocusMeteringAction.FLAG_AWB)
                .addPoint(point3, FocusMeteringAction.FLAG_AE)
                .build()
        )

        with(fakeRequestControl.focusMeteringCalls.last()) {
            assertWithMessage("Wrong number of AE regions").that(aeRegions.size).isEqualTo(1)
            assertWithMessage("Wrong AE region").that(aeRegions[0].rect).isEqualTo(M_RECT_3)

            assertWithMessage("Wrong number of AF regions").that(afRegions.size).isEqualTo(1)
            assertWithMessage("Wrong AF region").that(afRegions[0].rect).isEqualTo(M_RECT_1)

            assertWithMessage("Wrong number of AWB regions").that(awbRegions.size).isEqualTo(1)
            assertWithMessage("Wrong AWB region").that(awbRegions[0].rect).isEqualTo(M_RECT_2)
        }
    }

    @Test
    fun cropRegionIsSet_resultBasedOnCropRegion() {
        val cropWidth = 480
        val cropHeight = 360
        val cropRect = Rect(
            SENSOR_WIDTH / 2 - cropWidth / 2,
            SENSOR_HEIGHT / 2 - cropHeight / 2,
            SENSOR_WIDTH / 2 + cropWidth / 2, SENSOR_HEIGHT / 2 + cropHeight / 2
        )

        focusMeteringControl = initFocusMeteringControl(
            cameraId = CAMERA_ID_0,
            zoomCompat = FakeZoomCompat(croppedSensorArea = cropRect),
        )

        val centerPt = pointFactory.createPoint(0.5f, 0.5f)
        startFocusMeteringAndAwait(
            FocusMeteringAction.Builder(centerPt).build()
        )

        val areaWidth = (MeteringPointFactory.getDefaultPointSize() * cropRect.width()).toInt()
        val areaHeight = (MeteringPointFactory.getDefaultPointSize() * cropRect.height()).toInt()
        val adjustedRect = Rect(
            cropRect.centerX() - areaWidth / 2,
            cropRect.centerY() - areaHeight / 2,
            cropRect.centerX() + areaWidth / 2,
            cropRect.centerY() + areaHeight / 2
        )
        with(fakeRequestControl.focusMeteringCalls.last()) {
            assertWithMessage("Wrong number of AF regions").that(afRegions.size).isEqualTo(1)
            assertWithMessage("Wrong AF region")
                .that(afRegions[0].rect).isEqualTo(adjustedRect)
        }
    }

    @Test
    fun cropRegionIsSetTwice_resultAlwaysBasedOnCurrentCropRegion() {
        val cropWidth = 480
        val cropHeight = 360
        val cropRect = Rect(
            SENSOR_WIDTH / 2 - cropWidth / 2,
            SENSOR_HEIGHT / 2 - cropHeight / 2,
            SENSOR_WIDTH / 2 + cropWidth / 2, SENSOR_HEIGHT / 2 + cropHeight / 2
        )

        val zoomCompat = FakeZoomCompat(croppedSensorArea = Rect(0, 0, 640, 480))
        focusMeteringControl = initFocusMeteringControl(
            cameraId = CAMERA_ID_0,
            zoomCompat = zoomCompat,
        )

        val centerPt = pointFactory.createPoint(0.5f, 0.5f)
        startFocusMeteringAndAwait(
            FocusMeteringAction.Builder(centerPt).build()
        )

        zoomCompat.croppedSensorArea = cropRect
        startFocusMeteringAndAwait(
            FocusMeteringAction.Builder(centerPt).build()
        )

        val areaWidth = (MeteringPointFactory.getDefaultPointSize() * cropRect.width()).toInt()
        val areaHeight = (MeteringPointFactory.getDefaultPointSize() * cropRect.height()).toInt()
        val adjustedRect = Rect(
            cropRect.centerX() - areaWidth / 2,
            cropRect.centerY() - areaHeight / 2,
            cropRect.centerX() + areaWidth / 2,
            cropRect.centerY() + areaHeight / 2
        )
        with(fakeRequestControl.focusMeteringCalls.last()) {
            assertWithMessage("Wrong number of AF regions").that(afRegions.size).isEqualTo(1)
            assertWithMessage("Wrong AF region")
                .that(afRegions[0].rect).isEqualTo(adjustedRect)
        }
    }

    @Test
    fun previewFovAdjusted_16by9_to_4by3() {
        // use 16:9 preview aspect ratio with sensor region of 4:3 (camera 0)
        focusMeteringControl = initFocusMeteringControl(
            CAMERA_ID_0,
            setOf(createPreview(Size(1920, 1080))),
        )

        startFocusMeteringAndAwait(
            FocusMeteringAction.Builder(point1).build()
        )

        with(fakeRequestControl.focusMeteringCalls.last()) {
            assertWithMessage("Wrong number of AF regions").that(afRegions.size).isEqualTo(1)
            assertWithMessage("Wrong AF region")
                .that(afRegions[0].rect).isEqualTo(M_RECT_PVIEW_RATIO_16x9_SENSOR_640x480)
        }
    }

    @Test
    fun previewFovAdjusted_4by3_to_16by9() {
        // use 4:3 preview aspect ratio with sensor region of 16:9 (camera 1)
        focusMeteringControl = initFocusMeteringControl(
            cameraId = CAMERA_ID_1,
            useCases = setOf(createPreview(Size(640, 480))),
            zoomCompat = FakeZoomCompat(croppedSensorArea = Rect(0, 0, 1920, 1080))
        )

        startFocusMeteringAndAwait(
            FocusMeteringAction.Builder(point1).build()
        )

        with(fakeRequestControl.focusMeteringCalls.last()) {
            assertWithMessage("Wrong number of AF regions").that(afRegions.size).isEqualTo(1)
            assertWithMessage("Wrong AF region")
                .that(afRegions[0].rect).isEqualTo(M_RECT_PVIEW_RATIO_4x3_SENSOR_1920x1080)
        }
    }

    @Test
    fun customFovAdjusted() {
        // 16:9 to 4:3
        val useCase = FakeUseCase()
        useCase.updateSuggestedStreamSpec(StreamSpec.builder(Size(1920, 1080)).build())

        val factory = SurfaceOrientedMeteringPointFactory(1.0f, 1.0f, useCase)
        val point = factory.createPoint(0f, 0f)

        focusMeteringControl = initFocusMeteringControl(
            CAMERA_ID_0,
            setOf(createPreview(Size(640, 480))),
        )

        startFocusMeteringAndAwait(
            FocusMeteringAction.Builder(point).build()
        )

        with(fakeRequestControl.focusMeteringCalls.last()) {
            assertWithMessage("Wrong number of AF regions").that(afRegions.size).isEqualTo(1)
            assertWithMessage("Wrong AF region")
                .that(afRegions[0].rect).isEqualTo(M_RECT_PVIEW_RATIO_16x9_SENSOR_640x480)
        }
    }

    @Test
    fun previewRatioNotUsed_whenPreviewUseCaseIsRemoved() {
        // add 16:9 aspect ratio Preview with sensor region of 4:3 (camera 0), then remove Preview
        focusMeteringControl = initFocusMeteringControl(
            CAMERA_ID_0,
            setOf(createPreview(Size(1920, 1080))),
        )
        fakeUseCaseCamera.runningUseCases = emptySet()
        focusMeteringControl.onRunningUseCasesChanged()

        startFocusMeteringAndAwait(
            FocusMeteringAction.Builder(point1).build()
        )

        // point1 = (0, 0) is considered as center point of metering rectangle.
        // Since previewAspectRatio is not set, it will be same as cropRegionAspectRatio
        // which is the size of SENSOR_1 in this test. So the point is not adjusted,
        // and simply M_RECT_1 (metering rectangle of point1 with SENSOR_1) should be used.
        with(fakeRequestControl.focusMeteringCalls.last()) {
            assertWithMessage("Wrong number of AF regions").that(afRegions.size).isEqualTo(1)
            assertWithMessage("Wrong AF region").that(afRegions[0].rect).isEqualTo(M_RECT_1)
        }
    }

    @Test
    fun meteringPointsWithSize_convertedCorrectly() {
        val point1 = pointFactory.createPoint(0.5f, 0.5f, 1.0f)
        val point2 = pointFactory.createPoint(0.5f, 0.5f, 0.5f)
        val point3 = pointFactory.createPoint(0.5f, 0.5f, 0.1f)

        startFocusMeteringAndAwait(
            FocusMeteringAction.Builder(point1)
                .addPoint(point2)
                .addPoint(point3).build()
        )

        with(fakeRequestControl.focusMeteringCalls.last()) {
            assertWithMessage("Wrong number of AF regions").that(afRegions.size).isEqualTo(3)

            assertWithMessage("Wrong AF region width")
                .that(afRegions[0].rect.width()).isEqualTo((SENSOR_WIDTH * 1.0f).toInt())
            assertWithMessage("Wrong AF region height")
                .that(afRegions[0].rect.height()).isEqualTo((SENSOR_HEIGHT * 1.0f).toInt())

            assertWithMessage("Wrong AF region width")
                .that(afRegions[1].rect.width()).isEqualTo((SENSOR_WIDTH * 0.5f).toInt())
            assertWithMessage("Wrong AF region height")
                .that(afRegions[1].rect.height()).isEqualTo((SENSOR_HEIGHT * 0.5f).toInt())

            assertWithMessage("Wrong AF region width")
                .that(afRegions[2].rect.width()).isEqualTo((SENSOR_WIDTH * 0.1f).toInt())
            assertWithMessage("Wrong AF region height")
                .that(afRegions[2].rect.height()).isEqualTo((SENSOR_HEIGHT * 0.1f).toInt())
        }
    }

    @Test
    fun startFocusMetering_AfLocked_completesWithFocusTrue() = runTest {
        fakeRequestControl.focusMeteringResult = CompletableDeferred(
            Result3A(
                status = Result3A.Status.OK,
                frameMetadata = FakeFrameMetadata(
                    extraMetadata = mapOf(
                        CONTROL_AF_STATE to CONTROL_AF_STATE_FOCUSED_LOCKED
                    )
                )
            )
        )
        val action = FocusMeteringAction.Builder(point1).build()

        val future = focusMeteringControl.startFocusAndMetering(action)

        assertFutureFocusCompleted(future, true)
    }

    @Test
    fun startFocusMetering_AfNotLocked_completesWithFocusFalse() = runTest {
        fakeRequestControl.focusMeteringResult = CompletableDeferred(
            Result3A(
                status = Result3A.Status.OK,
                frameMetadata = FakeFrameMetadata(
                    extraMetadata = mapOf(
                        CONTROL_AF_STATE to CONTROL_AF_STATE_NOT_FOCUSED_LOCKED
                    )
                )
            )
        )
        val action = FocusMeteringAction.Builder(point1).build()

        val future = focusMeteringControl.startFocusAndMetering(action)

        assertFutureFocusCompleted(future, false)
    }

    @Test
    fun startFocusMetering_AfStateIsNull_completesWithFocusTrue() = runTest {
        fakeRequestControl.focusMeteringResult = CompletableDeferred(
            Result3A(
                status = Result3A.Status.OK,
                frameMetadata = FakeFrameMetadata(
                    extraMetadata = mapOf(
                        CONTROL_AF_STATE to null
                    )
                )
            )
        )
        val action = FocusMeteringAction.Builder(point1)
            .build()

        val result = focusMeteringControl.startFocusAndMetering(
            action
        )

        assertFutureFocusCompleted(result, true)
    }

    @Test
    fun startFocusMeteringAfRequested_CameraNotSupportAfAuto_CompletesWithTrue() = runTest {
        // Use camera which does not support AF_AUTO
        focusMeteringControl = initFocusMeteringControl(CAMERA_ID_2)
        val action = FocusMeteringAction.Builder(point1)
            .build()

        val result = focusMeteringControl.startFocusAndMetering(
            action
        )

        assertFutureFocusCompleted(result, true)
    }

    @MediumTest
    @Test
    fun startFocusMetering_cancelledBeforeCompletion_failsWithOperationCanceledOperation() =
        runTest {
            // Arrange. Set a delay CompletableDeferred
            fakeRequestControl.focusMeteringResult = CompletableDeferred<Result3A>().apply {
                async(Dispatchers.Default) {
                    delay(500)
                    complete(
                        Result3A(
                            status = Result3A.Status.OK,
                            frameMetadata = FakeFrameMetadata(
                                extraMetadata = mapOf(
                                    CONTROL_AF_STATE to CONTROL_AF_STATE_FOCUSED_LOCKED
                                )
                            )
                        )
                    )
                }
            }
            val action = FocusMeteringAction.Builder(point1).build()
            val future = focusMeteringControl.startFocusAndMetering(action)

            // Act.
            focusMeteringControl.cancelFocusAndMeteringAsync()

            // Assert.
            assertFutureFailedWithOperationCancellation(future)
        }

    @Test
    fun startThenCancelThenStart_previous2FuturesFailsWithOperationCanceled() = runTest {
        // Arrange. Set a never complete CompletableDeferred
        fakeRequestControl.focusMeteringResult = CompletableDeferred()
        fakeRequestControl.cancelFocusMeteringResult = CompletableDeferred()
        val action = FocusMeteringAction.Builder(point1).build()

        // Act.
        val result1 = focusMeteringControl.startFocusAndMetering(action)
        val result2 = focusMeteringControl.cancelFocusAndMeteringAsync().asListenableFuture()
        focusMeteringControl.startFocusAndMetering(action)

        // Assert.
        assertFutureFailedWithOperationCancellation(result1)
        assertFutureFailedWithOperationCancellation(result2)
    }

    @MediumTest
    @Test
    fun startMultipleActions_allExceptLatestAreCancelled() = runTest {
        // Arrange.
        // Set a CompletableDeferred that is completed later
        fakeRequestControl.focusMeteringResult = CompletableDeferred()

        val action = FocusMeteringAction.Builder(point1).build()
        val result1 = focusMeteringControl.startFocusAndMetering(action)
        val result2 = focusMeteringControl.startFocusAndMetering(action)
        val result3 = focusMeteringControl.startFocusAndMetering(action)

        // Simulate CompletableDeferred completion is delayed and all tasks completing before then
        advanceUntilIdle()
        fakeRequestControl.focusMeteringResult.complete(
            Result3A(
                status = Result3A.Status.OK,
                frameMetadata = FakeFrameMetadata(
                    extraMetadata = mapOf(
                        CONTROL_AF_STATE to CONTROL_AF_STATE_FOCUSED_LOCKED
                    )
                )
            )
        )

        assertFutureFailedWithOperationCancellation(result1)
        assertFutureFailedWithOperationCancellation(result2)
        assertFutureFocusCompleted(result3, true)
    }

    @Test
    fun startFocusMetering_focusedThenCancel_futureStillCompletes() = runTest {
        // Arrange.
        fakeRequestControl.focusMeteringResult = CompletableDeferred(
            Result3A(
                status = Result3A.Status.OK,
                frameMetadata = FakeFrameMetadata(
                    extraMetadata = mapOf(
                        CONTROL_AF_STATE to CONTROL_AF_STATE_FOCUSED_LOCKED
                    )
                )
            )
        )
        val action = FocusMeteringAction.Builder(point1).build()

        val result = focusMeteringControl.startFocusAndMetering(action).apply {
            advanceUntilIdle()
            get(3, TimeUnit.SECONDS)
        }

        // Act. Cancel it and then ensure the returned ListenableFuture still completes.
        focusMeteringControl.cancelFocusAndMeteringAsync().join()

        // Assert.
        assertFutureFocusCompleted(result, true)
    }

    @Test
    fun startFocusMeteringAFAEAWB_noPointsAreSupported_failFuture() = runTest {
        val focusMeteringControl = initFocusMeteringControl(CAMERA_ID_3)
        val action = FocusMeteringAction.Builder(
            point1,
            FocusMeteringAction.FLAG_AF or FocusMeteringAction.FLAG_AE or
                FocusMeteringAction.FLAG_AWB
        ).build()
        val future = focusMeteringControl.startFocusAndMetering(action)

        assertThrows(ExecutionException::class.java) {
            future[500, TimeUnit.MILLISECONDS]
        }.also {
            assertThat(it.cause).isInstanceOf(IllegalArgumentException::class.java)
        }
    }

    @Test
    fun startFocusMeteringAEAWB_noPointsAreSupported_failFuture() = runTest {
        val focusMeteringControl = initFocusMeteringControl(CAMERA_ID_3)
        val action = FocusMeteringAction.Builder(
            point1,
            FocusMeteringAction.FLAG_AE or FocusMeteringAction.FLAG_AWB
        ).build()
        val future = focusMeteringControl.startFocusAndMetering(action)

        assertThrows(ExecutionException::class.java) {
            future[500, TimeUnit.MILLISECONDS]
        }.also {
            assertThat(it.cause).isInstanceOf(IllegalArgumentException::class.java)
        }
    }

    @Test
    fun startFocusMeteringAFAWB_noPointsAreSupported_failFuture() = runTest {
        val focusMeteringControl = initFocusMeteringControl(CAMERA_ID_3)
        val action = FocusMeteringAction.Builder(
            point1,
            FocusMeteringAction.FLAG_AF or FocusMeteringAction.FLAG_AWB
        ).build()
        val future = focusMeteringControl.startFocusAndMetering(action)

        assertThrows(ExecutionException::class.java) {
            future[500, TimeUnit.MILLISECONDS]
        }.also {
            assertThat(it.cause).isInstanceOf(IllegalArgumentException::class.java)
        }
    }

    @Test
    fun startFocusMetering_morePointsThanSupported_futureCompletes() = runTest {
        // Camera 0 supports only 3 AF, 3 AE, 1 AWB regions, here we try to have 1 AE region, 2 AWB
        // regions. It should still complete the future, even though focus is not locked.
        fakeRequestControl.focusMeteringResult = CompletableDeferred(
            Result3A(
                status = Result3A.Status.OK,
                frameMetadata = FakeFrameMetadata(
                    extraMetadata = mapOf(
                        CONTROL_AF_STATE to CONTROL_AF_STATE_NOT_FOCUSED_LOCKED
                    )
                )
            )
        )

        val action = FocusMeteringAction.Builder(
            point1,
            FocusMeteringAction.FLAG_AE or FocusMeteringAction.FLAG_AWB
        ).addPoint(point2, FocusMeteringAction.FLAG_AWB)
            .build()

        val future = focusMeteringControl.startFocusAndMetering(action)

        // isFocused should be false since AF shouldn't trigger for lack of AF region.
        assertFutureFocusCompleted(future, false)
    }

    @Test
    fun startFocusMetering_noPointsAreValid_failFuture() = runTest {
        val focusMeteringControl = initFocusMeteringControl(CAMERA_ID_0)

        // These will generate MeteringRectangles (width == 0 or height ==0)
        val invalidPt1 = pointFactory.createPoint(2.0f, 2.0f)
        val invalidPt2 = pointFactory.createPoint(2.0f, 0.5f)
        val invalidPt3 = pointFactory.createPoint(-1.0f, -1.0f)
        val action = FocusMeteringAction.Builder(invalidPt1, FocusMeteringAction.FLAG_AF)
            .addPoint(invalidPt2, FocusMeteringAction.FLAG_AE)
            .addPoint(invalidPt3, FocusMeteringAction.FLAG_AWB).build()
        val future = focusMeteringControl.startFocusAndMetering(action)

        assertThrows(ExecutionException::class.java) {
            future[500, TimeUnit.MILLISECONDS]
        }.also {
            assertThat(it.cause).isInstanceOf(IllegalArgumentException::class.java)
        }
    }

    @Test
    fun isFocusMeteringSupported_allSupportedPoints_shouldReturnTrue() = runTest {
        val action = FocusMeteringAction.Builder(
            point1,
            FocusMeteringAction.FLAG_AF or FocusMeteringAction.FLAG_AE or
                FocusMeteringAction.FLAG_AWB
        ).addPoint(point2, FocusMeteringAction.FLAG_AF or FocusMeteringAction.FLAG_AE)
            .addPoint(point2, FocusMeteringAction.FLAG_AF or FocusMeteringAction.FLAG_AE)
            .build()
        assertThat(focusMeteringControl.isFocusMeteringSupported(action)).isTrue()
    }

    @Test
    fun isFocusMeteringSupported_morePointsThanSupported_shouldReturnTrue() = runTest {
        // Camera 0 supports 3 AF, 3 AE, 1 AWB regions, here we try to have 1 AE region, 2 AWB
        // regions. But it should still be supported.
        val action = FocusMeteringAction.Builder(
            point1,
            FocusMeteringAction.FLAG_AE or FocusMeteringAction.FLAG_AWB
        )
            .addPoint(point2, FocusMeteringAction.FLAG_AWB)
            .build()
        assertThat(focusMeteringControl.isFocusMeteringSupported(action)).isTrue()
    }

    @Test
    fun isFocusMeteringSupported_noSupport3ARegion_shouldReturnFalse() = runTest {
        val action = FocusMeteringAction.Builder(point1).build()

        // No 3A regions are supported on Camera3
        val focusMeteringControl = initFocusMeteringControl(CAMERA_ID_3)
        assertThat(focusMeteringControl.isFocusMeteringSupported(action)).isFalse()
    }

    @Test
    fun isFocusMeteringSupported_allInvalidPoints_shouldReturnFalse() = runTest {
        val invalidPoint1 = pointFactory.createPoint(1.1f, 0f)
        val invalidPoint2 = pointFactory.createPoint(0f, 1.1f)
        val invalidPoint3 = pointFactory.createPoint(-0.1f, 0f)
        val invalidPoint4 = pointFactory.createPoint(0f, -0.1f)
        val action = FocusMeteringAction.Builder(invalidPoint1)
            .addPoint(invalidPoint2)
            .addPoint(invalidPoint3)
            .addPoint(invalidPoint4).build()
        assertThat(focusMeteringControl.isFocusMeteringSupported(action)).isFalse()
    }

    @Test
    fun cancelFocusMetering_actionIsCanceledAndFutureCompletes() = runTest {
        // Arrange. Set a never complete CompletableDeferred
        fakeRequestControl.focusMeteringResult = CompletableDeferred()
        val action = FocusMeteringAction.Builder(point1).build()

        // Act.
        val actionResult = focusMeteringControl.startFocusAndMetering(action)
        val cancelResult = focusMeteringControl.cancelFocusAndMeteringAsync().asListenableFuture()

        // Assert.
        assertFutureFailedWithOperationCancellation(actionResult)
        assertThat(cancelResult[3, TimeUnit.SECONDS]?.status).isEqualTo(Result3A.Status.OK)
    }

    @MediumTest
    @Test
    fun cancelFocusAndMetering_autoCancelIsDisabled(): Unit = runTest {
        // Arrange. Set a never complete CompletableDeferred
        fakeRequestControl.focusMeteringResult = CompletableDeferred()
        val autoCancelDuration: Long = 500
        val action = FocusMeteringAction.Builder(point1)
            .setAutoCancelDuration(autoCancelDuration, TimeUnit.MILLISECONDS)
            .build()
        val autoFocusTimeoutDuration: Long = 1000
        focusMeteringControl.startFocusAndMetering(action, autoFocusTimeoutDuration)

        // Act. Call cancel before the auto cancel occur.
        focusMeteringControl.cancelFocusAndMeteringAsync().await()
        advanceUntilIdle()
        assertThat(fakeRequestControl.cancelFocusMeteringCallCount).isEqualTo(1)

        // Assert. cancelFocusMetering only be invoked once.
        delay(autoFocusTimeoutDuration)
        advanceUntilIdle()
        assertThat(fakeRequestControl.cancelFocusMeteringCallCount).isEqualTo(1)
    }

    @MediumTest
    @Test
    fun autoCancelDuration_completeWithIsFocusSuccessfulFalse() = runTest {
        // Arrange.
        // Set an incomplete CompletableDeferred
        fakeRequestControl.focusMeteringResult = CompletableDeferred()

        val autoCancelTimeOutDuration: Long = 500
        val action = FocusMeteringAction.Builder(point1)
            .setAutoCancelDuration(autoCancelTimeOutDuration, TimeUnit.MILLISECONDS)
            .build()

        // Act.
        val future = focusMeteringControl.startFocusAndMetering(
            action,
            autoCancelTimeOutDuration
        )

        // simulate UseCaseCamera timing out during auto focus
        fakeRequestControl.focusMeteringResult.complete(
            Result3A(status = Result3A.Status.TIME_LIMIT_REACHED)
        )

        // Assert.
        assertFutureFocusCompleted(future, false)
    }

    @MediumTest
    @Test
    fun shorterAutoCancelDuration_cancelIsCalled_completeActionFutureIsNotCalled(): Unit =
        runTest {
            // Arrange.
            // Set an incomplete CompletableDeferred
            fakeRequestControl.focusMeteringResult = CompletableDeferred()
            val autoCancelDuration: Long = 500
            val action = FocusMeteringAction.Builder(point1)
                .setAutoCancelDuration(autoCancelDuration, TimeUnit.MILLISECONDS)
                .build()
            val autoFocusTimeoutDuration: Long = 1000

            // Act.
            val future = focusMeteringControl.startFocusAndMetering(
                action,
                autoFocusTimeoutDuration
            )

            // simulate UseCaseCamera timing out during auto focus
            fakeRequestControl.focusMeteringResult.complete(
                Result3A(status = Result3A.Status.TIME_LIMIT_REACHED)
            )

            // Assert.
            assertFutureFailedWithOperationCancellation(future)
        }

    @MediumTest
    @Test
    fun longerAutoCancelDuration_completeWithIsFocusSuccessfulFalse() = runTest {
        // Arrange.
        // Set an incomplete CompletableDeferred
        fakeRequestControl.focusMeteringResult = CompletableDeferred()

        val autoCancelDuration: Long = 1000
        val action = FocusMeteringAction.Builder(point1)
            .setAutoCancelDuration(autoCancelDuration, TimeUnit.MILLISECONDS)
            .build()
        val autoFocusTimeoutDuration: Long = 500

        // Act.
        val future = focusMeteringControl.startFocusAndMetering(action, autoFocusTimeoutDuration)

        // simulate UseCaseCamera timing out during auto focus
        fakeRequestControl.focusMeteringResult.complete(
            Result3A(status = Result3A.Status.TIME_LIMIT_REACHED)
        )

        // Assert.
        assertFutureFocusCompleted(future, false)
    }

    @MediumTest
    @Test
    fun autoCancelDurationDisabled_completeAfterAutoFocusTimeoutDuration(): Unit = runTest {
        // Arrange.
        // Set an incomplete CompletableDeferred
        fakeRequestControl.focusMeteringResult = CompletableDeferred()

        val autoCancelDuration: Long = 500
        val action = FocusMeteringAction.Builder(point1)
            .setAutoCancelDuration(autoCancelDuration, TimeUnit.MILLISECONDS)
            .disableAutoCancel()
            .build()
        val autoFocusTimeoutTestDuration: Long = 1000

        // Act.
        val future = focusMeteringControl.startFocusAndMetering(
            action, autoFocusTimeoutTestDuration
        )

        // simulate UseCaseCamera timing out during auto focus
        fakeRequestControl.focusMeteringResult.complete(
            Result3A(status = Result3A.Status.TIME_LIMIT_REACHED)
        )

        // Assert.
        assertFutureFocusCompleted(future, false)
    }

    @Test
    fun startFocusMetering_afAutoModeIsSet() = runTest {
        // Arrange.
        val action = FocusMeteringAction.Builder(point1, FocusMeteringAction.FLAG_AF).build()
        val state3AControl = createState3AControl(CAMERA_ID_0)
        focusMeteringControl = initFocusMeteringControl(
            CAMERA_ID_0,
            setOf(createPreview(Size(1920, 1080))),
            fakeUseCaseThreads,
            state3AControl,
        )

        // Act.
        focusMeteringControl.startFocusAndMeteringAndAdvanceTestScope(
            this,
            action
        )[5, TimeUnit.SECONDS]

        // Assert.
        assertThat(
            state3AControl.preferredFocusMode
        ).isEqualTo(CaptureRequest.CONTROL_AF_MODE_AUTO)
    }

    @Test
    fun startFocusMetering_AfNotInvolved_afAutoModeNotSet() = runTest {
        // Arrange.
        val action = FocusMeteringAction.Builder(
            point1,
            FocusMeteringAction.FLAG_AE or FocusMeteringAction.FLAG_AWB
        ).build()
        val state3AControl = createState3AControl(CAMERA_ID_0)
        focusMeteringControl = initFocusMeteringControl(
            CAMERA_ID_0,
            setOf(createPreview(Size(1920, 1080))),
            fakeUseCaseThreads,
            state3AControl,
        )

        // Act.
        focusMeteringControl.startFocusAndMeteringAndAdvanceTestScope(
            this,
            action
        )[5, TimeUnit.SECONDS]

        // Assert.
        assertThat(
            state3AControl.preferredFocusMode
        ).isEqualTo(null)
    }

    @Test
    fun startAndThenCancel_afAutoModeNotSet(): Unit = runTest {
        // Arrange.
        val action = FocusMeteringAction.Builder(point1, FocusMeteringAction.FLAG_AF).build()
        val state3AControl = createState3AControl(CAMERA_ID_0)
        focusMeteringControl = initFocusMeteringControl(
            CAMERA_ID_0,
            setOf(createPreview(Size(1920, 1080))),
            fakeUseCaseThreads,
            state3AControl,
        )

        // Act.
        focusMeteringControl.startFocusAndMeteringAndAdvanceTestScope(
            this,
            action,
        )[5, TimeUnit.SECONDS]
        focusMeteringControl.cancelFocusAndMeteringAsync().join()

        // Assert.
        advanceUntilIdle()
        assertThat(
            state3AControl.preferredFocusMode
        ).isEqualTo(null)
    }

    @Test
    fun startFocusMetering_submitFailed_failsWithOperationCanceledOperation() = runTest {
        fakeRequestControl.focusMeteringResult = CompletableDeferred(
            Result3A(
                status = Result3A.Status.SUBMIT_FAILED,
                frameMetadata = null,
            )
        )

        val result = focusMeteringControl.startFocusAndMetering(
            FocusMeteringAction.Builder(point1).build()
        )

        assertFutureFailedWithOperationCancellation(result)
    }

    @Test
    fun startFocusMetering_noAfPoint_futureCompletesWithFocusUnsuccessful() = runTest {
        val focusMeteringControl = initFocusMeteringControl(CAMERA_ID_1)
        val action = FocusMeteringAction.Builder(
            point1,
            FocusMeteringAction.FLAG_AE or FocusMeteringAction.FLAG_AWB
        ).build()
        val future = focusMeteringControl.startFocusAndMetering(action)

        assertFutureFocusCompleted(future, false)
    }

    @Test
<<<<<<< HEAD
    fun startFocusMetering_frameMetadataNullWithOkStatus_futureCompletesWithFocusSuccessful() {
        /**
         * According to [Controller3A.lock3A] method documentation,
         * if the operation is not supported by the camera device, then this method returns early
         * with Result3A made of 'OK' status and 'null' metadata.
         */
        fakeRequestControl.focusMeteringResult = CompletableDeferred(
            Result3A(
                status = Result3A.Status.OK,
                frameMetadata = null,
=======
    fun startFocusMetering_frameMetadataNullWithOkStatus_futureCompletesWithFocusSuccessful() =
        runTest {
            /**
             * According to [androidx.camera.camera2.pipe.graph.Controller3A.lock3A] method
             * documentation, if the operation is not supported by the camera device, then this
             * method returns early with Result3A made of 'OK' status and 'null' metadata.
             */
            fakeRequestControl.focusMeteringResult = CompletableDeferred(
                Result3A(
                    status = Result3A.Status.OK,
                    frameMetadata = null,
                )
>>>>>>> fdff00cc
            )

            val focusMeteringControl = initFocusMeteringControl(CAMERA_ID_0)
            val future = focusMeteringControl.startFocusAndMetering(
                FocusMeteringAction.Builder(
                    point1
                ).build()
            )

            assertFutureFocusCompleted(future, false)
        }

<<<<<<< HEAD
    // TODO: Port the following tests once their corresponding logics have been implemented.
    //  - [b/255679866] triggerAfWithTemplate, triggerAePrecaptureWithTemplate,
    //          cancelAfAeTriggerWithTemplate
    //  - startFocusAndMetering_AfRegionCorrectedByQuirk

    private fun assertFutureFocusCompleted(
=======
    @Test
    fun startFocusMetering_noAePoint_aeRegionsSetToDefault() = runTest {
        startFocusMeteringAndAwait(
            FocusMeteringAction.Builder(
                point1, FocusMeteringAction.FLAG_AF or FocusMeteringAction.FLAG_AWB
            ).build()
        )

        with(fakeRequestControl.focusMeteringCalls.last()) {
            assertWithMessage("Wrong AE regions").that(aeRegions)
                .isEqualTo(CameraGraph.Constants3A.METERING_REGIONS_DEFAULT.toList())
        }
    }

    @Test
    fun startFocusMetering_noAfPoint_afRegionsSetToDefault() = runTest {
        startFocusMeteringAndAwait(
            FocusMeteringAction.Builder(
                point1, FocusMeteringAction.FLAG_AE or FocusMeteringAction.FLAG_AWB
            ).build()
        )

        with(fakeRequestControl.focusMeteringCalls.last()) {
            assertWithMessage("Wrong AF regions").that(afRegions)
                .isEqualTo(CameraGraph.Constants3A.METERING_REGIONS_DEFAULT.toList())
        }
    }

    @Test
    fun startFocusMetering_noAwbPoint_awbRegionsSetToDefault() = runTest {
        startFocusMeteringAndAwait(
            FocusMeteringAction.Builder(
                point1, FocusMeteringAction.FLAG_AE or FocusMeteringAction.FLAG_AF
            ).build()
        )

        with(fakeRequestControl.focusMeteringCalls.last()) {
            assertWithMessage("Wrong AWB regions").that(awbRegions)
                .isEqualTo(CameraGraph.Constants3A.METERING_REGIONS_DEFAULT.toList())
        }
    }

    @Test
    fun startFocusMetering_onlyAfSupported_unsupportedRegionsNotConfigured() = runTest {
        // camera 5 supports 1 AF and 0 AE/AWB regions
        focusMeteringControl = initFocusMeteringControl(cameraId = CAMERA_ID_5)

        startFocusMeteringAndAwait(
            FocusMeteringAction.Builder(
                point1,
                FocusMeteringAction.FLAG_AF or FocusMeteringAction.FLAG_AE or
                    FocusMeteringAction.FLAG_AWB
            ).build()
        )

        with(fakeRequestControl.focusMeteringCalls.last()) {
            assertWithMessage("Wrong number of AE regions").that(aeRegions).isNull()
            assertWithMessage("Wrong lock behavior for AE").that(aeLockBehavior).isNull()

            assertWithMessage("Wrong number of AF regions").that(afRegions?.size).isEqualTo(1)
            assertWithMessage("Wrong lock behavior for AE")
                .that(afLockBehavior).isEqualTo(Lock3ABehavior.AFTER_NEW_SCAN)

            assertWithMessage("Wrong number of AWB regions").that(awbRegions).isNull()
            assertWithMessage("Wrong lock behavior for AWB").that(awbLockBehavior).isNull()
        }
    }

    private fun TestScope.assertFutureFocusCompleted(
>>>>>>> fdff00cc
        future: ListenableFuture<FocusMeteringResult>,
        isFocused: Boolean
    ) {
        advanceUntilIdle()
        val focusMeteringResult = future[3, TimeUnit.SECONDS]
        assertThat(focusMeteringResult.isFocusSuccessful).isEqualTo(isFocused)
    }

<<<<<<< HEAD
    private fun <T> assertFutureFailedWithOperationCancellation(future: ListenableFuture<T>) {
=======
    private fun <T> TestScope.assertFutureFailedWithIllegalArgumentException(
        future: ListenableFuture<T>
    ) {
        advanceUntilIdle()
        assertThrows(ExecutionException::class.java) {
            future[3, TimeUnit.SECONDS]
        }.apply {
            assertThat(cause).isInstanceOf(IllegalArgumentException::class.java)
        }
    }

    private fun <T> assertFutureFailedWithOperationCancellation(
        future: ListenableFuture<T>
    ) {
>>>>>>> fdff00cc
        assertThrows(ExecutionException::class.java) {
            future[3, TimeUnit.SECONDS]
        }.apply {
            assertThat(cause).isInstanceOf(CameraControl.OperationCanceledException::class.java)
        }
    }

    private fun <T> TestScope.assertFutureFailedWithOperationCancellation(
        future: ListenableFuture<T>
    ) {
        advanceUntilIdle()
        this@FocusMeteringControlTest.assertFutureFailedWithOperationCancellation(future)
    }

    private val focusMeteringResultCallback = object : FutureCallback<FocusMeteringResult?> {
        private var latch = CountDownLatch(1)

        @Volatile
        var successResult: FocusMeteringResult? = null

        @Volatile
        var failureThrowable: Throwable? = null

        override fun onSuccess(result: FocusMeteringResult?) {
            successResult = result
            latch.countDown()
        }

        override fun onFailure(t: Throwable) {
            failureThrowable = t
            latch.countDown()
        }

        fun reset() {
            latch = CountDownLatch(1)
        }

        suspend fun await(timeoutMs: Long = 10000) {
            withContext(Dispatchers.IO) {
                latch.await(timeoutMs, TimeUnit.MILLISECONDS)
            }
        }
    }

    private fun startFocusMetering(action: FocusMeteringAction) {
        focusMeteringResultCallback.reset()

        val result = focusMeteringControl.startFocusAndMetering(action)
        Futures.addCallback<FocusMeteringResult>(
            result,
            focusMeteringResultCallback,
            Executors.newSingleThreadExecutor()
        )
    }

    private fun startFocusMeteringAndAwait(action: FocusMeteringAction) = runTest {
        startFocusMetering(action)
        focusMeteringResultCallback.await()
    }

    private val fakeUseCaseCamera = object : UseCaseCamera {
        override var runningUseCases = setOf<UseCase>()

        override val requestControl: UseCaseCameraRequestControl
            get() = fakeRequestControl

        override fun <T> setParameterAsync(
            key: CaptureRequest.Key<T>,
            value: T,
            priority: androidx.camera.core.impl.Config.OptionPriority
        ): Deferred<Unit> {
            TODO("Not yet implemented")
        }

        override fun setParametersAsync(
            values: Map<CaptureRequest.Key<*>, Any>,
            priority: androidx.camera.core.impl.Config.OptionPriority
        ): Deferred<Unit> {
            TODO("Not yet implemented")
        }

        override fun close(): Job {
            TODO("Not yet implemented")
        }
    }

    private fun initFocusMeteringControl(
        cameraId: String,
        useCases: Set<UseCase> = emptySet(),
        useCaseThreads: UseCaseThreads = fakeUseCaseThreads,
        state3AControl: State3AControl = createState3AControl(cameraId),
        zoomCompat: ZoomCompat = FakeZoomCompat()
    ) = FocusMeteringControl(
            cameraPropertiesMap[cameraId]!!,
            state3AControl,
            useCaseThreads,
            zoomCompat
        ).apply {
            fakeUseCaseCamera.runningUseCases = useCases
            useCaseCamera = fakeUseCaseCamera
            onRunningUseCasesChanged()
        }

    private fun initCameraProperties(
        cameraIdStr: String,
        characteristics: Map<CameraCharacteristics.Key<*>, Any?>
    ): FakeCameraProperties {
        val cameraId = CameraId(cameraIdStr)
        return FakeCameraProperties(
            FakeCameraMetadata(
                cameraId = cameraId,
                characteristics = characteristics
            ),
            cameraId
        )
    }

    private fun loadCameraProperties() {
        // **** Camera 0 characteristics (640X480 sensor size)****//
        val characteristics0 = mapOf(
            CameraCharacteristics.SENSOR_INFO_ACTIVE_ARRAY_SIZE to
                Rect(0, 0, SENSOR_WIDTH, SENSOR_HEIGHT),
            CameraCharacteristics.CONTROL_AF_AVAILABLE_MODES to
                intArrayOf(
                    CaptureResult.CONTROL_AF_MODE_CONTINUOUS_VIDEO,
                    CaptureResult.CONTROL_AF_MODE_CONTINUOUS_PICTURE,
                    CaptureResult.CONTROL_AF_MODE_AUTO,
                    CaptureResult.CONTROL_AF_MODE_OFF
                ),
            CameraCharacteristics.CONTROL_AE_AVAILABLE_MODES to
                intArrayOf(
                    CaptureResult.CONTROL_AE_MODE_ON,
                    CaptureResult.CONTROL_AE_MODE_ON_ALWAYS_FLASH,
                    CaptureResult.CONTROL_AE_MODE_ON_AUTO_FLASH,
                    CaptureResult.CONTROL_AE_MODE_OFF
                ),
            CameraCharacteristics.CONTROL_AWB_AVAILABLE_MODES to
                intArrayOf(
                    CaptureResult.CONTROL_AWB_MODE_AUTO,
                    CaptureResult.CONTROL_AWB_MODE_OFF
                ),
            CameraCharacteristics.INFO_SUPPORTED_HARDWARE_LEVEL to
                CameraCharacteristics.INFO_SUPPORTED_HARDWARE_LEVEL_LEGACY,
            CameraCharacteristics.CONTROL_MAX_REGIONS_AF to 3,
            CameraCharacteristics.CONTROL_MAX_REGIONS_AE to 3,
            CameraCharacteristics.CONTROL_MAX_REGIONS_AWB to 1
        )

        cameraPropertiesMap[CAMERA_ID_0] = initCameraProperties(
            CAMERA_ID_0,
            characteristics0
        )

        // **** Camera 1 characteristics (1920x1080 sensor size) ****//
        val characteristics1 = mapOf(
            CameraCharacteristics.SENSOR_INFO_ACTIVE_ARRAY_SIZE to
                Rect(0, 0, SENSOR_WIDTH2, SENSOR_HEIGHT2),
            CameraCharacteristics.INFO_SUPPORTED_HARDWARE_LEVEL to
                CameraCharacteristics.INFO_SUPPORTED_HARDWARE_LEVEL_3,
            CameraCharacteristics.CONTROL_MAX_REGIONS_AF to 1,
            CameraCharacteristics.CONTROL_MAX_REGIONS_AE to 1,
            CameraCharacteristics.CONTROL_MAX_REGIONS_AWB to 1
        )

        cameraPropertiesMap[CAMERA_ID_1] = initCameraProperties(
            CAMERA_ID_1,
            characteristics1
        )

        // **** Camera 2 characteristics (640x480 sensor size, does not support AF_AUTO ****//
        val characteristics2 = mapOf(
            CameraCharacteristics.SENSOR_INFO_ACTIVE_ARRAY_SIZE to
                Rect(0, 0, SENSOR_WIDTH, SENSOR_HEIGHT),
            CameraCharacteristics.INFO_SUPPORTED_HARDWARE_LEVEL to
                CameraCharacteristics.INFO_SUPPORTED_HARDWARE_LEVEL_3,
            CameraCharacteristics.CONTROL_AF_AVAILABLE_MODES to
                intArrayOf(
                    CaptureResult.CONTROL_AF_MODE_OFF
                ),
            CameraCharacteristics.CONTROL_MAX_REGIONS_AF to 1,
            CameraCharacteristics.CONTROL_MAX_REGIONS_AE to 1,
            CameraCharacteristics.CONTROL_MAX_REGIONS_AWB to 1
        )

        cameraPropertiesMap[CAMERA_ID_2] = initCameraProperties(
            CAMERA_ID_2,
            characteristics2
        )

        // ** Camera 3 characteristics (640x480 sensor size, does not support any 3A regions //
        val characteristics3 = mapOf(
            CameraCharacteristics.SENSOR_INFO_ACTIVE_ARRAY_SIZE to
                Rect(0, 0, SENSOR_WIDTH, SENSOR_HEIGHT),
            CameraCharacteristics.INFO_SUPPORTED_HARDWARE_LEVEL to
                CameraCharacteristics.INFO_SUPPORTED_HARDWARE_LEVEL_3,
            CameraCharacteristics.CONTROL_MAX_REGIONS_AF to 0,
            CameraCharacteristics.CONTROL_MAX_REGIONS_AE to 0,
            CameraCharacteristics.CONTROL_MAX_REGIONS_AWB to 0
        )

        cameraPropertiesMap[CAMERA_ID_3] = initCameraProperties(
            CAMERA_ID_3,
            characteristics3
        )
    }

    private fun createPreview(suggestedStreamSpecResolution: Size) =
        Preview.Builder()
            .setCaptureOptionUnpacker { _, _ -> }
<<<<<<< HEAD
            .setSessionOptionUnpacker() { _, _ -> }
=======
            .setSessionOptionUnpacker { _, _, _ -> }
>>>>>>> fdff00cc
            .build().apply {
                setSurfaceProvider(
                    CameraXExecutors.mainThreadExecutor(),
                    SurfaceTextureProvider.createSurfaceTextureProvider()
                )
            }.also {
                it.bindToCamera(FakeCamera("0"), null, null)
                it.updateSuggestedStreamSpec(
                    StreamSpec.builder(suggestedStreamSpecResolution).build()
                )
            }

    private fun createState3AControl(
        cameraId: String = CAMERA_ID_0,
        properties: CameraProperties = cameraPropertiesMap[cameraId]!!,
        useCaseCamera: UseCaseCamera = fakeUseCaseCamera,
<<<<<<< HEAD
    ) = State3AControl(properties).apply {
        this.useCaseCamera = useCaseCamera
=======
    ) = FakeState3AControlCreator.createState3AControl(
        properties,
        useCaseCamera
    )

    private fun FocusMeteringControl.startFocusAndMeteringAndAdvanceTestScope(
        testScope: TestScope,
        action: FocusMeteringAction,
        autoFocusTimeoutMs: Long? = null
    ): ListenableFuture<FocusMeteringResult> {
        val future = autoFocusTimeoutMs?.let {
            startFocusAndMetering(action, it)
        } ?: run {
            startFocusAndMetering(action)
        }
        testScope.advanceUntilIdle()
        return future
>>>>>>> fdff00cc
    }
}<|MERGE_RESOLUTION|>--- conflicted
+++ resolved
@@ -29,21 +29,17 @@
 import android.os.Build
 import android.util.Rational
 import android.util.Size
-<<<<<<< HEAD
-=======
 import androidx.annotation.RequiresApi
 import androidx.camera.camera2.pipe.CameraGraph
->>>>>>> fdff00cc
 import androidx.camera.camera2.pipe.CameraId
+import androidx.camera.camera2.pipe.Lock3ABehavior
 import androidx.camera.camera2.pipe.Result3A
+import androidx.camera.camera2.pipe.integration.compat.StreamConfigurationMapCompat
 import androidx.camera.camera2.pipe.integration.compat.ZoomCompat
-<<<<<<< HEAD
-=======
 import androidx.camera.camera2.pipe.integration.compat.quirk.CameraQuirks
 import androidx.camera.camera2.pipe.integration.compat.workaround.MeteringRegionCorrection
 import androidx.camera.camera2.pipe.integration.compat.workaround.NoOpMeteringRegionCorrection
 import androidx.camera.camera2.pipe.integration.compat.workaround.OutputSizesCorrector
->>>>>>> fdff00cc
 import androidx.camera.camera2.pipe.integration.impl.CameraProperties
 import androidx.camera.camera2.pipe.integration.impl.FocusMeteringControl
 import androidx.camera.camera2.pipe.integration.impl.State3AControl
@@ -101,11 +97,15 @@
 import org.junit.runner.RunWith
 import org.robolectric.annotation.Config
 import org.robolectric.annotation.internal.DoNotInstrument
+import org.robolectric.shadows.StreamConfigurationMapBuilder
+import org.robolectric.util.ReflectionHelpers
 
 private const val CAMERA_ID_0 = "0" // 640x480 sensor size
 private const val CAMERA_ID_1 = "1" // 1920x1080 sensor size
 private const val CAMERA_ID_2 = "2" // 640x480 sensor size, not support AF_AUTO.
 private const val CAMERA_ID_3 = "3" // camera that does not support 3A regions.
+private const val CAMERA_ID_4 = "4" // camera 0 with LENS_FACING_FRONT
+private const val CAMERA_ID_5 = "5" // camera 0 supporting AF regions only
 
 private const val SENSOR_WIDTH = 640
 private const val SENSOR_HEIGHT = 480
@@ -125,6 +125,7 @@
     SENSOR_WIDTH,
     SENSOR_HEIGHT
 )
+
 // the following rectangles are for metering point (0, 0)
 private val M_RECT_PVIEW_RATIO_16x9_SENSOR_640x480 = Rect(
     0, 60 - AREA_HEIGHT / 2,
@@ -197,7 +198,9 @@
             listOf(meteringPoint),
             1,
             Rect(0, 0, 800, 600),
-            Rational(4, 3)
+            Rational(4, 3),
+            FocusMeteringAction.FLAG_AF,
+            NoOpMeteringRegionCorrection,
         )
         assertThat(meteringRectangles.size).isEqualTo(1)
         // Aspect ratio of crop region is same as default aspect ratio. So no padding is needed
@@ -213,7 +216,10 @@
             listOf(meteringPoint1),
             1,
             Rect(0, 0, 800, 600),
-            Rational(4, 3)
+            Rational(4, 3),
+            FocusMeteringAction.FLAG_AF or FocusMeteringAction.FLAG_AE
+                or FocusMeteringAction.FLAG_AWB,
+            NoOpMeteringRegionCorrection,
         )
         assertThat(meteringRectangles1.size).isEqualTo(1)
         // Aspect ratio of crop region is same as default aspect ratio. So no padding is needed
@@ -228,7 +234,9 @@
             listOf(meteringPoint2),
             1,
             Rect(0, 0, 800, 600),
-            Rational(4, 3)
+            Rational(4, 3),
+            FocusMeteringAction.FLAG_AF,
+            NoOpMeteringRegionCorrection,
         )
         assertThat(meteringRectangles2.size).isEqualTo(1)
         // Aspect ratio of crop region is same as default aspect ratio. So no padding is needed
@@ -247,7 +255,10 @@
             listOf(meteringPoint),
             1,
             Rect(0, 0, 400, 400),
-            Rational(4, 3)
+            Rational(4, 3),
+            FocusMeteringAction.FLAG_AF or FocusMeteringAction.FLAG_AE
+                or FocusMeteringAction.FLAG_AWB,
+            NoOpMeteringRegionCorrection,
         )
         assertThat(meteringRectangles.size).isEqualTo(1)
         // Default aspect ratio is greater than the aspect ratio of the crop region. So we need
@@ -262,7 +273,9 @@
             listOf(meteringPoint1),
             1,
             Rect(0, 0, 400, 400),
-            Rational(4, 3)
+            Rational(4, 3),
+            FocusMeteringAction.FLAG_AF,
+            NoOpMeteringRegionCorrection,
         )
         assertThat(meteringRectangles1.size).isEqualTo(1)
         val expectedMeteringRectangle1 = MeteringRectangle(
@@ -275,7 +288,9 @@
             listOf(meteringPoint2),
             1,
             Rect(0, 0, 400, 400),
-            Rational(4, 3)
+            Rational(4, 3),
+            FocusMeteringAction.FLAG_AF,
+            NoOpMeteringRegionCorrection,
         )
         assertThat(meteringRectangles2.size).isEqualTo(1)
         // Default aspect ratio is greater than the aspect ratio of the crop region. So we need
@@ -293,7 +308,9 @@
             listOf(meteringPoint),
             1,
             Rect(0, 0, 400, 400),
-            Rational(3, 4)
+            Rational(3, 4),
+            FocusMeteringAction.FLAG_AF,
+            NoOpMeteringRegionCorrection,
         )
         assertThat(meteringRectangles.size).isEqualTo(1)
         val expectedMeteringRectangle = MeteringRectangle(
@@ -306,7 +323,9 @@
             listOf(meteringPoint1),
             1,
             Rect(0, 0, 400, 400),
-            Rational(3, 4)
+            Rational(3, 4),
+            FocusMeteringAction.FLAG_AF,
+            NoOpMeteringRegionCorrection,
         )
         assertThat(meteringRectangles1.size).isEqualTo(1)
         val expectedMeteringRectangle1 = MeteringRectangle(
@@ -319,7 +338,9 @@
             listOf(meteringPoint2),
             1,
             Rect(0, 0, 400, 400),
-            Rational(3, 4)
+            Rational(3, 4),
+            FocusMeteringAction.FLAG_AF,
+            NoOpMeteringRegionCorrection,
         )
         assertThat(meteringRectangles2.size).isEqualTo(1)
         val expectedMeteringRectangle2 = MeteringRectangle(
@@ -332,18 +353,11 @@
     fun startFocusAndMetering_invalidPoint() = runTest {
         val invalidPoint = pointFactory.createPoint(1f, 1.1f)
 
-        startFocusMeteringAndAwait(FocusMeteringAction.Builder(invalidPoint).build())
-
-        // TODO: This will probably throw an invalid argument exception in future instead of
-        //  passing the parameters to request control, better to assert the exception then.
-
-        val meteringRequests = fakeRequestControl.focusMeteringCalls.lastOrNull()
-            ?: FakeUseCaseCameraRequestControl.FocusMeteringParams()
-        with(meteringRequests) {
-            assertWithMessage("Wrong number of AE regions").that(aeRegions.size).isEqualTo(0)
-            assertWithMessage("Wrong number of AF regions").that(afRegions.size).isEqualTo(0)
-            assertWithMessage("Wrong number of AWB regions").that(awbRegions.size).isEqualTo(0)
-        }
+        val future = focusMeteringControl.startFocusAndMetering(
+            FocusMeteringAction.Builder(invalidPoint).build()
+        )
+
+        assertFutureFailedWithIllegalArgumentException(future)
     }
 
     @Test
@@ -351,16 +365,12 @@
         startFocusMeteringAndAwait(FocusMeteringAction.Builder(point1).build())
 
         with(fakeRequestControl.focusMeteringCalls.last()) {
-            assertWithMessage("Wrong number of AE regions").that(aeRegions.size).isEqualTo(1)
-            assertWithMessage("Wrong AE region").that(aeRegions[0].rect).isEqualTo(M_RECT_1)
-
-            assertWithMessage("Wrong number of AF regions").that(afRegions.size).isEqualTo(1)
-            assertWithMessage("Wrong AF region").that(afRegions[0].rect).isEqualTo(M_RECT_1)
-
-<<<<<<< HEAD
-            assertWithMessage("Wrong number of AWB regions").that(awbRegions.size).isEqualTo(1)
-            assertWithMessage("Wrong AWB region").that(awbRegions[0].rect).isEqualTo(M_RECT_1)
-=======
+            assertWithMessage("Wrong number of AE regions").that(aeRegions?.size).isEqualTo(1)
+            assertWithMessage("Wrong AE region").that(aeRegions?.get(0)?.rect).isEqualTo(M_RECT_1)
+
+            assertWithMessage("Wrong number of AF regions").that(afRegions?.size).isEqualTo(1)
+            assertWithMessage("Wrong AF region").that(afRegions?.get(0)?.rect).isEqualTo(M_RECT_1)
+
             assertWithMessage("Wrong number of AWB regions").that(awbRegions?.size).isEqualTo(1)
             assertWithMessage("Wrong AWB region").that(awbRegions?.get(0)?.rect).isEqualTo(M_RECT_1)
         }
@@ -377,7 +387,6 @@
                 .that(afLockBehavior).isEqualTo(Lock3ABehavior.AFTER_NEW_SCAN)
             assertWithMessage("Wrong lock behavior for AWB")
                 .that(awbLockBehavior).isEqualTo(Lock3ABehavior.AFTER_NEW_SCAN)
->>>>>>> fdff00cc
         }
     }
 
@@ -392,18 +401,66 @@
         )
 
         with(fakeRequestControl.focusMeteringCalls.last()) {
-            assertWithMessage("Wrong number of AE regions").that(aeRegions.size).isEqualTo(3)
-            assertWithMessage("Wrong AE region").that(aeRegions[0].rect).isEqualTo(M_RECT_1)
-            assertWithMessage("Wrong AE region").that(aeRegions[1].rect).isEqualTo(M_RECT_2)
-            assertWithMessage("Wrong AE region").that(aeRegions[2].rect).isEqualTo(M_RECT_3)
-
-            assertWithMessage("Wrong number of AF regions").that(afRegions.size).isEqualTo(3)
-            assertWithMessage("Wrong AF region").that(afRegions[0].rect).isEqualTo(M_RECT_1)
-            assertWithMessage("Wrong AF region").that(afRegions[1].rect).isEqualTo(M_RECT_2)
-            assertWithMessage("Wrong AF region").that(afRegions[2].rect).isEqualTo(M_RECT_3)
-
-            assertWithMessage("Wrong number of AWB regions").that(awbRegions.size).isEqualTo(1)
-            assertWithMessage("Wrong AWB region").that(awbRegions[0].rect).isEqualTo(M_RECT_1)
+            assertWithMessage("Wrong number of AE regions").that(aeRegions?.size).isEqualTo(3)
+            assertWithMessage("Wrong AE region").that(aeRegions?.get(0)?.rect).isEqualTo(M_RECT_1)
+            assertWithMessage("Wrong AE region").that(aeRegions?.get(1)?.rect).isEqualTo(M_RECT_2)
+            assertWithMessage("Wrong AE region").that(aeRegions?.get(2)?.rect).isEqualTo(M_RECT_3)
+
+            assertWithMessage("Wrong number of AF regions").that(afRegions?.size).isEqualTo(3)
+            assertWithMessage("Wrong AF region").that(afRegions?.get(0)?.rect).isEqualTo(M_RECT_1)
+            assertWithMessage("Wrong AF region").that(afRegions?.get(1)?.rect).isEqualTo(M_RECT_2)
+            assertWithMessage("Wrong AF region").that(afRegions?.get(2)?.rect).isEqualTo(M_RECT_3)
+
+            assertWithMessage("Wrong number of AWB regions").that(awbRegions?.size).isEqualTo(1)
+            assertWithMessage("Wrong AWB region").that(awbRegions?.get(0)?.rect).isEqualTo(M_RECT_1)
+        }
+    }
+
+    @Test
+    @Config(maxSdk = 32)
+    fun startFocusAndMetering_AfRegionCorrectedByQuirk() {
+        ReflectionHelpers.setStaticField(Build::class.java, "BRAND", "Samsung")
+
+        focusMeteringControl = initFocusMeteringControl(cameraId = CAMERA_ID_4)
+
+        startFocusMeteringAndAwait(
+            FocusMeteringAction.Builder(point1)
+                .addPoint(point2)
+                .addPoint(point3)
+                .build()
+        )
+
+        // after flipping horizontally, left / right will be swapped.
+        val flippedRect1 = Rect(
+            SENSOR_WIDTH - M_RECT_1.right, M_RECT_1.top,
+            SENSOR_WIDTH - M_RECT_1.left, M_RECT_1.bottom
+        )
+        val flippedRect2 = Rect(
+            SENSOR_WIDTH - M_RECT_2.right, M_RECT_2.top,
+            SENSOR_WIDTH - M_RECT_2.left, M_RECT_2.bottom
+        )
+        val flippedRect3 = Rect(
+            SENSOR_WIDTH - M_RECT_3.right, M_RECT_3.top,
+            SENSOR_WIDTH - M_RECT_3.left, M_RECT_3.bottom
+        )
+
+        with(fakeRequestControl.focusMeteringCalls.last()) {
+            assertWithMessage("Wrong number of AE regions").that(aeRegions?.size).isEqualTo(3)
+            assertWithMessage("Wrong AE region").that(aeRegions?.get(0)?.rect).isEqualTo(M_RECT_1)
+            assertWithMessage("Wrong AE region").that(aeRegions?.get(1)?.rect).isEqualTo(M_RECT_2)
+            assertWithMessage("Wrong AE region").that(aeRegions?.get(2)?.rect).isEqualTo(M_RECT_3)
+
+            assertWithMessage("Wrong number of AF regions").that(afRegions?.size).isEqualTo(3)
+            assertWithMessage("Wrong AF region")
+                .that(afRegions?.get(0)?.rect).isEqualTo(flippedRect1)
+            assertWithMessage("Wrong AF region")
+                .that(afRegions?.get(1)?.rect).isEqualTo(flippedRect2)
+            assertWithMessage("Wrong AF region")
+                .that(afRegions?.get(2)?.rect).isEqualTo(flippedRect3)
+
+            assertWithMessage("Wrong number of AWB regions")
+                .that(awbRegions?.size).isEqualTo(1)
+            assertWithMessage("Wrong AWB region").that(awbRegions?.get(0)?.rect).isEqualTo(M_RECT_1)
         }
     }
 
@@ -422,16 +479,16 @@
         )
 
         with(fakeRequestControl.focusMeteringCalls.last()) {
-            assertWithMessage("Wrong number of AE regions").that(aeRegions.size).isEqualTo(2)
-            assertWithMessage("Wrong AE region").that(aeRegions[0].rect).isEqualTo(M_RECT_2)
-            assertWithMessage("Wrong AE region").that(aeRegions[1].rect).isEqualTo(M_RECT_3)
-
-            assertWithMessage("Wrong number of AF regions").that(afRegions.size).isEqualTo(2)
-            assertWithMessage("Wrong AF region").that(afRegions[0].rect).isEqualTo(M_RECT_2)
-            assertWithMessage("Wrong AF region").that(afRegions[1].rect).isEqualTo(M_RECT_3)
-
-            assertWithMessage("Wrong number of AWB regions").that(awbRegions.size).isEqualTo(1)
-            assertWithMessage("Wrong AWB region").that(awbRegions[0].rect).isEqualTo(M_RECT_1)
+            assertWithMessage("Wrong number of AE regions").that(aeRegions?.size).isEqualTo(2)
+            assertWithMessage("Wrong AE region").that(aeRegions?.get(0)?.rect).isEqualTo(M_RECT_2)
+            assertWithMessage("Wrong AE region").that(aeRegions?.get(1)?.rect).isEqualTo(M_RECT_3)
+
+            assertWithMessage("Wrong number of AF regions").that(afRegions?.size).isEqualTo(2)
+            assertWithMessage("Wrong AF region").that(afRegions?.get(0)?.rect).isEqualTo(M_RECT_2)
+            assertWithMessage("Wrong AF region").that(afRegions?.get(1)?.rect).isEqualTo(M_RECT_3)
+
+            assertWithMessage("Wrong number of AWB regions").that(awbRegions?.size).isEqualTo(1)
+            assertWithMessage("Wrong AWB region").that(awbRegions?.get(0)?.rect).isEqualTo(M_RECT_1)
         }
     }
 
@@ -446,14 +503,14 @@
         )
 
         with(fakeRequestControl.focusMeteringCalls.last()) {
-            assertWithMessage("Wrong number of AE regions").that(aeRegions.size).isEqualTo(1)
-            assertWithMessage("Wrong AE region").that(aeRegions[0].rect).isEqualTo(M_RECT_3)
-
-            assertWithMessage("Wrong number of AF regions").that(afRegions.size).isEqualTo(1)
-            assertWithMessage("Wrong AF region").that(afRegions[0].rect).isEqualTo(M_RECT_1)
-
-            assertWithMessage("Wrong number of AWB regions").that(awbRegions.size).isEqualTo(1)
-            assertWithMessage("Wrong AWB region").that(awbRegions[0].rect).isEqualTo(M_RECT_2)
+            assertWithMessage("Wrong number of AE regions").that(aeRegions?.size).isEqualTo(1)
+            assertWithMessage("Wrong AE region").that(aeRegions?.get(0)?.rect).isEqualTo(M_RECT_3)
+
+            assertWithMessage("Wrong number of AF regions").that(afRegions?.size).isEqualTo(1)
+            assertWithMessage("Wrong AF region").that(afRegions?.get(0)?.rect).isEqualTo(M_RECT_1)
+
+            assertWithMessage("Wrong number of AWB regions").that(awbRegions?.size).isEqualTo(1)
+            assertWithMessage("Wrong AWB region").that(awbRegions?.get(0)?.rect).isEqualTo(M_RECT_2)
         }
     }
 
@@ -486,9 +543,9 @@
             cropRect.centerY() + areaHeight / 2
         )
         with(fakeRequestControl.focusMeteringCalls.last()) {
-            assertWithMessage("Wrong number of AF regions").that(afRegions.size).isEqualTo(1)
+            assertWithMessage("Wrong number of AF regions").that(afRegions?.size).isEqualTo(1)
             assertWithMessage("Wrong AF region")
-                .that(afRegions[0].rect).isEqualTo(adjustedRect)
+                .that(afRegions?.get(0)?.rect).isEqualTo(adjustedRect)
         }
     }
 
@@ -527,9 +584,9 @@
             cropRect.centerY() + areaHeight / 2
         )
         with(fakeRequestControl.focusMeteringCalls.last()) {
-            assertWithMessage("Wrong number of AF regions").that(afRegions.size).isEqualTo(1)
+            assertWithMessage("Wrong number of AF regions").that(afRegions?.size).isEqualTo(1)
             assertWithMessage("Wrong AF region")
-                .that(afRegions[0].rect).isEqualTo(adjustedRect)
+                .that(afRegions?.get(0)?.rect).isEqualTo(adjustedRect)
         }
     }
 
@@ -537,8 +594,8 @@
     fun previewFovAdjusted_16by9_to_4by3() {
         // use 16:9 preview aspect ratio with sensor region of 4:3 (camera 0)
         focusMeteringControl = initFocusMeteringControl(
-            CAMERA_ID_0,
-            setOf(createPreview(Size(1920, 1080))),
+            cameraId = CAMERA_ID_0,
+            useCases = setOf(createPreview(Size(1920, 1080))),
         )
 
         startFocusMeteringAndAwait(
@@ -546,9 +603,9 @@
         )
 
         with(fakeRequestControl.focusMeteringCalls.last()) {
-            assertWithMessage("Wrong number of AF regions").that(afRegions.size).isEqualTo(1)
+            assertWithMessage("Wrong number of AF regions").that(afRegions?.size).isEqualTo(1)
             assertWithMessage("Wrong AF region")
-                .that(afRegions[0].rect).isEqualTo(M_RECT_PVIEW_RATIO_16x9_SENSOR_640x480)
+                .that(afRegions?.get(0)?.rect).isEqualTo(M_RECT_PVIEW_RATIO_16x9_SENSOR_640x480)
         }
     }
 
@@ -566,9 +623,9 @@
         )
 
         with(fakeRequestControl.focusMeteringCalls.last()) {
-            assertWithMessage("Wrong number of AF regions").that(afRegions.size).isEqualTo(1)
+            assertWithMessage("Wrong number of AF regions").that(afRegions?.size).isEqualTo(1)
             assertWithMessage("Wrong AF region")
-                .that(afRegions[0].rect).isEqualTo(M_RECT_PVIEW_RATIO_4x3_SENSOR_1920x1080)
+                .that(afRegions?.get(0)?.rect).isEqualTo(M_RECT_PVIEW_RATIO_4x3_SENSOR_1920x1080)
         }
     }
 
@@ -582,8 +639,8 @@
         val point = factory.createPoint(0f, 0f)
 
         focusMeteringControl = initFocusMeteringControl(
-            CAMERA_ID_0,
-            setOf(createPreview(Size(640, 480))),
+            cameraId = CAMERA_ID_0,
+            useCases = setOf(createPreview(Size(640, 480))),
         )
 
         startFocusMeteringAndAwait(
@@ -591,9 +648,9 @@
         )
 
         with(fakeRequestControl.focusMeteringCalls.last()) {
-            assertWithMessage("Wrong number of AF regions").that(afRegions.size).isEqualTo(1)
+            assertWithMessage("Wrong number of AF regions").that(afRegions?.size).isEqualTo(1)
             assertWithMessage("Wrong AF region")
-                .that(afRegions[0].rect).isEqualTo(M_RECT_PVIEW_RATIO_16x9_SENSOR_640x480)
+                .that(afRegions?.get(0)?.rect).isEqualTo(M_RECT_PVIEW_RATIO_16x9_SENSOR_640x480)
         }
     }
 
@@ -602,7 +659,7 @@
         // add 16:9 aspect ratio Preview with sensor region of 4:3 (camera 0), then remove Preview
         focusMeteringControl = initFocusMeteringControl(
             CAMERA_ID_0,
-            setOf(createPreview(Size(1920, 1080))),
+            useCases = setOf(createPreview(Size(1920, 1080))),
         )
         fakeUseCaseCamera.runningUseCases = emptySet()
         focusMeteringControl.onRunningUseCasesChanged()
@@ -616,8 +673,8 @@
         // which is the size of SENSOR_1 in this test. So the point is not adjusted,
         // and simply M_RECT_1 (metering rectangle of point1 with SENSOR_1) should be used.
         with(fakeRequestControl.focusMeteringCalls.last()) {
-            assertWithMessage("Wrong number of AF regions").that(afRegions.size).isEqualTo(1)
-            assertWithMessage("Wrong AF region").that(afRegions[0].rect).isEqualTo(M_RECT_1)
+            assertWithMessage("Wrong number of AF regions").that(afRegions?.size).isEqualTo(1)
+            assertWithMessage("Wrong AF region").that(afRegions?.get(0)?.rect).isEqualTo(M_RECT_1)
         }
     }
 
@@ -634,22 +691,22 @@
         )
 
         with(fakeRequestControl.focusMeteringCalls.last()) {
-            assertWithMessage("Wrong number of AF regions").that(afRegions.size).isEqualTo(3)
+            assertWithMessage("Wrong number of AF regions").that(afRegions?.size).isEqualTo(3)
 
             assertWithMessage("Wrong AF region width")
-                .that(afRegions[0].rect.width()).isEqualTo((SENSOR_WIDTH * 1.0f).toInt())
+                .that(afRegions?.get(0)?.rect?.width()).isEqualTo((SENSOR_WIDTH * 1.0f).toInt())
             assertWithMessage("Wrong AF region height")
-                .that(afRegions[0].rect.height()).isEqualTo((SENSOR_HEIGHT * 1.0f).toInt())
+                .that(afRegions?.get(0)?.rect?.height()).isEqualTo((SENSOR_HEIGHT * 1.0f).toInt())
 
             assertWithMessage("Wrong AF region width")
-                .that(afRegions[1].rect.width()).isEqualTo((SENSOR_WIDTH * 0.5f).toInt())
+                .that(afRegions?.get(1)?.rect?.width()).isEqualTo((SENSOR_WIDTH * 0.5f).toInt())
             assertWithMessage("Wrong AF region height")
-                .that(afRegions[1].rect.height()).isEqualTo((SENSOR_HEIGHT * 0.5f).toInt())
+                .that(afRegions?.get(1)?.rect?.height()).isEqualTo((SENSOR_HEIGHT * 0.5f).toInt())
 
             assertWithMessage("Wrong AF region width")
-                .that(afRegions[2].rect.width()).isEqualTo((SENSOR_WIDTH * 0.1f).toInt())
+                .that(afRegions?.get(2)?.rect?.width()).isEqualTo((SENSOR_WIDTH * 0.1f).toInt())
             assertWithMessage("Wrong AF region height")
-                .that(afRegions[2].rect.height()).isEqualTo((SENSOR_HEIGHT * 0.1f).toInt())
+                .that(afRegions?.get(2)?.rect?.height()).isEqualTo((SENSOR_HEIGHT * 0.1f).toInt())
         }
     }
 
@@ -841,11 +898,7 @@
         ).build()
         val future = focusMeteringControl.startFocusAndMetering(action)
 
-        assertThrows(ExecutionException::class.java) {
-            future[500, TimeUnit.MILLISECONDS]
-        }.also {
-            assertThat(it.cause).isInstanceOf(IllegalArgumentException::class.java)
-        }
+        assertFutureFailedWithIllegalArgumentException(future)
     }
 
     @Test
@@ -857,11 +910,7 @@
         ).build()
         val future = focusMeteringControl.startFocusAndMetering(action)
 
-        assertThrows(ExecutionException::class.java) {
-            future[500, TimeUnit.MILLISECONDS]
-        }.also {
-            assertThat(it.cause).isInstanceOf(IllegalArgumentException::class.java)
-        }
+        assertFutureFailedWithIllegalArgumentException(future)
     }
 
     @Test
@@ -873,11 +922,7 @@
         ).build()
         val future = focusMeteringControl.startFocusAndMetering(action)
 
-        assertThrows(ExecutionException::class.java) {
-            future[500, TimeUnit.MILLISECONDS]
-        }.also {
-            assertThat(it.cause).isInstanceOf(IllegalArgumentException::class.java)
-        }
+        assertFutureFailedWithIllegalArgumentException(future)
     }
 
     @Test
@@ -920,11 +965,7 @@
             .addPoint(invalidPt3, FocusMeteringAction.FLAG_AWB).build()
         val future = focusMeteringControl.startFocusAndMetering(action)
 
-        assertThrows(ExecutionException::class.java) {
-            future[500, TimeUnit.MILLISECONDS]
-        }.also {
-            assertThat(it.cause).isInstanceOf(IllegalArgumentException::class.java)
-        }
+        assertFutureFailedWithIllegalArgumentException(future)
     }
 
     @Test
@@ -1126,10 +1167,10 @@
         val action = FocusMeteringAction.Builder(point1, FocusMeteringAction.FLAG_AF).build()
         val state3AControl = createState3AControl(CAMERA_ID_0)
         focusMeteringControl = initFocusMeteringControl(
-            CAMERA_ID_0,
-            setOf(createPreview(Size(1920, 1080))),
-            fakeUseCaseThreads,
-            state3AControl,
+            cameraId = CAMERA_ID_0,
+            useCases = setOf(createPreview(Size(1920, 1080))),
+            useCaseThreads = fakeUseCaseThreads,
+            state3AControl = state3AControl,
         )
 
         // Act.
@@ -1153,10 +1194,10 @@
         ).build()
         val state3AControl = createState3AControl(CAMERA_ID_0)
         focusMeteringControl = initFocusMeteringControl(
-            CAMERA_ID_0,
-            setOf(createPreview(Size(1920, 1080))),
-            fakeUseCaseThreads,
-            state3AControl,
+            cameraId = CAMERA_ID_0,
+            useCases = setOf(createPreview(Size(1920, 1080))),
+            useCaseThreads = fakeUseCaseThreads,
+            state3AControl = state3AControl,
         )
 
         // Act.
@@ -1177,10 +1218,10 @@
         val action = FocusMeteringAction.Builder(point1, FocusMeteringAction.FLAG_AF).build()
         val state3AControl = createState3AControl(CAMERA_ID_0)
         focusMeteringControl = initFocusMeteringControl(
-            CAMERA_ID_0,
-            setOf(createPreview(Size(1920, 1080))),
-            fakeUseCaseThreads,
-            state3AControl,
+            cameraId = CAMERA_ID_0,
+            useCases = setOf(createPreview(Size(1920, 1080))),
+            useCaseThreads = fakeUseCaseThreads,
+            state3AControl = state3AControl,
         )
 
         // Act.
@@ -1226,18 +1267,6 @@
     }
 
     @Test
-<<<<<<< HEAD
-    fun startFocusMetering_frameMetadataNullWithOkStatus_futureCompletesWithFocusSuccessful() {
-        /**
-         * According to [Controller3A.lock3A] method documentation,
-         * if the operation is not supported by the camera device, then this method returns early
-         * with Result3A made of 'OK' status and 'null' metadata.
-         */
-        fakeRequestControl.focusMeteringResult = CompletableDeferred(
-            Result3A(
-                status = Result3A.Status.OK,
-                frameMetadata = null,
-=======
     fun startFocusMetering_frameMetadataNullWithOkStatus_futureCompletesWithFocusSuccessful() =
         runTest {
             /**
@@ -1250,7 +1279,6 @@
                     status = Result3A.Status.OK,
                     frameMetadata = null,
                 )
->>>>>>> fdff00cc
             )
 
             val focusMeteringControl = initFocusMeteringControl(CAMERA_ID_0)
@@ -1263,14 +1291,6 @@
             assertFutureFocusCompleted(future, false)
         }
 
-<<<<<<< HEAD
-    // TODO: Port the following tests once their corresponding logics have been implemented.
-    //  - [b/255679866] triggerAfWithTemplate, triggerAePrecaptureWithTemplate,
-    //          cancelAfAeTriggerWithTemplate
-    //  - startFocusAndMetering_AfRegionCorrectedByQuirk
-
-    private fun assertFutureFocusCompleted(
-=======
     @Test
     fun startFocusMetering_noAePoint_aeRegionsSetToDefault() = runTest {
         startFocusMeteringAndAwait(
@@ -1340,7 +1360,6 @@
     }
 
     private fun TestScope.assertFutureFocusCompleted(
->>>>>>> fdff00cc
         future: ListenableFuture<FocusMeteringResult>,
         isFocused: Boolean
     ) {
@@ -1349,9 +1368,6 @@
         assertThat(focusMeteringResult.isFocusSuccessful).isEqualTo(isFocused)
     }
 
-<<<<<<< HEAD
-    private fun <T> assertFutureFailedWithOperationCancellation(future: ListenableFuture<T>) {
-=======
     private fun <T> TestScope.assertFutureFailedWithIllegalArgumentException(
         future: ListenableFuture<T>
     ) {
@@ -1366,7 +1382,6 @@
     private fun <T> assertFutureFailedWithOperationCancellation(
         future: ListenableFuture<T>
     ) {
->>>>>>> fdff00cc
         assertThrows(ExecutionException::class.java) {
             future[3, TimeUnit.SECONDS]
         }.apply {
@@ -1460,15 +1475,27 @@
         state3AControl: State3AControl = createState3AControl(cameraId),
         zoomCompat: ZoomCompat = FakeZoomCompat()
     ) = FocusMeteringControl(
-            cameraPropertiesMap[cameraId]!!,
-            state3AControl,
-            useCaseThreads,
-            zoomCompat
-        ).apply {
-            fakeUseCaseCamera.runningUseCases = useCases
-            useCaseCamera = fakeUseCaseCamera
-            onRunningUseCasesChanged()
-        }
+        cameraPropertiesMap[cameraId]!!,
+        MeteringRegionCorrection.Bindings.provideMeteringRegionCorrection(
+            CameraQuirks(
+                cameraPropertiesMap[cameraId]!!.metadata,
+                StreamConfigurationMapCompat(
+                    StreamConfigurationMapBuilder.newBuilder().build(),
+                    OutputSizesCorrector(
+                        cameraPropertiesMap[cameraId]!!.metadata,
+                        StreamConfigurationMapBuilder.newBuilder().build()
+                    ),
+                )
+            )
+        ),
+        state3AControl,
+        useCaseThreads,
+        zoomCompat
+    ).apply {
+        fakeUseCaseCamera.runningUseCases = useCases
+        useCaseCamera = fakeUseCaseCamera
+        onRunningUseCasesChanged()
+    }
 
     private fun initCameraProperties(
         cameraIdStr: String,
@@ -1571,16 +1598,34 @@
             CAMERA_ID_3,
             characteristics3
         )
+
+        // **** Camera 4 characteristics (same as Camera 0, but includes LENS_FACING_FRONT) **** //
+        val characteristics4 = characteristics0 + mapOf(
+            CameraCharacteristics.LENS_FACING to CameraCharacteristics.LENS_FACING_FRONT
+        )
+
+        cameraPropertiesMap[CAMERA_ID_4] = initCameraProperties(
+            CAMERA_ID_4,
+            characteristics4
+        )
+
+        // **** Camera 5 characteristics (same as Camera 0, but supports AF regions only) **** //
+        val characteristics5 = characteristics0 + mapOf(
+            CameraCharacteristics.CONTROL_MAX_REGIONS_AF to 3,
+            CameraCharacteristics.CONTROL_MAX_REGIONS_AE to 0,
+            CameraCharacteristics.CONTROL_MAX_REGIONS_AWB to 0
+        )
+
+        cameraPropertiesMap[CAMERA_ID_5] = initCameraProperties(
+            CAMERA_ID_5,
+            characteristics5
+        )
     }
 
     private fun createPreview(suggestedStreamSpecResolution: Size) =
         Preview.Builder()
             .setCaptureOptionUnpacker { _, _ -> }
-<<<<<<< HEAD
-            .setSessionOptionUnpacker() { _, _ -> }
-=======
             .setSessionOptionUnpacker { _, _, _ -> }
->>>>>>> fdff00cc
             .build().apply {
                 setSurfaceProvider(
                     CameraXExecutors.mainThreadExecutor(),
@@ -1597,10 +1642,6 @@
         cameraId: String = CAMERA_ID_0,
         properties: CameraProperties = cameraPropertiesMap[cameraId]!!,
         useCaseCamera: UseCaseCamera = fakeUseCaseCamera,
-<<<<<<< HEAD
-    ) = State3AControl(properties).apply {
-        this.useCaseCamera = useCaseCamera
-=======
     ) = FakeState3AControlCreator.createState3AControl(
         properties,
         useCaseCamera
@@ -1618,6 +1659,5 @@
         }
         testScope.advanceUntilIdle()
         return future
->>>>>>> fdff00cc
     }
 }