/*
 * Copyright 2021 The Android Open Source Project
 *
 * Licensed under the Apache License, Version 2.0 (the "License");
 * you may not use this file except in compliance with the License.
 * You may obtain a copy of the License at
 *
 *      http://www.apache.org/licenses/LICENSE-2.0
 *
 * Unless required by applicable law or agreed to in writing, software
 * distributed under the License is distributed on an "AS IS" BASIS,
 * WITHOUT WARRANTIES OR CONDITIONS OF ANY KIND, either express or implied.
 * See the License for the specific language governing permissions and
 * limitations under the License.
 */

@file:RequiresApi(21)

package androidx.camera.camera2.pipe.integration.testing

import android.hardware.camera2.CaptureRequest
import android.hardware.camera2.params.MeteringRectangle
import androidx.annotation.RequiresApi
import androidx.camera.camera2.pipe.AeMode
<<<<<<< HEAD
=======
import androidx.camera.camera2.pipe.CameraGraph
import androidx.camera.camera2.pipe.CameraStream
import androidx.camera.camera2.pipe.Lock3ABehavior
>>>>>>> fdff00cc
import androidx.camera.camera2.pipe.Request
import androidx.camera.camera2.pipe.RequestTemplate
import androidx.camera.camera2.pipe.Result3A
import androidx.camera.camera2.pipe.StreamId
import androidx.camera.camera2.pipe.integration.adapter.CameraStateAdapter
import androidx.camera.camera2.pipe.integration.adapter.SessionConfigAdapter
import androidx.camera.camera2.pipe.integration.config.UseCaseCameraComponent
import androidx.camera.camera2.pipe.integration.config.UseCaseCameraConfig
import androidx.camera.camera2.pipe.integration.impl.UseCaseCamera
import androidx.camera.camera2.pipe.integration.impl.UseCaseCameraRequestControl
import androidx.camera.core.UseCase
import androidx.camera.core.impl.CaptureConfig
import androidx.camera.core.impl.Config
<<<<<<< HEAD
=======
import androidx.camera.core.impl.DeferrableSurface
import java.util.concurrent.TimeUnit
>>>>>>> fdff00cc
import kotlinx.coroutines.CompletableDeferred
import kotlinx.coroutines.Deferred
import kotlinx.coroutines.Job

class FakeUseCaseCameraComponentBuilder : UseCaseCameraComponent.Builder {
<<<<<<< HEAD
    private var config: UseCaseCameraConfig = UseCaseCameraConfig(emptyList(), CameraStateAdapter())
=======
    var buildInvocationCount = 0
    private var sessionConfigAdapter = SessionConfigAdapter(emptyList())
    private var cameraGraph = FakeCameraGraph()
    private var streamConfigMap = mutableMapOf<CameraStream.Config, DeferrableSurface>()

    private var config: UseCaseCameraConfig =
        UseCaseCameraConfig(emptyList(), sessionConfigAdapter, CameraStateAdapter(), cameraGraph,
            streamConfigMap)
>>>>>>> fdff00cc

    override fun config(config: UseCaseCameraConfig): UseCaseCameraComponent.Builder {
        this.config = config
        return this
    }

    override fun build(): UseCaseCameraComponent {
        buildInvocationCount++
        return FakeUseCaseCameraComponent(config.provideUseCaseList())
    }
}

class FakeUseCaseCameraComponent(useCases: List<UseCase>) : UseCaseCameraComponent {
    private val fakeUseCaseCamera = FakeUseCaseCamera(useCases.toSet())

    override fun getUseCaseCamera(): UseCaseCamera {
        return fakeUseCaseCamera
    }
}

// TODO: Further implement the methods in this class as needed
open class FakeUseCaseCameraRequestControl : UseCaseCameraRequestControl {

    val addParameterCalls = mutableListOf<Map<CaptureRequest.Key<*>, Any>>()
    var addParameterResult = CompletableDeferred(Unit)
    var setConfigCalls = mutableListOf<RequestParameters>()
    var setConfigResult = CompletableDeferred(Unit)
    var setTorchResult = CompletableDeferred(Result3A(status = Result3A.Status.OK))

    override fun addParametersAsync(
        type: UseCaseCameraRequestControl.Type,
        values: Map<CaptureRequest.Key<*>, Any>,
        optionPriority: Config.OptionPriority,
        tags: Map<String, Any>,
        listeners: Set<Request.Listener>
    ): Deferred<Unit> {
        addParameterCalls.add(values)
        return addParameterResult
    }

    override fun setConfigAsync(
        type: UseCaseCameraRequestControl.Type,
        config: Config?,
        tags: Map<String, Any>,
        streams: Set<StreamId>?,
        template: RequestTemplate?,
        listeners: Set<Request.Listener>
    ): Deferred<Unit> {
        setConfigCalls.add(RequestParameters(type, config, tags))
        return CompletableDeferred(Unit)
    }

    override suspend fun setTorchAsync(enabled: Boolean): Deferred<Result3A> {
        return setTorchResult
    }

    val focusMeteringCalls = mutableListOf<FocusMeteringParams>()
    var focusMeteringResult = CompletableDeferred(Result3A(status = Result3A.Status.OK))
    var cancelFocusMeteringCallCount = 0
    var cancelFocusMeteringResult = CompletableDeferred(Result3A(status = Result3A.Status.OK))

    override suspend fun startFocusAndMeteringAsync(
        aeRegions: List<MeteringRectangle>,
        afRegions: List<MeteringRectangle>,
        awbRegions: List<MeteringRectangle>,
        afTriggerStartAeMode: AeMode?
    ): Deferred<Result3A> {
        focusMeteringCalls.add(
            FocusMeteringParams(aeRegions, afRegions, awbRegions, afTriggerStartAeMode)
        )
        return focusMeteringResult
    }

    override suspend fun cancelFocusAndMeteringAsync(): Deferred<Result3A> {
        cancelFocusMeteringCallCount++
        return cancelFocusMeteringResult
    }

    override suspend fun issueSingleCaptureAsync(
        captureSequence: List<CaptureConfig>,
        captureMode: Int,
        flashType: Int,
        flashMode: Int,
    ): List<Deferred<Void?>> {
        return captureSequence.map {
            CompletableDeferred<Void?>(null).apply { complete(null) }
        }
    }

    override fun close() {
    }

    data class FocusMeteringParams(
        val aeRegions: List<MeteringRectangle> = emptyList(),
        val afRegions: List<MeteringRectangle> = emptyList(),
        val awbRegions: List<MeteringRectangle> = emptyList(),
        val afTriggerStartAeMode: AeMode? = null
    )

    data class RequestParameters(
        val type: UseCaseCameraRequestControl.Type,
        val config: Config?,
        val tags: Map<String, Any> = emptyMap(),
    )
}

// TODO: Further implement the methods in this class as needed
class FakeUseCaseCamera(
    override var runningUseCases: Set<UseCase> = emptySet(),
    override var requestControl: UseCaseCameraRequestControl = FakeUseCaseCameraRequestControl(),
) : UseCaseCamera {

    override fun <T> setParameterAsync(
        key: CaptureRequest.Key<T>,
        value: T,
        priority: Config.OptionPriority
    ): Deferred<Unit> {
        return CompletableDeferred(Unit)
    }

    override fun setParametersAsync(
        values: Map<CaptureRequest.Key<*>, Any>,
        priority: Config.OptionPriority
    ): Deferred<Unit> {
        return CompletableDeferred(Unit)
    }

    override fun close(): Job {
        return CompletableDeferred(Unit)
    }
}<|MERGE_RESOLUTION|>--- conflicted
+++ resolved
@@ -22,12 +22,9 @@
 import android.hardware.camera2.params.MeteringRectangle
 import androidx.annotation.RequiresApi
 import androidx.camera.camera2.pipe.AeMode
-<<<<<<< HEAD
-=======
 import androidx.camera.camera2.pipe.CameraGraph
 import androidx.camera.camera2.pipe.CameraStream
 import androidx.camera.camera2.pipe.Lock3ABehavior
->>>>>>> fdff00cc
 import androidx.camera.camera2.pipe.Request
 import androidx.camera.camera2.pipe.RequestTemplate
 import androidx.camera.camera2.pipe.Result3A
@@ -41,19 +38,14 @@
 import androidx.camera.core.UseCase
 import androidx.camera.core.impl.CaptureConfig
 import androidx.camera.core.impl.Config
-<<<<<<< HEAD
-=======
 import androidx.camera.core.impl.DeferrableSurface
 import java.util.concurrent.TimeUnit
->>>>>>> fdff00cc
 import kotlinx.coroutines.CompletableDeferred
 import kotlinx.coroutines.Deferred
 import kotlinx.coroutines.Job
+import kotlinx.coroutines.withTimeoutOrNull
 
 class FakeUseCaseCameraComponentBuilder : UseCaseCameraComponent.Builder {
-<<<<<<< HEAD
-    private var config: UseCaseCameraConfig = UseCaseCameraConfig(emptyList(), CameraStateAdapter())
-=======
     var buildInvocationCount = 0
     private var sessionConfigAdapter = SessionConfigAdapter(emptyList())
     private var cameraGraph = FakeCameraGraph()
@@ -62,7 +54,6 @@
     private var config: UseCaseCameraConfig =
         UseCaseCameraConfig(emptyList(), sessionConfigAdapter, CameraStateAdapter(), cameraGraph,
             streamConfigMap)
->>>>>>> fdff00cc
 
     override fun config(config: UseCaseCameraConfig): UseCaseCameraComponent.Builder {
         this.config = config
@@ -125,14 +116,30 @@
     var cancelFocusMeteringResult = CompletableDeferred(Result3A(status = Result3A.Status.OK))
 
     override suspend fun startFocusAndMeteringAsync(
-        aeRegions: List<MeteringRectangle>,
-        afRegions: List<MeteringRectangle>,
-        awbRegions: List<MeteringRectangle>,
-        afTriggerStartAeMode: AeMode?
+        aeRegions: List<MeteringRectangle>?,
+        afRegions: List<MeteringRectangle>?,
+        awbRegions: List<MeteringRectangle>?,
+        aeLockBehavior: Lock3ABehavior?,
+        afLockBehavior: Lock3ABehavior?,
+        awbLockBehavior: Lock3ABehavior?,
+        afTriggerStartAeMode: AeMode?,
+        timeLimitNs: Long,
     ): Deferred<Result3A> {
         focusMeteringCalls.add(
-            FocusMeteringParams(aeRegions, afRegions, awbRegions, afTriggerStartAeMode)
+            FocusMeteringParams(
+                aeRegions, afRegions, awbRegions,
+                aeLockBehavior, afLockBehavior, awbLockBehavior,
+                afTriggerStartAeMode,
+                timeLimitNs
+            )
         )
+        withTimeoutOrNull(TimeUnit.MILLISECONDS.convert(timeLimitNs, TimeUnit.NANOSECONDS)) {
+            focusMeteringResult.await()
+        }.let { result3A ->
+            if (result3A == null) {
+                focusMeteringResult.complete(Result3A(status = Result3A.Status.TIME_LIMIT_REACHED))
+            }
+        }
         return focusMeteringResult
     }
 
@@ -156,10 +163,14 @@
     }
 
     data class FocusMeteringParams(
-        val aeRegions: List<MeteringRectangle> = emptyList(),
-        val afRegions: List<MeteringRectangle> = emptyList(),
-        val awbRegions: List<MeteringRectangle> = emptyList(),
-        val afTriggerStartAeMode: AeMode? = null
+        val aeRegions: List<MeteringRectangle>? = null,
+        val afRegions: List<MeteringRectangle>? = null,
+        val awbRegions: List<MeteringRectangle>? = null,
+        val aeLockBehavior: Lock3ABehavior? = null,
+        val afLockBehavior: Lock3ABehavior? = null,
+        val awbLockBehavior: Lock3ABehavior? = null,
+        val afTriggerStartAeMode: AeMode? = null,
+        val timeLimitNs: Long = CameraGraph.Constants3A.DEFAULT_TIME_LIMIT_NS,
     )
 
     data class RequestParameters(
