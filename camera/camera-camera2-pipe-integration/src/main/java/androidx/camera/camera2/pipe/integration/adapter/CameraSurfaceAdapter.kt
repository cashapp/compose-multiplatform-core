--- conflicted
+++ resolved
@@ -24,6 +24,8 @@
 import androidx.annotation.RequiresApi
 import androidx.camera.camera2.pipe.CameraId
 import androidx.camera.camera2.pipe.CameraPipe
+import androidx.camera.camera2.pipe.DoNotDisturbException
+import androidx.camera.camera2.pipe.core.Log
 import androidx.camera.camera2.pipe.core.Log.debug
 import androidx.camera.camera2.pipe.integration.config.CameraAppComponent
 import androidx.camera.core.impl.AttachedSurfaceInfo
@@ -44,7 +46,8 @@
     availableCameraIds: Set<String>
 ) : CameraDeviceSurfaceManager {
     private val component = cameraComponent as CameraAppComponent
-    private val supportedSurfaceCombinationMap = mutableMapOf<String, SupportedSurfaceCombination>()
+    private val supportedSurfaceCombinationMap =
+        mutableMapOf<String, SupportedSurfaceCombination?>()
 
     init {
         debug { "AvailableCameraIds = $availableCameraIds" }
@@ -60,54 +63,34 @@
         availableCameraIds: Set<String>
     ) {
         for (cameraId in availableCameraIds) {
-            val cameraMetadata =
-                component.getCameraDevices().awaitCameraMetadata(CameraId(cameraId))
-            supportedSurfaceCombinationMap[cameraId] =
-                SupportedSurfaceCombination(
+            try {
+                val cameraMetadata =
+                    component.getCameraDevices().awaitCameraMetadata(CameraId(cameraId))
+                supportedSurfaceCombinationMap[cameraId] = SupportedSurfaceCombination(
                     context,
                     checkNotNull(cameraMetadata),
                     EncoderProfilesProviderAdapter(cameraId)
                 )
+            } catch (exception: DoNotDisturbException) {
+                Log.error {
+                    "Failed to create supported surface combinations: " +
+                        "Do Not Disturb mode is on"
+                }
+            }
         }
-    }
-
-    /**
-     * Check whether the input surface configuration list is under the capability of any combination
-     * of this object.
-     *
-     * @param isConcurrentCameraModeOn true if concurrent camera mode is on, otherwise false.
-     * @param cameraId          the camera id of the camera device to be compared
-     * @param surfaceConfigList the surface configuration list to be compared
-     * @return the check result that whether it could be supported
-     */
-    override fun checkSupported(
-        isConcurrentCameraModeOn: Boolean,
-        cameraId: String,
-        surfaceConfigList: List<SurfaceConfig>?
-    ): Boolean {
-        if (surfaceConfigList == null || surfaceConfigList.isEmpty()) {
-            return true
-        }
-
-        if (!checkIfSupportedCombinationExist(cameraId)) {
-            return false
-        }
-
-        return supportedSurfaceCombinationMap[cameraId]!!.checkSupported(
-            isConcurrentCameraModeOn, surfaceConfigList)
     }
 
     /**
      * Transform to a SurfaceConfig object with cameraId, image format and size info
      *
-     * @param isConcurrentCameraModeOn true if concurrent camera mode is on, otherwise false.
+     * @param cameraMode  the working camera mode.
      * @param cameraId    the camera id of the camera device to transform the object
      * @param imageFormat the image format info for the surface configuration object
      * @param size        the size info for the surface configuration object
      * @return new {@link SurfaceConfig} object
      */
     override fun transformSurfaceConfig(
-        isConcurrentCameraModeOn: Boolean,
+        cameraMode: Int,
         cameraId: String,
         imageFormat: Int,
         size: Size
@@ -115,8 +98,9 @@
         checkIfSupportedCombinationExist(cameraId)
 
         return supportedSurfaceCombinationMap[cameraId]!!.transformSurfaceConfig(
-            isConcurrentCameraModeOn,
-            imageFormat, size)
+            cameraMode,
+            imageFormat, size
+        )
     }
 
     /**
@@ -131,19 +115,14 @@
     /**
      * Retrieves a map of suggested stream specifications for the given list of use cases.
      *
-     * @param isConcurrentCameraModeOn true if concurrent camera mode is on, otherwise false.
+     * @param cameraMode        the working camera mode.
      * @param cameraId          the camera id of the camera device used by the use cases
      * @param existingSurfaces  list of surfaces already configured and used by the camera. The
      *                          resolutions for these surface can not change.
-<<<<<<< HEAD
-     * @param newUseCaseConfigs list of configurations of the use cases that will be given a
-     *                          suggested stream specification
-=======
      * @param newUseCaseConfigsSupportedSizeMap map of configurations of the use cases to the
      *                                          supported sizes list that will be given a
      *                                          suggested stream specification
      * @param isPreviewStabilizationOn          whether the preview stabilization is enabled.
->>>>>>> fdff00cc
      * @return map of suggested stream specifications for given use cases
      * @throws IllegalArgumentException if {@code newUseCaseConfigs} is an empty list, if
      *                                  there isn't a supported combination of surfaces
@@ -151,17 +130,12 @@
      *                                  is not a valid id.
      */
     override fun getSuggestedStreamSpecs(
-        isConcurrentCameraModeOn: Boolean,
+        cameraMode: Int,
         cameraId: String,
         existingSurfaces: List<AttachedSurfaceInfo>,
-<<<<<<< HEAD
-        newUseCaseConfigs: List<UseCaseConfig<*>>
-    ): Map<UseCaseConfig<*>, StreamSpec> {
-=======
         newUseCaseConfigsSupportedSizeMap: Map<UseCaseConfig<*>, List<Size>>,
         isPreviewStabilizationOn: Boolean
     ): Pair<Map<UseCaseConfig<*>, StreamSpec>, Map<AttachedSurfaceInfo, StreamSpec>> {
->>>>>>> fdff00cc
 
         if (!checkIfSupportedCombinationExist(cameraId)) {
             throw IllegalArgumentException(
@@ -170,14 +144,10 @@
         }
 
         return supportedSurfaceCombinationMap[cameraId]!!.getSuggestedStreamSpecifications(
-            isConcurrentCameraModeOn,
+            cameraMode,
             existingSurfaces,
-<<<<<<< HEAD
-            newUseCaseConfigs
-=======
             newUseCaseConfigsSupportedSizeMap,
             isPreviewStabilizationOn
->>>>>>> fdff00cc
         )
     }
 }