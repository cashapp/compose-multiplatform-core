/*
 * Copyright 2021 The Android Open Source Project
 *
 * Licensed under the Apache License, Version 2.0 (the "License");
 * you may not use this file except in compliance with the License.
 * You may obtain a copy of the License at
 *
 *      http://www.apache.org/licenses/LICENSE-2.0
 *
 * Unless required by applicable law or agreed to in writing, software
 * distributed under the License is distributed on an "AS IS" BASIS,
 * WITHOUT WARRANTIES OR CONDITIONS OF ANY KIND, either express or implied.
 * See the License for the specific language governing permissions and
 * limitations under the License.
 */
package androidx.camera.camera2.internal

import android.hardware.camera2.CameraCharacteristics
import android.hardware.camera2.CameraDevice
import android.hardware.camera2.CameraManager
import android.os.Handler
import android.os.HandlerThread
import androidx.camera.camera2.Camera2Config
import androidx.camera.camera2.internal.compat.CameraAccessExceptionCompat
import androidx.camera.camera2.internal.compat.CameraAccessExceptionCompat.CAMERA_UNAVAILABLE_DO_NOT_DISTURB
import androidx.camera.camera2.internal.compat.CameraManagerCompat
import androidx.camera.core.CameraSelector
import androidx.camera.core.CameraState
import androidx.camera.core.CameraState.ERROR_CAMERA_IN_USE
import androidx.camera.core.CameraState.ERROR_DO_NOT_DISTURB_MODE_ENABLED
import androidx.camera.core.CameraState.create
import androidx.camera.core.impl.CameraInternal
import androidx.camera.core.impl.CameraStateRegistry
import androidx.camera.core.impl.Observable
import androidx.camera.core.impl.utils.MainThreadAsyncHandler
import androidx.camera.core.impl.utils.executor.CameraXExecutors
import androidx.camera.testing.fakes.FakeCamera
<<<<<<< HEAD
=======
import androidx.camera.testing.impl.CameraUtil
import androidx.camera.testing.impl.CameraUtil.PreTestCameraIdList
import androidx.camera.testing.impl.fakes.FakeCameraCoordinator
>>>>>>> fdff00cc
import androidx.core.os.HandlerCompat
import androidx.lifecycle.Observer
import androidx.test.core.app.ApplicationProvider
import androidx.test.ext.junit.runners.AndroidJUnit4
import androidx.test.filters.LargeTest
import androidx.test.filters.SdkSuppress
import java.util.concurrent.Executor
import java.util.concurrent.Semaphore
import java.util.concurrent.TimeUnit
import kotlinx.coroutines.CompletableDeferred
import kotlinx.coroutines.Dispatchers
import kotlinx.coroutines.runBlocking
import kotlinx.coroutines.withContext
import kotlinx.coroutines.withTimeout
import org.junit.After
import org.junit.AfterClass
import org.junit.Assume.assumeFalse
import org.junit.Before
import org.junit.BeforeClass
import org.junit.Rule
import org.junit.Test
import org.junit.runner.RunWith
import org.mockito.Mockito

@LargeTest
@RunWith(AndroidJUnit4::class)
@SdkSuppress(minSdkVersion = 21)
internal class Camera2CameraImplStateTest {

    @get:Rule
    val cameraRule = CameraUtil.grantCameraPermissionAndPreTest(
        PreTestCameraIdList(Camera2Config.defaultConfig())
    )

    private lateinit var cameraId: String
    private lateinit var camera: Camera2CameraImpl
    private lateinit var cameraStateRegistry: CameraStateRegistry

    @Before
    fun setCameraId() {
        val nullableCameraId = CameraUtil.getCameraIdWithLensFacing(CameraSelector.LENS_FACING_BACK)
        assumeFalse("Device doesn't have an available back facing camera", nullableCameraId == null)
        cameraId = nullableCameraId!!
    }

    @After
    fun releaseCameraResources() {
        if (::camera.isInitialized) {
            camera.release().get()
        }
    }

    @Test
    fun shouldEmitClosedStateInitially() {
        val cameraManager = TestCameraManager()
        initializeCamera(cameraManager)

        assertCameraStateAfterAction(
            action = {},
            expectedState = create(CameraState.Type.CLOSED)
        )
    }

    @Test
    fun shouldEmitPendingOpenState_whenOpeningClosedCamera_andCameraUnavailable() {
        val cameraManager = TestCameraManager()
        initializeCamera(cameraManager)

        // Open fake camera
        val fakeCamera = FakeCamera()
        cameraStateRegistry.registerCamera(fakeCamera, CameraXExecutors.directExecutor(), {})
        cameraStateRegistry.tryOpenCamera(fakeCamera)
        cameraStateRegistry.markCameraState(fakeCamera, CameraInternal.State.OPEN)

        // Try to open camera. This should be prevented since fakeCamera is already open.
        assertCameraStateAfterAction(
            action = { camera.open() },
            expectedState = create(CameraState.Type.PENDING_OPEN)
        )
    }

    @Test
    fun shouldEmitOpeningState_whenOpeningClosedCamera_andCameraAvailable() {
        val cameraManager = TestCameraManager()
        initializeCamera(cameraManager)

        assertCameraStateAfterAction(
            action = { camera.open() },
            expectedState = create(CameraState.Type.OPENING)
        )
    }

    @Test
    fun shouldEmitOpenState_whenCameraOpened() {
        val cameraManager = TestCameraManager()
        initializeCamera(cameraManager)

        assertCameraStateAfterAction(
            action = {
                camera.open()
                camera.awaitCameraOpen()
            },
            expectedState = create(CameraState.Type.OPEN)
        )
    }

    @Test
    fun shouldEmitClosedState_afterOpeningCameraThrowsDNDException() {
        val cameraManager = TestCameraManager(
            onOpenCamera = {
                throw CameraAccessExceptionCompat(CAMERA_UNAVAILABLE_DO_NOT_DISTURB)
            }
        )
        initializeCamera(cameraManager)

        assertCameraStateAfterAction(
            action = { camera.open() },
            expectedStatePredicate = { state ->
                state.type == CameraState.Type.CLOSED &&
                    state.error?.code == ERROR_DO_NOT_DISTURB_MODE_ENABLED
            }
        )
    }

    @Test
    fun shouldEmitOpeningState_whenOpeningCameraThrowsSecurityException() {
        val cameraManager = TestCameraManager(onOpenCamera = { throw SecurityException() })
        initializeCamera(cameraManager)

        assertCameraStateAfterAction(
            action = { camera.open() },
            expectedState = create(CameraState.Type.OPENING)
        )
    }

    @Test
    fun shouldEmitOpeningState_whenOpeningCameraEncountersRecoverableError() {
        val cameraManager = TestCameraManager(onOpenCamera = { })
        initializeCamera(cameraManager)

        assertCameraStateAfterAction(
            action = {
                camera.open()
                cameraManager.triggerRecoverableError()
            },
            expectedStatePredicate = { state ->
                state.type == CameraState.Type.OPENING && state.error != null
            }
        )

        // Clean up
        camera.close()
        cameraManager.triggerClose()
    }

    @Test
    fun shouldEmitClosingState_whenOpeningCameraEncountersCriticalError() {
        val cameraManager = TestCameraManager(onOpenCamera = {})
        initializeCamera(cameraManager)

        assertCameraStateAfterAction(
            action = {
                camera.open()
                cameraManager.triggerCriticalError()
            },
            expectedStatePredicate = { state ->
                state.type == CameraState.Type.CLOSING && state.error != null
            }
        )

        // Clean up
        camera.close()
        cameraManager.triggerClose()
    }

    @Test
    fun shouldEmitPendingOpenState_afterReachingMaxReopenAttempts() {
        val semaphore = Semaphore(0)
        val cameraManager = TestCameraManager(
            onOpenCamera = {
                semaphore.release()
                throw SecurityException()
            }
        )
        initializeCamera(cameraManager)

        assertCameraStateAfterAction(
            action = {
                camera.open()
                awaitMaxReopenAttemptsReached(semaphore)
            },
            expectedState = create(CameraState.Type.PENDING_OPEN)
        )
    }

    @Test
    fun shouldEmitOpeningState_whenOpenCameraEncountersRecoverableError() {
        val cameraManager = TestCameraManager()
        initializeCamera(cameraManager)

        camera.open()
        camera.awaitCameraOpen()

        assertCameraStateAfterAction(
            action = { cameraManager.triggerDisconnect() },
            expectedState = create(
                CameraState.Type.OPENING,
                CameraState.StateError.create(ERROR_CAMERA_IN_USE)
            )
        )

        // Clean up
        camera.close()
        cameraManager.triggerClose()
    }

    @Test
    fun shouldEmitClosingState_whenOpenCameraEncountersCriticalError() {
        val cameraManager = TestCameraManager()
        initializeCamera(cameraManager)

        camera.open()
        camera.awaitCameraOpen()

        assertCameraStateAfterAction(
            action = { cameraManager.triggerCriticalError() },
            expectedStatePredicate = { state ->
                state.type == CameraState.Type.CLOSING && state.error != null
            }
        )

        // Clean up
        camera.close()
        cameraManager.triggerClose()
    }

    @Test
    fun shouldEmitClosingState_whenOpenCameraGetsCloseSignal() {
        val cameraManager = TestCameraManager()
        initializeCamera(cameraManager)

        camera.open()
        camera.awaitCameraOpen()

        assertCameraStateAfterAction(
            action = { camera.close() },
            expectedState = create(CameraState.Type.CLOSING)
        )
    }

    @Test
    fun shouldEmitClosedState_whenCameraClosed() {
        val cameraManager = TestCameraManager()
        initializeCamera(cameraManager)

        camera.open()
        camera.awaitCameraOpen()

        assertCameraStateAfterAction(
            action = {
                camera.close()
                camera.awaitCameraClosed()
            },
            expectedState = create(CameraState.Type.CLOSED)
        )
    }

    @Test
    fun shouldEmitOpeningState_whenPendingOpenCameraReceivesOpenSignal() {
        val cameraManager = TestCameraManager()
        initializeCamera(cameraManager)

        // Open fake camera
        val fakeCamera = FakeCamera()
        cameraStateRegistry.registerCamera(fakeCamera, CameraXExecutors.directExecutor(), {})
        cameraStateRegistry.tryOpenCamera(fakeCamera)
        cameraStateRegistry.markCameraState(fakeCamera, CameraInternal.State.OPEN)

        // Try to open camera. This should be prevented since fakeCamera is already open.
        assertCameraStateAfterAction(
            action = { camera.open() },
            expectedState = create(CameraState.Type.PENDING_OPEN)
        )

        // The camera should start opening when fakeCamera is closed
        assertCameraStateAfterAction(
            action = {
                // Close fake camera
                fakeCamera.close()
                cameraStateRegistry.markCameraState(fakeCamera, CameraInternal.State.CLOSED)
            },
            expectedState = create(CameraState.Type.OPENING)
        )
    }

    private fun initializeCamera(cameraManager: TestCameraManager) {
        // Build camera manager wrapper
        val cameraManagerCompat = CameraManagerCompat.from(cameraManager)

        // Build camera info
        val camera2CameraInfo = Camera2CameraInfoImpl(
            cameraId,
            cameraManagerCompat
        )

        // Initialize camera state registry and only allow 1 open camera at most inside CameraX
        cameraStateRegistry = CameraStateRegistry(1)

        // Initialize camera instance
        camera = Camera2CameraImpl(
            ApplicationProvider.getApplicationContext(),
            cameraManagerCompat,
            cameraId,
            camera2CameraInfo,
            cameraStateRegistry,
            CameraXExecutors.directExecutor(),
            cameraHandler,
            DisplayInfoManager.getInstance(ApplicationProvider.getApplicationContext()),
            -1L
        )
    }

    private fun Camera2CameraImpl.awaitCameraOpen() {
        awaitInternalState(CameraInternal.State.OPEN)
    }

    private fun Camera2CameraImpl.awaitCameraClosed() {
        awaitInternalState(CameraInternal.State.CLOSED)
    }

    private fun Camera2CameraImpl.awaitInternalState(state: CameraInternal.State) = runBlocking {
        val receivedState = CompletableDeferred<Unit>()
        val observer = object : Observable.Observer<CameraInternal.State> {
            override fun onNewData(value: CameraInternal.State?) {
                if (value == state) {
                    receivedState.complete(Unit)
                }
            }

            override fun onError(t: Throwable) {
                // No-op
            }
        }
        cameraState.addObserver(CameraXExecutors.directExecutor(), observer)

        try {
            withTimeout(CAMERA_OPEN_CLOSE_WAIT) { receivedState.await() }
        } finally {
            cameraState.removeObserver(observer)
        }
    }

    private fun awaitMaxReopenAttemptsReached(semaphore: Semaphore) {
        while (true) {
            val cameraOpenAttempted =
                semaphore.tryAcquire(CAMERA_REOPEN_WAIT, TimeUnit.MILLISECONDS)
            if (!cameraOpenAttempted) {
                return
            }
        }
    }

    private fun assertCameraStateAfterAction(action: () -> Unit, expectedState: CameraState) {
        assertCameraStateAfterAction(action, { state -> state == expectedState })
    }

    private fun assertCameraStateAfterAction(
        action: () -> Unit,
        expectedStatePredicate: ((CameraState) -> Boolean)
    ) = runBlocking {
        val nextStateReceived = CompletableDeferred<Unit>()
        val stateObserver = Observer<CameraState> { state ->
            if (expectedStatePredicate.invoke(state)) {
                nextStateReceived.complete(Unit)
            }
        }

        withContext(Dispatchers.Main) {
            camera.cameraInfo.cameraState.observeForever(stateObserver)
        }

        action.invoke()

        try {
            withTimeout(CAMERA_STATE_WAIT) { nextStateReceived.await() }
        } finally {
            withContext(Dispatchers.Main) {
                camera.cameraInfo.cameraState.removeObserver(stateObserver)
            }
        }
    }

    class TestCameraManager(private val onOpenCamera: (() -> Unit)? = null) :
        CameraManagerCompat.CameraManagerCompatImpl {

        private val forwardCameraManager = CameraManagerCompat.CameraManagerCompatImpl.from(
            ApplicationProvider.getApplicationContext(),
            MainThreadAsyncHandler.getInstance()
        )
        private var stateCallback: CameraDevice.StateCallback? = null

        override fun getCameraIdList(): Array<String> {
            return forwardCameraManager.cameraIdList
        }

        override fun getConcurrentCameraIds(): MutableSet<MutableSet<String>> {
            return forwardCameraManager.concurrentCameraIds
        }

        override fun registerAvailabilityCallback(
            executor: Executor,
            callback: CameraManager.AvailabilityCallback
        ) {
            // No-op
        }

        override fun unregisterAvailabilityCallback(callback: CameraManager.AvailabilityCallback) {
            // No-op
        }

        override fun getCameraCharacteristics(cameraId: String): CameraCharacteristics {
            return forwardCameraManager.getCameraCharacteristics(cameraId)
        }

        override fun openCamera(
            cameraId: String,
            executor: Executor,
            callback: CameraDevice.StateCallback
        ) {
            stateCallback = callback
            if (onOpenCamera == null) {
                forwardCameraManager.openCamera(cameraId, executor, callback)
            } else {
                onOpenCamera.invoke()
            }
        }

        override fun getCameraManager(): CameraManager {
            return forwardCameraManager.cameraManager
        }

        fun triggerRecoverableError() {
            stateCallback?.onError(
                Mockito.mock(CameraDevice::class.java),
                CameraDevice.StateCallback.ERROR_MAX_CAMERAS_IN_USE
            )
        }

        fun triggerCriticalError() {
            stateCallback?.onError(
                Mockito.mock(CameraDevice::class.java),
                CameraDevice.StateCallback.ERROR_CAMERA_DISABLED
            )
        }

        fun triggerDisconnect() {
            stateCallback?.onDisconnected(Mockito.mock(CameraDevice::class.java))
        }

        fun triggerClose() {
            stateCallback?.onClosed(Mockito.mock(CameraDevice::class.java))
        }
    }

    companion object {
        private const val CAMERA_OPEN_CLOSE_WAIT = 5000.toLong() // 5 seconds
        private const val CAMERA_REOPEN_WAIT = 3000.toLong() // 3 seconds
        private const val CAMERA_STATE_WAIT = 1000.toLong() // 1 second

        private lateinit var cameraHandlerThread: HandlerThread
        private lateinit var cameraHandler: Handler

        @JvmStatic
        @BeforeClass
        fun classSetup() {
            cameraHandlerThread = HandlerThread("CameraThread")
            cameraHandlerThread.start()
            cameraHandler = HandlerCompat.createAsync(cameraHandlerThread.looper)
        }

        @JvmStatic
        @AfterClass
        fun classTeardown() {
            cameraHandlerThread.quitSafely()
        }
    }
}<|MERGE_RESOLUTION|>--- conflicted
+++ resolved
@@ -29,18 +29,16 @@
 import androidx.camera.core.CameraState.ERROR_CAMERA_IN_USE
 import androidx.camera.core.CameraState.ERROR_DO_NOT_DISTURB_MODE_ENABLED
 import androidx.camera.core.CameraState.create
+import androidx.camera.core.concurrent.CameraCoordinator
 import androidx.camera.core.impl.CameraInternal
 import androidx.camera.core.impl.CameraStateRegistry
 import androidx.camera.core.impl.Observable
 import androidx.camera.core.impl.utils.MainThreadAsyncHandler
 import androidx.camera.core.impl.utils.executor.CameraXExecutors
 import androidx.camera.testing.fakes.FakeCamera
-<<<<<<< HEAD
-=======
 import androidx.camera.testing.impl.CameraUtil
 import androidx.camera.testing.impl.CameraUtil.PreTestCameraIdList
 import androidx.camera.testing.impl.fakes.FakeCameraCoordinator
->>>>>>> fdff00cc
 import androidx.core.os.HandlerCompat
 import androidx.lifecycle.Observer
 import androidx.test.core.app.ApplicationProvider
@@ -77,6 +75,7 @@
 
     private lateinit var cameraId: String
     private lateinit var camera: Camera2CameraImpl
+    private lateinit var cameraCoordinator: CameraCoordinator
     private lateinit var cameraStateRegistry: CameraStateRegistry
 
     @Before
@@ -111,7 +110,7 @@
 
         // Open fake camera
         val fakeCamera = FakeCamera()
-        cameraStateRegistry.registerCamera(fakeCamera, CameraXExecutors.directExecutor(), {})
+        cameraStateRegistry.registerCamera(fakeCamera, CameraXExecutors.directExecutor(), {}, {})
         cameraStateRegistry.tryOpenCamera(fakeCamera)
         cameraStateRegistry.markCameraState(fakeCamera, CameraInternal.State.OPEN)
 
@@ -315,7 +314,7 @@
 
         // Open fake camera
         val fakeCamera = FakeCamera()
-        cameraStateRegistry.registerCamera(fakeCamera, CameraXExecutors.directExecutor(), {})
+        cameraStateRegistry.registerCamera(fakeCamera, CameraXExecutors.directExecutor(), {}, {})
         cameraStateRegistry.tryOpenCamera(fakeCamera)
         cameraStateRegistry.markCameraState(fakeCamera, CameraInternal.State.OPEN)
 
@@ -346,8 +345,10 @@
             cameraManagerCompat
         )
 
+        cameraCoordinator = FakeCameraCoordinator()
+
         // Initialize camera state registry and only allow 1 open camera at most inside CameraX
-        cameraStateRegistry = CameraStateRegistry(1)
+        cameraStateRegistry = CameraStateRegistry(cameraCoordinator, 1)
 
         // Initialize camera instance
         camera = Camera2CameraImpl(
@@ -355,6 +356,7 @@
             cameraManagerCompat,
             cameraId,
             camera2CameraInfo,
+            cameraCoordinator,
             cameraStateRegistry,
             CameraXExecutors.directExecutor(),
             cameraHandler,
