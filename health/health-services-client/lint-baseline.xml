<?xml version="1.0" encoding="UTF-8"?>
<<<<<<< HEAD
<issues format="6" by="lint 7.4.0-alpha08" type="baseline" client="gradle" dependencies="false" name="AGP (7.4.0-alpha08)" variant="all" version="7.4.0-alpha08">
=======
<issues format="6" by="lint 8.1.0" type="baseline" client="gradle" dependencies="false" name="AGP (8.1.0)" variant="all" version="8.1.0">
>>>>>>> fdff00cc

    <issue
        id="BanParcelableUsage"
        message="Class implements android.os.Parcelable"
        errorLine1="public data class ExerciseGoalRequest(val packageName: String, val exerciseGoal: ExerciseGoal&lt;*>) :"
        errorLine2="                  ~~~~~~~~~~~~~~~~~~~">
        <location
            file="src/main/java/androidx/health/services/client/impl/request/ExerciseGoalRequest.kt"/>
    </issue>

    <issue
        id="BanSynchronizedMethods"
        message="Use of synchronized methods is not recommended"
        errorLine1="        @Synchronized"
        errorLine2="        ^">
        <location
            file="src/main/java/androidx/health/services/client/impl/MeasureCallbackStub.kt"/>
    </issue>

    <issue
        id="BanSynchronizedMethods"
        message="Use of synchronized methods is not recommended"
        errorLine1="        @Synchronized"
        errorLine2="        ^">
        <location
            file="src/main/java/androidx/health/services/client/impl/MeasureCallbackStub.kt"/>
    </issue>

    <issue
        id="BanSynchronizedMethods"
        message="Use of synchronized methods is not recommended"
        errorLine1="    private synchronized void handleRetriableDisconnection(Throwable throwable) {"
        errorLine2="    ^">
        <location
            file="src/main/java/androidx/health/services/client/impl/ipc/internal/ServiceConnection.java"/>
    </issue>

    <issue
        id="LambdaLast"
        message="Functional interface parameters (such as parameter 1, &quot;operation&quot;, in androidx.health.services.client.impl.ipc.Client.executeWithVersionCheck) should be last to improve Kotlin interoperability; see https://kotlinlang.org/docs/reference/java-interop.html#sam-conversions"
        errorLine1="            RemoteFutureOperation&lt;S, R> operation, int minApiVersion) {"
        errorLine2="                                                   ~~~~~~~~~~~~~~~~~">
        <location
            file="src/main/java/androidx/health/services/client/impl/ipc/Client.java"/>
    </issue>

    <issue
        id="UnknownNullness"
        message="Unknown nullability; explicitly declare as `@Nullable` or `@NonNull` to improve Kotlin interoperability; see https://developer.android.com/kotlin/interop#nullability_annotations"
        errorLine1="    public BaseQueueOperation(ConnectionConfiguration connectionConfiguration) {"
        errorLine2="                              ~~~~~~~~~~~~~~~~~~~~~~~">
        <location
            file="src/main/java/androidx/health/services/client/impl/ipc/internal/BaseQueueOperation.java"/>
    </issue>

    <issue
        id="UnknownNullness"
        message="Unknown nullability; explicitly declare as `@Nullable` or `@NonNull` to improve Kotlin interoperability; see https://developer.android.com/kotlin/interop#nullability_annotations"
        errorLine1="    public void execute(IBinder binder) throws RemoteException {}"
        errorLine2="                        ~~~~~~~">
        <location
            file="src/main/java/androidx/health/services/client/impl/ipc/internal/BaseQueueOperation.java"/>
    </issue>

    <issue
        id="UnknownNullness"
        message="Unknown nullability; explicitly declare as `@Nullable` or `@NonNull` to improve Kotlin interoperability; see https://developer.android.com/kotlin/interop#nullability_annotations"
        errorLine1="    public void setException(Throwable exception) {}"
        errorLine2="                             ~~~~~~~~~">
        <location
            file="src/main/java/androidx/health/services/client/impl/ipc/internal/BaseQueueOperation.java"/>
    </issue>

    <issue
        id="UnknownNullness"
        message="Unknown nullability; explicitly declare as `@Nullable` or `@NonNull` to improve Kotlin interoperability; see https://developer.android.com/kotlin/interop#nullability_annotations"
        errorLine1="    public QueueOperation trackExecution(ExecutionTracker tracker) {"
        errorLine2="           ~~~~~~~~~~~~~~">
        <location
            file="src/main/java/androidx/health/services/client/impl/ipc/internal/BaseQueueOperation.java"/>
    </issue>

    <issue
        id="UnknownNullness"
        message="Unknown nullability; explicitly declare as `@Nullable` or `@NonNull` to improve Kotlin interoperability; see https://developer.android.com/kotlin/interop#nullability_annotations"
        errorLine1="    public QueueOperation trackExecution(ExecutionTracker tracker) {"
        errorLine2="                                         ~~~~~~~~~~~~~~~~">
        <location
            file="src/main/java/androidx/health/services/client/impl/ipc/internal/BaseQueueOperation.java"/>
    </issue>

    <issue
        id="UnknownNullness"
        message="Unknown nullability; explicitly declare as `@Nullable` or `@NonNull` to improve Kotlin interoperability; see https://developer.android.com/kotlin/interop#nullability_annotations"
        errorLine1="    public ConnectionConfiguration getConnectionConfiguration() {"
        errorLine2="           ~~~~~~~~~~~~~~~~~~~~~~~">
        <location
            file="src/main/java/androidx/health/services/client/impl/ipc/internal/BaseQueueOperation.java"/>
    </issue>

    <issue
        id="UnknownNullness"
        message="Unknown nullability; explicitly declare as `@Nullable` or `@NonNull` to improve Kotlin interoperability; see https://developer.android.com/kotlin/interop#nullability_annotations"
        errorLine1="            ClientConfiguration clientConfiguration,"
        errorLine2="            ~~~~~~~~~~~~~~~~~~~">
        <location
            file="src/main/java/androidx/health/services/client/impl/ipc/Client.java"/>
    </issue>

    <issue
        id="UnknownNullness"
        message="Unknown nullability; explicitly declare as `@Nullable` or `@NonNull` to improve Kotlin interoperability; see https://developer.android.com/kotlin/interop#nullability_annotations"
        errorLine1="            ConnectionManager connectionManager,"
        errorLine2="            ~~~~~~~~~~~~~~~~~">
        <location
            file="src/main/java/androidx/health/services/client/impl/ipc/Client.java"/>
    </issue>

    <issue
        id="UnknownNullness"
        message="Unknown nullability; explicitly declare as `@Nullable` or `@NonNull` to improve Kotlin interoperability; see https://developer.android.com/kotlin/interop#nullability_annotations"
        errorLine1="            ServiceGetter&lt;S> serviceGetter,"
        errorLine2="            ~~~~~~~~~~~~~~~~">
        <location
            file="src/main/java/androidx/health/services/client/impl/ipc/Client.java"/>
    </issue>

    <issue
        id="UnknownNullness"
        message="Unknown nullability; explicitly declare as `@Nullable` or `@NonNull` to improve Kotlin interoperability; see https://developer.android.com/kotlin/interop#nullability_annotations"
        errorLine1="            RemoteOperation&lt;S, Integer> remoteVersionGetter) {"
        errorLine2="            ~~~~~~~~~~~~~~~~~~~~~~~~~~~">
        <location
            file="src/main/java/androidx/health/services/client/impl/ipc/Client.java"/>
    </issue>

    <issue
        id="UnknownNullness"
        message="Unknown nullability; explicitly declare as `@Nullable` or `@NonNull` to improve Kotlin interoperability; see https://developer.android.com/kotlin/interop#nullability_annotations"
        errorLine1="    protected &lt;R> ListenableFuture&lt;R> execute(RemoteOperation&lt;S, R> operation) {"
        errorLine2="                  ~~~~~~~~~~~~~~~~~~~">
        <location
            file="src/main/java/androidx/health/services/client/impl/ipc/Client.java"/>
    </issue>

    <issue
        id="UnknownNullness"
        message="Unknown nullability; explicitly declare as `@Nullable` or `@NonNull` to improve Kotlin interoperability; see https://developer.android.com/kotlin/interop#nullability_annotations"
        errorLine1="    protected &lt;R> ListenableFuture&lt;R> execute(RemoteOperation&lt;S, R> operation) {"
        errorLine2="                                              ~~~~~~~~~~~~~~~~~~~~~">
        <location
            file="src/main/java/androidx/health/services/client/impl/ipc/Client.java"/>
    </issue>

    <issue
        id="UnknownNullness"
        message="Unknown nullability; explicitly declare as `@Nullable` or `@NonNull` to improve Kotlin interoperability; see https://developer.android.com/kotlin/interop#nullability_annotations"
        errorLine1="    protected &lt;R> ListenableFuture&lt;R> execute(RemoteFutureOperation&lt;S, R> operation) {"
        errorLine2="                  ~~~~~~~~~~~~~~~~~~~">
        <location
            file="src/main/java/androidx/health/services/client/impl/ipc/Client.java"/>
    </issue>

    <issue
        id="UnknownNullness"
        message="Unknown nullability; explicitly declare as `@Nullable` or `@NonNull` to improve Kotlin interoperability; see https://developer.android.com/kotlin/interop#nullability_annotations"
        errorLine1="    protected &lt;R> ListenableFuture&lt;R> execute(RemoteFutureOperation&lt;S, R> operation) {"
        errorLine2="                                              ~~~~~~~~~~~~~~~~~~~~~~~~~~~">
        <location
            file="src/main/java/androidx/health/services/client/impl/ipc/Client.java"/>
    </issue>

    <issue
        id="UnknownNullness"
        message="Unknown nullability; explicitly declare as `@Nullable` or `@NonNull` to improve Kotlin interoperability; see https://developer.android.com/kotlin/interop#nullability_annotations"
        errorLine1="    protected &lt;R> ListenableFuture&lt;R> executeWithVersionCheck("
        errorLine2="                  ~~~~~~~~~~~~~~~~~~~">
        <location
            file="src/main/java/androidx/health/services/client/impl/ipc/Client.java"/>
    </issue>

    <issue
        id="UnknownNullness"
        message="Unknown nullability; explicitly declare as `@Nullable` or `@NonNull` to improve Kotlin interoperability; see https://developer.android.com/kotlin/interop#nullability_annotations"
        errorLine1="            RemoteFutureOperation&lt;S, R> operation, int minApiVersion) {"
        errorLine2="            ~~~~~~~~~~~~~~~~~~~~~~~~~~~">
        <location
            file="src/main/java/androidx/health/services/client/impl/ipc/Client.java"/>
    </issue>

    <issue
        id="UnknownNullness"
        message="Unknown nullability; explicitly declare as `@Nullable` or `@NonNull` to improve Kotlin interoperability; see https://developer.android.com/kotlin/interop#nullability_annotations"
        errorLine1="    protected ListenableFuture&lt;Integer> getCurrentRemoteVersion(boolean forceRefresh) {"
        errorLine2="              ~~~~~~~~~~~~~~~~~~~~~~~~~">
        <location
            file="src/main/java/androidx/health/services/client/impl/ipc/Client.java"/>
    </issue>

    <issue
        id="UnknownNullness"
        message="Unknown nullability; explicitly declare as `@Nullable` or `@NonNull` to improve Kotlin interoperability; see https://developer.android.com/kotlin/interop#nullability_annotations"
        errorLine1="    protected &lt;R> ListenableFuture&lt;R> registerListener("
        errorLine2="                  ~~~~~~~~~~~~~~~~~~~">
        <location
            file="src/main/java/androidx/health/services/client/impl/ipc/Client.java"/>
    </issue>

    <issue
        id="UnknownNullness"
        message="Unknown nullability; explicitly declare as `@Nullable` or `@NonNull` to improve Kotlin interoperability; see https://developer.android.com/kotlin/interop#nullability_annotations"
        errorLine1="            ListenerKey listenerKey, RemoteOperation&lt;S, R> registerListenerOperation) {"
        errorLine2="            ~~~~~~~~~~~">
        <location
            file="src/main/java/androidx/health/services/client/impl/ipc/Client.java"/>
    </issue>

    <issue
        id="UnknownNullness"
        message="Unknown nullability; explicitly declare as `@Nullable` or `@NonNull` to improve Kotlin interoperability; see https://developer.android.com/kotlin/interop#nullability_annotations"
        errorLine1="            ListenerKey listenerKey, RemoteOperation&lt;S, R> registerListenerOperation) {"
        errorLine2="                                     ~~~~~~~~~~~~~~~~~~~~~">
        <location
            file="src/main/java/androidx/health/services/client/impl/ipc/Client.java"/>
    </issue>

    <issue
        id="UnknownNullness"
        message="Unknown nullability; explicitly declare as `@Nullable` or `@NonNull` to improve Kotlin interoperability; see https://developer.android.com/kotlin/interop#nullability_annotations"
        errorLine1="    protected &lt;R> ListenableFuture&lt;R> registerListener("
        errorLine2="                  ~~~~~~~~~~~~~~~~~~~">
        <location
            file="src/main/java/androidx/health/services/client/impl/ipc/Client.java"/>
    </issue>

    <issue
        id="UnknownNullness"
        message="Unknown nullability; explicitly declare as `@Nullable` or `@NonNull` to improve Kotlin interoperability; see https://developer.android.com/kotlin/interop#nullability_annotations"
        errorLine1="            ListenerKey listenerKey, RemoteFutureOperation&lt;S, R> registerListenerOperation) {"
        errorLine2="            ~~~~~~~~~~~">
        <location
            file="src/main/java/androidx/health/services/client/impl/ipc/Client.java"/>
    </issue>

    <issue
        id="UnknownNullness"
        message="Unknown nullability; explicitly declare as `@Nullable` or `@NonNull` to improve Kotlin interoperability; see https://developer.android.com/kotlin/interop#nullability_annotations"
        errorLine1="            ListenerKey listenerKey, RemoteFutureOperation&lt;S, R> registerListenerOperation) {"
        errorLine2="                                     ~~~~~~~~~~~~~~~~~~~~~~~~~~~">
        <location
            file="src/main/java/androidx/health/services/client/impl/ipc/Client.java"/>
    </issue>

    <issue
        id="UnknownNullness"
        message="Unknown nullability; explicitly declare as `@Nullable` or `@NonNull` to improve Kotlin interoperability; see https://developer.android.com/kotlin/interop#nullability_annotations"
        errorLine1="    protected &lt;R> ListenableFuture&lt;R> unregisterListener("
        errorLine2="                  ~~~~~~~~~~~~~~~~~~~">
        <location
            file="src/main/java/androidx/health/services/client/impl/ipc/Client.java"/>
    </issue>

    <issue
        id="UnknownNullness"
        message="Unknown nullability; explicitly declare as `@Nullable` or `@NonNull` to improve Kotlin interoperability; see https://developer.android.com/kotlin/interop#nullability_annotations"
        errorLine1="            ListenerKey listenerKey, RemoteOperation&lt;S, R> unregisterListenerOperation) {"
        errorLine2="            ~~~~~~~~~~~">
        <location
            file="src/main/java/androidx/health/services/client/impl/ipc/Client.java"/>
    </issue>

    <issue
        id="UnknownNullness"
        message="Unknown nullability; explicitly declare as `@Nullable` or `@NonNull` to improve Kotlin interoperability; see https://developer.android.com/kotlin/interop#nullability_annotations"
        errorLine1="            ListenerKey listenerKey, RemoteOperation&lt;S, R> unregisterListenerOperation) {"
        errorLine2="                                     ~~~~~~~~~~~~~~~~~~~~~">
        <location
            file="src/main/java/androidx/health/services/client/impl/ipc/Client.java"/>
    </issue>

    <issue
        id="UnknownNullness"
        message="Unknown nullability; explicitly declare as `@Nullable` or `@NonNull` to improve Kotlin interoperability; see https://developer.android.com/kotlin/interop#nullability_annotations"
        errorLine1="    protected &lt;R> ListenableFuture&lt;R> unregisterListener("
        errorLine2="                  ~~~~~~~~~~~~~~~~~~~">
        <location
            file="src/main/java/androidx/health/services/client/impl/ipc/Client.java"/>
    </issue>

    <issue
        id="UnknownNullness"
        message="Unknown nullability; explicitly declare as `@Nullable` or `@NonNull` to improve Kotlin interoperability; see https://developer.android.com/kotlin/interop#nullability_annotations"
        errorLine1="            ListenerKey listenerKey, RemoteFutureOperation&lt;S, R> unregisterListenerOperation) {"
        errorLine2="            ~~~~~~~~~~~">
        <location
            file="src/main/java/androidx/health/services/client/impl/ipc/Client.java"/>
    </issue>

    <issue
        id="UnknownNullness"
        message="Unknown nullability; explicitly declare as `@Nullable` or `@NonNull` to improve Kotlin interoperability; see https://developer.android.com/kotlin/interop#nullability_annotations"
        errorLine1="            ListenerKey listenerKey, RemoteFutureOperation&lt;S, R> unregisterListenerOperation) {"
        errorLine2="                                     ~~~~~~~~~~~~~~~~~~~~~~~~~~~">
        <location
            file="src/main/java/androidx/health/services/client/impl/ipc/Client.java"/>
    </issue>

    <issue
        id="UnknownNullness"
        message="Unknown nullability; explicitly declare as `@Nullable` or `@NonNull` to improve Kotlin interoperability; see https://developer.android.com/kotlin/interop#nullability_annotations"
        errorLine1="    public ClientConfiguration(String apiClientName, String servicePackageName, String bindAction) {"
        errorLine2="                               ~~~~~~">
        <location
            file="src/main/java/androidx/health/services/client/impl/ipc/ClientConfiguration.java"/>
    </issue>

    <issue
        id="UnknownNullness"
        message="Unknown nullability; explicitly declare as `@Nullable` or `@NonNull` to improve Kotlin interoperability; see https://developer.android.com/kotlin/interop#nullability_annotations"
        errorLine1="    public ClientConfiguration(String apiClientName, String servicePackageName, String bindAction) {"
        errorLine2="                                                     ~~~~~~">
        <location
            file="src/main/java/androidx/health/services/client/impl/ipc/ClientConfiguration.java"/>
    </issue>

    <issue
        id="UnknownNullness"
        message="Unknown nullability; explicitly declare as `@Nullable` or `@NonNull` to improve Kotlin interoperability; see https://developer.android.com/kotlin/interop#nullability_annotations"
        errorLine1="    public ClientConfiguration(String apiClientName, String servicePackageName, String bindAction) {"
        errorLine2="                                                                                ~~~~~~">
        <location
            file="src/main/java/androidx/health/services/client/impl/ipc/ClientConfiguration.java"/>
    </issue>

    <issue
        id="UnknownNullness"
        message="Unknown nullability; explicitly declare as `@Nullable` or `@NonNull` to improve Kotlin interoperability; see https://developer.android.com/kotlin/interop#nullability_annotations"
        errorLine1="    public String getServicePackageName() {"
        errorLine2="           ~~~~~~">
        <location
            file="src/main/java/androidx/health/services/client/impl/ipc/ClientConfiguration.java"/>
    </issue>

    <issue
        id="UnknownNullness"
        message="Unknown nullability; explicitly declare as `@Nullable` or `@NonNull` to improve Kotlin interoperability; see https://developer.android.com/kotlin/interop#nullability_annotations"
        errorLine1="    public String getBindAction() {"
        errorLine2="           ~~~~~~">
        <location
            file="src/main/java/androidx/health/services/client/impl/ipc/ClientConfiguration.java"/>
    </issue>

    <issue
        id="UnknownNullness"
        message="Unknown nullability; explicitly declare as `@Nullable` or `@NonNull` to improve Kotlin interoperability; see https://developer.android.com/kotlin/interop#nullability_annotations"
        errorLine1="    public String getApiClientName() {"
        errorLine2="           ~~~~~~">
        <location
            file="src/main/java/androidx/health/services/client/impl/ipc/ClientConfiguration.java"/>
    </issue>

    <issue
        id="UnknownNullness"
        message="Unknown nullability; explicitly declare as `@Nullable` or `@NonNull` to improve Kotlin interoperability; see https://developer.android.com/kotlin/interop#nullability_annotations"
        errorLine1="            String packageName,"
        errorLine2="            ~~~~~~">
        <location
            file="src/main/java/androidx/health/services/client/impl/ipc/internal/ConnectionConfiguration.java"/>
    </issue>

    <issue
        id="UnknownNullness"
        message="Unknown nullability; explicitly declare as `@Nullable` or `@NonNull` to improve Kotlin interoperability; see https://developer.android.com/kotlin/interop#nullability_annotations"
        errorLine1="            String clientName,"
        errorLine2="            ~~~~~~">
        <location
            file="src/main/java/androidx/health/services/client/impl/ipc/internal/ConnectionConfiguration.java"/>
    </issue>

    <issue
        id="UnknownNullness"
        message="Unknown nullability; explicitly declare as `@Nullable` or `@NonNull` to improve Kotlin interoperability; see https://developer.android.com/kotlin/interop#nullability_annotations"
        errorLine1="            String bindAction,"
        errorLine2="            ~~~~~~">
        <location
            file="src/main/java/androidx/health/services/client/impl/ipc/internal/ConnectionConfiguration.java"/>
    </issue>

    <issue
        id="UnknownNullness"
        message="Unknown nullability; explicitly declare as `@Nullable` or `@NonNull` to improve Kotlin interoperability; see https://developer.android.com/kotlin/interop#nullability_annotations"
        errorLine1="            QueueOperation refreshVersionOperation) {"
        errorLine2="            ~~~~~~~~~~~~~~">
        <location
            file="src/main/java/androidx/health/services/client/impl/ipc/internal/ConnectionConfiguration.java"/>
    </issue>

    <issue
        id="UnknownNullness"
        message="Unknown nullability; explicitly declare as `@Nullable` or `@NonNull` to improve Kotlin interoperability; see https://developer.android.com/kotlin/interop#nullability_annotations"
        errorLine1="    public ConnectionManager(Context context, Looper looper) {"
        errorLine2="                             ~~~~~~~">
        <location
            file="src/main/java/androidx/health/services/client/impl/ipc/internal/ConnectionManager.java"/>
    </issue>

    <issue
        id="UnknownNullness"
        message="Unknown nullability; explicitly declare as `@Nullable` or `@NonNull` to improve Kotlin interoperability; see https://developer.android.com/kotlin/interop#nullability_annotations"
        errorLine1="    public ConnectionManager(Context context, Looper looper) {"
        errorLine2="                                              ~~~~~~">
        <location
            file="src/main/java/androidx/health/services/client/impl/ipc/internal/ConnectionManager.java"/>
    </issue>

    <issue
        id="UnknownNullness"
        message="Unknown nullability; explicitly declare as `@Nullable` or `@NonNull` to improve Kotlin interoperability; see https://developer.android.com/kotlin/interop#nullability_annotations"
        errorLine1="    public void scheduleForExecution(QueueOperation operation) {"
        errorLine2="                                     ~~~~~~~~~~~~~~">
        <location
            file="src/main/java/androidx/health/services/client/impl/ipc/internal/ConnectionManager.java"/>
    </issue>

    <issue
        id="UnknownNullness"
        message="Unknown nullability; explicitly declare as `@Nullable` or `@NonNull` to improve Kotlin interoperability; see https://developer.android.com/kotlin/interop#nullability_annotations"
        errorLine1="    public void registerListener(ListenerKey listenerKey, QueueOperation registerOperation) {"
        errorLine2="                                 ~~~~~~~~~~~">
        <location
            file="src/main/java/androidx/health/services/client/impl/ipc/internal/ConnectionManager.java"/>
    </issue>

    <issue
        id="UnknownNullness"
        message="Unknown nullability; explicitly declare as `@Nullable` or `@NonNull` to improve Kotlin interoperability; see https://developer.android.com/kotlin/interop#nullability_annotations"
        errorLine1="    public void registerListener(ListenerKey listenerKey, QueueOperation registerOperation) {"
        errorLine2="                                                          ~~~~~~~~~~~~~~">
        <location
            file="src/main/java/androidx/health/services/client/impl/ipc/internal/ConnectionManager.java"/>
    </issue>

    <issue
        id="UnknownNullness"
        message="Unknown nullability; explicitly declare as `@Nullable` or `@NonNull` to improve Kotlin interoperability; see https://developer.android.com/kotlin/interop#nullability_annotations"
        errorLine1="    public void unregisterListener(ListenerKey listenerKey, QueueOperation unregisterOperation) {"
        errorLine2="                                   ~~~~~~~~~~~">
        <location
            file="src/main/java/androidx/health/services/client/impl/ipc/internal/ConnectionManager.java"/>
    </issue>

    <issue
        id="UnknownNullness"
        message="Unknown nullability; explicitly declare as `@Nullable` or `@NonNull` to improve Kotlin interoperability; see https://developer.android.com/kotlin/interop#nullability_annotations"
        errorLine1="    public void unregisterListener(ListenerKey listenerKey, QueueOperation unregisterOperation) {"
        errorLine2="                                                            ~~~~~~~~~~~~~~">
        <location
            file="src/main/java/androidx/health/services/client/impl/ipc/internal/ConnectionManager.java"/>
    </issue>

    <issue
        id="UnknownNullness"
        message="Unknown nullability; explicitly declare as `@Nullable` or `@NonNull` to improve Kotlin interoperability; see https://developer.android.com/kotlin/interop#nullability_annotations"
        errorLine1="    public void onConnected(ServiceConnection connection) {"
        errorLine2="                            ~~~~~~~~~~~~~~~~~">
        <location
            file="src/main/java/androidx/health/services/client/impl/ipc/internal/ConnectionManager.java"/>
    </issue>

    <issue
        id="UnknownNullness"
        message="Unknown nullability; explicitly declare as `@Nullable` or `@NonNull` to improve Kotlin interoperability; see https://developer.android.com/kotlin/interop#nullability_annotations"
        errorLine1="    public void onDisconnected(ServiceConnection connection, long reconnectDelayMs) {"
        errorLine2="                               ~~~~~~~~~~~~~~~~~">
        <location
            file="src/main/java/androidx/health/services/client/impl/ipc/internal/ConnectionManager.java"/>
    </issue>

    <issue
        id="UnknownNullness"
        message="Unknown nullability; explicitly declare as `@Nullable` or `@NonNull` to improve Kotlin interoperability; see https://developer.android.com/kotlin/interop#nullability_annotations"
        errorLine1="    public boolean handleMessage(Message msg) {"
        errorLine2="                                 ~~~~~~~">
        <location
            file="src/main/java/androidx/health/services/client/impl/ipc/internal/ConnectionManager.java"/>
    </issue>

    <issue
        id="UnknownNullness"
        message="Unknown nullability; explicitly declare as `@Nullable` or `@NonNull` to improve Kotlin interoperability; see https://developer.android.com/kotlin/interop#nullability_annotations"
        errorLine1="    public void track(SettableFuture&lt;?> future) {"
        errorLine2="                      ~~~~~~~~~~~~~~~~~">
        <location
            file="src/main/java/androidx/health/services/client/impl/ipc/internal/DefaultExecutionTracker.java"/>
    </issue>

    <issue
        id="UnknownNullness"
        message="Unknown nullability; explicitly declare as `@Nullable` or `@NonNull` to improve Kotlin interoperability; see https://developer.android.com/kotlin/interop#nullability_annotations"
        errorLine1="    public void cancelPendingFutures(Throwable throwable) {"
        errorLine2="                                     ~~~~~~~~~">
        <location
            file="src/main/java/androidx/health/services/client/impl/ipc/internal/DefaultExecutionTracker.java"/>
    </issue>

    <issue
        id="UnknownNullness"
        message="Unknown nullability; explicitly declare as `@Nullable` or `@NonNull` to improve Kotlin interoperability; see https://developer.android.com/kotlin/interop#nullability_annotations"
        errorLine1="    void track(SettableFuture&lt;?> future);"
        errorLine2="               ~~~~~~~~~~~~~~~~~">
        <location
            file="src/main/java/androidx/health/services/client/impl/ipc/internal/ExecutionTracker.java"/>
    </issue>

    <issue
        id="UnknownNullness"
        message="Unknown nullability; explicitly declare as `@Nullable` or `@NonNull` to improve Kotlin interoperability; see https://developer.android.com/kotlin/interop#nullability_annotations"
        errorLine1="    void cancelPendingFutures(Throwable throwable);"
        errorLine2="                              ~~~~~~~~~">
        <location
            file="src/main/java/androidx/health/services/client/impl/ipc/internal/ExecutionTracker.java"/>
    </issue>

    <issue
        id="UnknownNullness"
        message="Unknown nullability; explicitly declare as `@Nullable` or `@NonNull` to improve Kotlin interoperability; see https://developer.android.com/kotlin/interop#nullability_annotations"
        errorLine1="    public ListenerKey(Object listenerKey) {"
        errorLine2="                       ~~~~~~">
        <location
            file="src/main/java/androidx/health/services/client/impl/ipc/internal/ListenerKey.java"/>
    </issue>

    <issue
        id="UnknownNullness"
        message="Unknown nullability; explicitly declare as `@Nullable` or `@NonNull` to improve Kotlin interoperability; see https://developer.android.com/kotlin/interop#nullability_annotations"
        errorLine1="    void execute(IBinder binder) throws RemoteException;"
        errorLine2="                 ~~~~~~~">
        <location
            file="src/main/java/androidx/health/services/client/impl/ipc/internal/QueueOperation.java"/>
    </issue>

    <issue
        id="UnknownNullness"
        message="Unknown nullability; explicitly declare as `@Nullable` or `@NonNull` to improve Kotlin interoperability; see https://developer.android.com/kotlin/interop#nullability_annotations"
        errorLine1="    void setException(Throwable exception);"
        errorLine2="                      ~~~~~~~~~">
        <location
            file="src/main/java/androidx/health/services/client/impl/ipc/internal/QueueOperation.java"/>
    </issue>

    <issue
        id="UnknownNullness"
        message="Unknown nullability; explicitly declare as `@Nullable` or `@NonNull` to improve Kotlin interoperability; see https://developer.android.com/kotlin/interop#nullability_annotations"
        errorLine1="    QueueOperation trackExecution(ExecutionTracker tracker);"
        errorLine2="    ~~~~~~~~~~~~~~">
        <location
            file="src/main/java/androidx/health/services/client/impl/ipc/internal/QueueOperation.java"/>
    </issue>

    <issue
        id="UnknownNullness"
        message="Unknown nullability; explicitly declare as `@Nullable` or `@NonNull` to improve Kotlin interoperability; see https://developer.android.com/kotlin/interop#nullability_annotations"
        errorLine1="    QueueOperation trackExecution(ExecutionTracker tracker);"
        errorLine2="                                  ~~~~~~~~~~~~~~~~">
        <location
            file="src/main/java/androidx/health/services/client/impl/ipc/internal/QueueOperation.java"/>
    </issue>

    <issue
        id="UnknownNullness"
        message="Unknown nullability; explicitly declare as `@Nullable` or `@NonNull` to improve Kotlin interoperability; see https://developer.android.com/kotlin/interop#nullability_annotations"
        errorLine1="    ConnectionConfiguration getConnectionConfiguration();"
        errorLine2="    ~~~~~~~~~~~~~~~~~~~~~~~">
        <location
            file="src/main/java/androidx/health/services/client/impl/ipc/internal/QueueOperation.java"/>
    </issue>

    <issue
        id="UnknownNullness"
        message="Unknown nullability; explicitly declare as `@Nullable` or `@NonNull` to improve Kotlin interoperability; see https://developer.android.com/kotlin/interop#nullability_annotations"
        errorLine1="    void execute(S service, SettableFuture&lt;R> resultFuture) throws RemoteException;"
        errorLine2="                            ~~~~~~~~~~~~~~~~~">
        <location
            file="src/main/java/androidx/health/services/client/impl/ipc/RemoteFutureOperation.java"/>
    </issue>

    <issue
        id="UnknownNullness"
        message="Unknown nullability; explicitly declare as `@Nullable` or `@NonNull` to improve Kotlin interoperability; see https://developer.android.com/kotlin/interop#nullability_annotations"
        errorLine1="        void onConnected(ServiceConnection connection);"
        errorLine2="                         ~~~~~~~~~~~~~~~~~">
        <location
            file="src/main/java/androidx/health/services/client/impl/ipc/internal/ServiceConnection.java"/>
    </issue>

    <issue
        id="UnknownNullness"
        message="Unknown nullability; explicitly declare as `@Nullable` or `@NonNull` to improve Kotlin interoperability; see https://developer.android.com/kotlin/interop#nullability_annotations"
        errorLine1="        void onDisconnected(ServiceConnection connection, long reconnectDelayMs);"
        errorLine2="                            ~~~~~~~~~~~~~~~~~">
        <location
            file="src/main/java/androidx/health/services/client/impl/ipc/internal/ServiceConnection.java"/>
    </issue>

</issues><|MERGE_RESOLUTION|>--- conflicted
+++ resolved
@@ -1,9 +1,5 @@
 <?xml version="1.0" encoding="UTF-8"?>
-<<<<<<< HEAD
-<issues format="6" by="lint 7.4.0-alpha08" type="baseline" client="gradle" dependencies="false" name="AGP (7.4.0-alpha08)" variant="all" version="7.4.0-alpha08">
-=======
 <issues format="6" by="lint 8.1.0" type="baseline" client="gradle" dependencies="false" name="AGP (8.1.0)" variant="all" version="8.1.0">
->>>>>>> fdff00cc
 
     <issue
         id="BanParcelableUsage"
