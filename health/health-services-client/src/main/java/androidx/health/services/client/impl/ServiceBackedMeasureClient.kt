--- conflicted
+++ resolved
@@ -42,11 +42,6 @@
 
 /**
  * [MeasureClient] implementation that is backed by Health Services.
-<<<<<<< HEAD
- *
- * @hide
-=======
->>>>>>> fdff00cc
  */
 @RestrictTo(RestrictTo.Scope.LIBRARY)
 public class ServiceBackedMeasureClient(
