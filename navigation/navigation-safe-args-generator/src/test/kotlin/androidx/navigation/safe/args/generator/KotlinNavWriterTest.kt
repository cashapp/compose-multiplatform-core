/*
 * Copyright 2019 The Android Open Source Project
 *
 * Licensed under the Apache License, Version 2.0 (the "License");
 * you may not use this file except in compliance with the License.
 * You may obtain a copy of the License at
 *
 *      http://www.apache.org/licenses/LICENSE-2.0
 *
 * Unless required by applicable law or agreed to in writing, software
 * distributed under the License is distributed on an "AS IS" BASIS,
 * WITHOUT WARRANTIES OR CONDITIONS OF ANY KIND, either express or implied.
 * See the License for the specific language governing permissions and
 * limitations under the License.
 */

package androidx.navigation.safe.args.generator

import androidx.navigation.safe.args.generator.kotlin.KotlinCodeFile
import androidx.navigation.safe.args.generator.kotlin.KotlinNavWriter
import androidx.navigation.safe.args.generator.kotlin.toCodeFile
import androidx.navigation.safe.args.generator.models.Action
import androidx.navigation.safe.args.generator.models.Argument
import androidx.navigation.safe.args.generator.models.Destination
import androidx.navigation.safe.args.generator.models.ResReference
import com.google.common.truth.StringSubject
import com.google.common.truth.Truth.assertThat
import com.squareup.javapoet.ClassName
import com.squareup.kotlinpoet.FileSpec
import com.squareup.kotlinpoet.TypeSpec
import org.junit.Test
import org.junit.runner.RunWith
import org.junit.runners.JUnit4

@RunWith(JUnit4::class)
class KotlinNavWriterTest {
    private fun generateDirectionsCodeFile(
        destination: Destination,
        parentDirectionsFileList: List<KotlinCodeFile>,
        useAndroidX: Boolean
    ) = KotlinNavWriter(useAndroidX).generateDirectionsCodeFile(
        destination,
        parentDirectionsFileList
    )

    private fun generateDirectionsTypeSpec(action: Action, useAndroidX: Boolean) =
        KotlinNavWriter(useAndroidX).generateDirectionTypeSpec(action)

    private fun generateArgsCodeFile(
        destination: Destination,
        useAndroidX: Boolean
    ) = KotlinNavWriter(useAndroidX).generateArgsCodeFile(destination)

    private fun id(id: String) = ResReference("a.b", "id", id)

    private fun wrappedInnerClass(spec: TypeSpec): KotlinCodeFile =
        FileSpec.builder("a.b", "BoringWrapper")
            .addType(spec)
            .build()
            .toCodeFile()

    private fun StringSubject.parsesAs(fullClassName: String) =
        this.isEqualTo(loadSourceString(fullClassName, "expected/kotlin_nav_writer_test", "kt"))

    @Test
    fun testDirectionClassGeneration() {
        val action = Action(
            id("next"), id("destA"),
            listOf(
                Argument("main", StringType),
                Argument("mainInt", IntType),
                Argument("optional", StringType, StringValue("bla")),
                Argument("optionalInt", IntType, IntValue("239")),
                Argument(
                    "optionalParcelable",
                    ObjectType("android.content.pm.ActivityInfo"),
                    NullValue,
                    true
                ),
                Argument(
                    "parcelable",
                    ObjectType("android.content.pm.ActivityInfo")
                ),
                Argument(
                    "innerData",
                    ObjectType("android.content.pm.ActivityInfo\$WindowLayout")
                )
            )
        )
        val actual = generateDirectionsTypeSpec(action, false)
        assertThat(wrappedInnerClass(actual).toString()).parsesAs("a.b.Next")
    }

    @Test
    fun testDirectionsClassGeneration() {
        val nextAction = Action(
            id("next"), id("destA"),
            listOf(
                Argument("main", StringType),
                Argument("optional", StringType, StringValue("bla"))
            )
        )

        val prevAction = Action(id("previous"), id("destB"), emptyList())

        val dest = Destination(
            null, ClassName.get("a.b", "MainFragment"), "fragment", listOf(),
            listOf(prevAction, nextAction)
        )

        val actual = generateDirectionsCodeFile(dest, emptyList(), false)
        assertThat(actual.toString()).parsesAs("a.b.MainFragmentDirections")
    }

    @Test
    fun testDirectionsClassGenerationDefaultParamOrder() {
        val nextAction = Action(
            id("next"), id("destA"),
            listOf(
                Argument("optional", StringType, StringValue("bla")),
                Argument("optionalFloat", FloatType, FloatValue("0.1")),
                Argument("main", StringType),
                Argument("optionalInt", IntType, IntValue("1"))
            )
        )

        val prevAction = Action(id("previous"), id("destB"), emptyList())

        val dest = Destination(
            null, ClassName.get("a.b", "MainFragmentDefaultParam"), "fragment", listOf(),
            listOf(prevAction, nextAction)
        )

        val actual = generateDirectionsCodeFile(dest, emptyList(), false)
        assertThat(actual.toString()).parsesAs("a.b.MainFragmentDefaultParamDirections")
    }

    @Test
    fun testDirectionsClassGeneration_withKeywordId() {
        val funAction = Action(
            ResReference("fun.is.in", "id", "next"), id("destA"),
            listOf()
        )

        val dest = Destination(
            null, ClassName.get("a.b", "FunFragment"), "fragment", listOf(),
            listOf(funAction)
        )

        val actual = generateDirectionsCodeFile(dest, emptyList(), false)
        assertThat(actual.toString()).parsesAs("a.b.FunFragmentDirections")
    }

    @Test
    fun testDirectionsClassGeneration_longPackage() {
        val funAction = Action(
            ResReference(
                "a.b.secondreallyreallyreallyreally" +
                    "reallyreallyreallyreallyreallyreallyreallyreallyreallyreallyreallyreally" +
                    "longpackage",
                "id", "next"
            ),
            id("destA"),
            listOf()
        )

        val dest = Destination(
            null,
            ClassName.get(
                "a.b.reallyreallyreallyreally" +
                    "reallyreallyreallyreallyreallyreallyreallyreallyreallyreallyreallyreally" +
                    "longpackage",
                "LongPackageFragment"
            ),
            "fragment", listOf(),
            listOf(funAction)
        )

        val actual = generateDirectionsCodeFile(dest, emptyList(), false)
        assertThat(actual.toString()).parsesAs(
            "a.b.reallyreallyreallyreallyreally" +
                "reallyreallyreallyreallyreallyreallyreallyreallyreallyreallyreally" +
                "longpackage.LongPackageFragmentDirections"
        )
    }

    @Test
    fun testArgumentsClassGeneration() {
        val dest = Destination(
            null, ClassName.get("a.b", "MainFragment"), "fragment",
            listOf(
                Argument("main", StringType),
                Argument("optional", IntType, IntValue("-1")),
                Argument(
                    "reference", ReferenceType,
                    ReferenceValue(
                        ResReference(
                            "a.b", "drawable",
                            "background"
                        )
                    )
                ),
                Argument("referenceZeroDefaultValue", ReferenceType, IntValue("0")),
                Argument("floatArg", FloatType, FloatValue("1")),
                Argument("floatArrayArg", FloatArrayType),
                Argument("objectArrayArg", ObjectArrayType("android.content.pm.ActivityInfo")),
                Argument("boolArg", BoolType, BooleanValue("true")),
                Argument(
                    "optionalParcelable",
                    ObjectType("android.content.pm.ActivityInfo"),
                    NullValue,
                    true
                ),
                Argument(
                    "enumArg",
                    ObjectType("java.nio.file.AccessMode"),
                    EnumValue(ObjectType("java.nio.file.AccessMode"), "READ"),
                    false
                )
            ),
            listOf()
        )

        val actual = generateArgsCodeFile(dest, false)
        assertThat(actual.toString()).parsesAs("a.b.MainFragmentArgs")
    }

    @Test
    fun testArgumentClassGeneration_longArgumentName() {
<<<<<<< HEAD
        val dest = Destination(null, ClassName.get("a.b",
            "ReallyReallyReallyReallyReallyReallyReallyReallyReallyReallyReallyReallyReallyReally" +
                    "LongNameFragment"), "fragment",
            listOf(), listOf())

        val actual = generateArgsCodeFile(dest, false)
        assertThat(actual.toString()).parsesAs("a.b.ReallyReallyReallyReallyReally" +
                "ReallyReallyReallyReallyReallyReallyReallyReallyReallyLongNameMainFragmentArgs")
=======
        val dest = Destination(
            null,
            ClassName.get(
                "a.b",
                "ReallyReallyReallyReallyReallyReallyReallyReallyReallyReallyReallyReallyReally" +
                    "ReallyLongNameFragment"
            ),
            "fragment",
            listOf(), listOf()
        )

        val actual = generateArgsCodeFile(dest, false)
        assertThat(actual.toString()).parsesAs(
            "a.b.ReallyReallyReallyReallyReally" +
                "ReallyReallyReallyReallyReallyReallyReallyReallyReallyLongNameMainFragmentArgs"
        )
>>>>>>> 45c97773
    }
}<|MERGE_RESOLUTION|>--- conflicted
+++ resolved
@@ -227,16 +227,6 @@
 
     @Test
     fun testArgumentClassGeneration_longArgumentName() {
-<<<<<<< HEAD
-        val dest = Destination(null, ClassName.get("a.b",
-            "ReallyReallyReallyReallyReallyReallyReallyReallyReallyReallyReallyReallyReallyReally" +
-                    "LongNameFragment"), "fragment",
-            listOf(), listOf())
-
-        val actual = generateArgsCodeFile(dest, false)
-        assertThat(actual.toString()).parsesAs("a.b.ReallyReallyReallyReallyReally" +
-                "ReallyReallyReallyReallyReallyReallyReallyReallyReallyLongNameMainFragmentArgs")
-=======
         val dest = Destination(
             null,
             ClassName.get(
@@ -253,6 +243,5 @@
             "a.b.ReallyReallyReallyReallyReally" +
                 "ReallyReallyReallyReallyReallyReallyReallyReallyReallyLongNameMainFragmentArgs"
         )
->>>>>>> 45c97773
     }
 }