--- conflicted
+++ resolved
@@ -29,13 +29,8 @@
     implementation(libs.xmlpull)
     implementation(libs.kotlinStdlib)
 
-<<<<<<< HEAD
-    implementation(JAVAPOET)
-    implementation "com.squareup:kotlinpoet:1.7.2"
-=======
     implementation(libs.javapoet)
     implementation(libs.kotlinPoet)
->>>>>>> 45c97773
 
     testImplementation(libs.junit)
     testImplementation(libs.googleCompileTesting)
