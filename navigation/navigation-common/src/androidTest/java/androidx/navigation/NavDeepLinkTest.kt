/*
 * Copyright (C) 2017 The Android Open Source Project
 *
 * Licensed under the Apache License, Version 2.0 (the "License");
 * you may not use this file except in compliance with the License.
 * You may obtain a copy of the License at
 *
 *      http://www.apache.org/licenses/LICENSE-2.0
 *
 * Unless required by applicable law or agreed to in writing, software
 * distributed under the License is distributed on an "AS IS" BASIS,
 * WITHOUT WARRANTIES OR CONDITIONS OF ANY KIND, either express or implied.
 * See the License for the specific language governing permissions and
 * limitations under the License.
 */

package androidx.navigation

import android.net.Uri
import androidx.navigation.test.intArgument
import androidx.navigation.test.nullableStringArgument
import androidx.navigation.test.stringArgument
import androidx.test.filters.SmallTest
import com.google.common.truth.Truth.assertThat
import com.google.common.truth.Truth.assertWithMessage
import org.junit.Test
import java.io.UnsupportedEncodingException

@SmallTest
class NavDeepLinkTest {

    companion object {
        private const val DEEP_LINK_EXACT_NO_SCHEME = "www.example.com"
        private const val DEEP_LINK_EXACT_HTTP = "http://$DEEP_LINK_EXACT_NO_SCHEME"
        private const val DEEP_LINK_EXACT_HTTPS = "https://$DEEP_LINK_EXACT_NO_SCHEME"
    }

    @Test
    fun deepLinkNoUriNoMatch() {
        val deepLink = NavDeepLink(null, "test.action", null)

        assertWithMessage("NavDeepLink shouldn't match with null Uri")
            .that(deepLink.matches(Uri.parse(DEEP_LINK_EXACT_HTTP)))
            .isFalse()
        assertWithMessage("NavDeepLink shouldn't find matching arguments with null Uri")
            .that(deepLink.getMatchingArguments(Uri.parse(DEEP_LINK_EXACT_HTTP), mapOf()))
            .isNull()
    }

    @Test
    fun deepLinkExactMatch() {
        val deepLink = NavDeepLink(DEEP_LINK_EXACT_HTTP)

        assertWithMessage("HTTP link should match HTTP")
            .that(deepLink.matches(Uri.parse(DEEP_LINK_EXACT_HTTP)))
            .isTrue()
        assertWithMessage("HTTP link should not match HTTPS")
            .that(deepLink.matches(Uri.parse(DEEP_LINK_EXACT_HTTPS)))
            .isFalse()
    }

    @Test
    fun deepLinkExactMatchWithHyphens() {
        val deepLinkString = "android-app://com.example"
        val deepLink = NavDeepLink(deepLinkString)

        assertThat(deepLink.matches(Uri.parse(deepLinkString)))
            .isTrue()
    }

    @Test
    fun deepLinkExactMatchWithPlus() {
        val deepLinkString = "android+app://com.example"
        val deepLink = NavDeepLink(deepLinkString)

        assertThat(deepLink.matches(Uri.parse(deepLinkString)))
            .isTrue()
    }

    @Test
    fun deepLinkExactMatchWithPeriods() {
        val deepLinkString = "android.app://com.example"
        val deepLink = NavDeepLink(deepLinkString)

        assertThat(deepLink.matches(Uri.parse(deepLinkString)))
            .isTrue()
    }

    @Test
    fun deepLinkExactMatchNoScheme() {
        val deepLink = NavDeepLink(DEEP_LINK_EXACT_NO_SCHEME)

        assertWithMessage("No scheme deep links should match http")
            .that(deepLink.matches(Uri.parse(DEEP_LINK_EXACT_HTTP)))
            .isTrue()
        assertWithMessage("No scheme deep links should match https")
            .that(deepLink.matches(Uri.parse(DEEP_LINK_EXACT_HTTPS)))
            .isTrue()
    }

    @Test
    fun deepLinkArgumentMatchWithoutArguments() {
        val deepLinkArgument = "$DEEP_LINK_EXACT_HTTPS/users/{id}/posts"
        val deepLink = NavDeepLink(deepLinkArgument)

        val id = "2"
        val matchArgs = deepLink.getMatchingArguments(
            Uri.parse(deepLinkArgument.replace("{id}", id)),
            mapOf()
        )
        assertWithMessage("Args should not be null")
            .that(matchArgs)
            .isNotNull()
        assertWithMessage("Args should contain the id")
            .that(matchArgs?.getString("id"))
            .isEqualTo(id)
    }

    @Test
    fun deepLinkArgumentMatch() {
        val deepLinkArgument = "$DEEP_LINK_EXACT_HTTPS/users/{id}/posts"
        val deepLink = NavDeepLink(deepLinkArgument)

        val id = 2
        val matchArgs = deepLink.getMatchingArguments(
            Uri.parse(deepLinkArgument.replace("{id}", id.toString())),
            mapOf("id" to intArgument())
        )
        assertWithMessage("Args should not be null")
            .that(matchArgs)
            .isNotNull()
        assertWithMessage("Args should contain the id")
            .that(matchArgs?.getInt("id"))
            .isEqualTo(id)
    }

    @Test
    fun deepLinkArgumentInvalidMatch() {
        val deepLinkArgument = "$DEEP_LINK_EXACT_HTTPS/users/{id}/posts"
        val deepLink = NavDeepLink(deepLinkArgument)

        val id = "invalid"
        val matchArgs = deepLink.getMatchingArguments(
            Uri.parse(deepLinkArgument.replace("{id}", id)),
            mapOf("id" to intArgument())
        )
        assertWithMessage("Args should be null")
            .that(matchArgs)
            .isNull()
    }

    @Test
    fun deepLinkArgumentMatchWithQueryParams() {
        val deepLinkArgument = "$DEEP_LINK_EXACT_HTTPS/users/{id}?myarg={myarg}"
        val deepLink = NavDeepLink(deepLinkArgument)

        val id = 2
        val myArg = "test"
        val matchArgs = deepLink.getMatchingArguments(
            Uri.parse(deepLinkArgument.replace("{id}", id.toString()).replace("{myarg}", myArg)),
            mapOf(
                "id" to intArgument(),
                "myarg" to stringArgument()
            )
        )
        assertWithMessage("Args should not be null")
            .that(matchArgs)
            .isNotNull()
        assertWithMessage("Args should contain the id")
            .that(matchArgs?.getInt("id"))
            .isEqualTo(id)
        assertWithMessage("Args should contain the argument")
            .that(matchArgs?.getString("myarg"))
            .isEqualTo(myArg)
    }

    // Ensure that arguments with multiple characters in the path get matched correctly.
    @Test
    fun deepLinkMultiCharacterArgumentMatchWithQueryParams() {
        val deepLinkArgument = "$DEEP_LINK_EXACT_HTTPS/users/{id}?myarg={myarg}"
        val deepLink = NavDeepLink(deepLinkArgument)

        val id = 211
        val myArg = "test"
        val matchArgs = deepLink.getMatchingArguments(
            Uri.parse(deepLinkArgument.replace("{id}", id.toString()).replace("{myarg}", myArg)),
            mapOf(
                "id" to intArgument(),
                "myarg" to stringArgument()
            )
        )
        assertWithMessage("Args should not be null")
            .that(matchArgs)
            .isNotNull()
        assertWithMessage("Args should contain the id")
            .that(matchArgs?.getInt("id"))
            .isEqualTo(id)
        assertWithMessage("Args should contain the argument")
            .that(matchArgs?.getString("myarg"))
            .isEqualTo(myArg)
    }

    // Ensure that a question mark at the end of path params matches same as if there was no
    // question mark
    @Test
    fun deepLinkMultipleArgumentMatchQuestionMarkNoParams() {
        val deepLinkArgument = "$DEEP_LINK_EXACT_HTTPS/users/{id}?"
        val deepLink = NavDeepLink(deepLinkArgument)

        val id = 211
        val matchArgs = deepLink.getMatchingArguments(
            Uri.parse(deepLinkArgument.replace("{id}", id.toString())),
            mapOf("id" to intArgument())
        )
        assertWithMessage("Args should not be null")
            .that(matchArgs)
            .isNotNull()
        assertWithMessage("Args should contain the id")
            .that(matchArgs?.getInt("id"))
            .isEqualTo(id)
    }

    // Ensure that path arguments between two literals matches appropriately
    @Test
    fun deepLinkMultiCharacterArgumentMiddleMatchWithQueryParams() {
        val deepLinkArgument = "$DEEP_LINK_EXACT_HTTPS/users/{id}/posts?myarg={myarg}"
        val deepLink = NavDeepLink(deepLinkArgument)

        val id = 2
        val myArg = "test"
        val matchArgs = deepLink.getMatchingArguments(
            Uri.parse(deepLinkArgument.replace("{id}", id.toString()).replace("{myarg}", myArg)),
            mapOf("id" to intArgument())
        )
        assertWithMessage("Args should not be null")
            .that(matchArgs)
            .isNotNull()
        assertWithMessage("Args should contain the id")
            .that(matchArgs?.getInt("id"))
            .isEqualTo(id)
        assertWithMessage("Args should contain the argument")
            .that(matchArgs?.getString("myarg"))
            .isEqualTo(myArg)
    }

    @Test
    fun deepLinkQueryParamArgumentMatch() {
        val deepLinkArgument = "$DEEP_LINK_EXACT_HTTPS/users?id={id}"
        val deepLink = NavDeepLink(deepLinkArgument)

        val id = 2
        val matchArgs = deepLink.getMatchingArguments(
            Uri.parse(deepLinkArgument.replace("{id}", id.toString())),
            mapOf("id" to intArgument())
        )
        assertWithMessage("Args should not be null")
            .that(matchArgs)
            .isNotNull()
        assertWithMessage("Args should contain the id")
            .that(matchArgs?.getInt("id"))
            .isEqualTo(id)
    }

    @Test
    fun deepLinkQueryParamArgumentInvalidMatch() {
        val deepLinkArgument = "$DEEP_LINK_EXACT_HTTPS/users?id={id}"
        val deepLink = NavDeepLink(deepLinkArgument)

        val id = "invalid"
        val matchArgs = deepLink.getMatchingArguments(
            Uri.parse(deepLinkArgument.replace("{id}", id)),
            mapOf("id" to intArgument())
        )
        assertWithMessage("Args should be null")
            .that(matchArgs)
            .isNull()
    }

    @Test
    fun deepLinkQueryParamMultipleArgumentMatch() {
        val deepLinkArgument = "$DEEP_LINK_EXACT_HTTPS/users?id={id}&myarg={myarg}"
        val deepLink = NavDeepLink(deepLinkArgument)

        val id = 2
        val myarg = "test"
        val matchArgs = deepLink.getMatchingArguments(
            Uri.parse(
                deepLinkArgument
                    .replace("{id}", id.toString()).replace("{myarg}", myarg)
            ),
            mapOf(
                "id" to intArgument(),
                "myarg" to stringArgument()
            )
        )
        assertWithMessage("Args should not be null")
            .that(matchArgs)
            .isNotNull()
        assertWithMessage("Args should contain the id")
            .that(matchArgs?.getInt("id"))
            .isEqualTo(id)
        assertWithMessage("Args should contain the argument")
            .that(matchArgs?.getString("myarg"))
            .isEqualTo(myarg)
    }

    @Test
    fun deepLinkQueryParamDefaultArgumentMatch() {
        val deepLinkArgument = "$DEEP_LINK_EXACT_HTTPS/users?id={id}"
        val deepLink = NavDeepLink(deepLinkArgument)

        val id = 2
        val matchArgs = deepLink.getMatchingArguments(
            Uri.parse("$DEEP_LINK_EXACT_HTTPS/users"),
            mapOf("id" to intArgument(id))
        )
        assertWithMessage("Args should not be null")
            .that(matchArgs)
            .isNotNull()
        assertWithMessage("Args should not contain the id")
            .that(matchArgs?.containsKey("id"))
            .isFalse()
    }

    @Test
    fun deepLinkQueryParamNullableArgumentMatch() {
        val deepLinkArgument = "$DEEP_LINK_EXACT_HTTPS/users?myarg={myarg}"
        val deepLink = NavDeepLink(deepLinkArgument)

        val matchArgs = deepLink.getMatchingArguments(
            Uri.parse("$DEEP_LINK_EXACT_HTTPS/users"),
            mapOf("myarg" to nullableStringArgument(null))
        )
        assertWithMessage("Args should not be null")
            .that(matchArgs)
            .isNotNull()
        assertWithMessage("Args should not contain the argument")
            .that(matchArgs?.containsKey("myarg"))
            .isFalse()
    }

    // Ensure case when matching the exact argument query (i.e. param names in braces) is handled
    @Test
    fun deepLinkQueryParamDefaultArgumentMatchParamsInBraces() {
        val deepLinkArgument = "$DEEP_LINK_EXACT_HTTPS/users?id={id}"
        val deepLink = NavDeepLink(deepLinkArgument)

        val id = 2
        val matchArgs = deepLink.getMatchingArguments(
            Uri.parse(deepLinkArgument),
            mapOf("id" to intArgument(id))
        )
        assertWithMessage("Args should not be null")
            .that(matchArgs)
            .isNotNull()
        assertWithMessage("Args should not contain the id")
            .that(matchArgs?.containsKey("id"))
            .isFalse()
    }

    // Ensure case when matching the exact argument query (i.e. param names in braces) is handled
    @Test
    fun deepLinkQueryParamNullableArgumentMatchParamsInBraces() {
        val deepLinkArgument = "$DEEP_LINK_EXACT_HTTPS/users?myarg={myarg}"
        val deepLink = NavDeepLink(deepLinkArgument)

        val matchArgs = deepLink.getMatchingArguments(
            Uri.parse(deepLinkArgument),
            mapOf("myarg" to nullableStringArgument(null))
        )
        assertWithMessage("Args should not be null")
            .that(matchArgs)
            .isNotNull()
        assertWithMessage("Args should not contain the argument")
            .that(matchArgs?.containsKey("myarg"))
            .isFalse()
    }

    @Test
    fun deepLinkQueryParamMultipleArgumentMatchOptionalDefault() {
        val deepLinkArgument = "$DEEP_LINK_EXACT_HTTPS/users?id={id}&optional={optional}"
        val deepLink = NavDeepLink(deepLinkArgument)

        val id = 2
        val optional = "test"
        val matchArgs = deepLink.getMatchingArguments(
            Uri.parse("$DEEP_LINK_EXACT_HTTPS/users?id={id}".replace("{id}", id.toString())),
            mapOf(
                "id" to intArgument(),
                "optional" to stringArgument(optional)
            )
        )
        assertWithMessage("Args should not be null")
            .that(matchArgs)
            .isNotNull()
        assertWithMessage("Args should contain the id")
            .that(matchArgs?.getInt("id"))
            .isEqualTo(id)
        assertWithMessage("Args should not contain optional")
            .that(matchArgs?.containsKey("optional"))
            .isFalse()
    }

    @Test
    fun deepLinkQueryParamMultipleArgumentReverseMatchOptionalDefault() {
        val deepLinkArgument = "$DEEP_LINK_EXACT_HTTPS/users?id={id}&optional={optional}"
        val deepLink = NavDeepLink(deepLinkArgument)

        val id = 2
        val optional = "test"
        val matchArgs = deepLink.getMatchingArguments(
            Uri.parse(
                "$DEEP_LINK_EXACT_HTTPS/users?optional={optional}&id={id}"
                    .replace("{id}", id.toString())
            ),
            mapOf(
                "id" to intArgument(),
                "optional" to stringArgument(optional)
            )
        )
        assertWithMessage("Args should not be null")
            .that(matchArgs)
            .isNotNull()
        assertWithMessage("Args should contain the id")
            .that(matchArgs?.getInt("id"))
            .isEqualTo(id)
        assertWithMessage("Args should contain optional")
            .that(matchArgs?.containsKey("optional"))
            .isFalse()
    }

    @Test
    fun deepLinkQueryParamMultipleArgumentMatchOptionalNullable() {
        val deepLinkArgument = "$DEEP_LINK_EXACT_HTTPS/users?id={id}&optional={optional}"
        val deepLink = NavDeepLink(deepLinkArgument)

        val id = 2
        val matchArgs = deepLink.getMatchingArguments(
            Uri.parse("$DEEP_LINK_EXACT_HTTPS/users?id={id}".replace("{id}", id.toString())),
            mapOf(
                "id" to intArgument(),
                "optional" to nullableStringArgument(null)
            )
        )
        assertWithMessage("Args should not be null")
            .that(matchArgs)
            .isNotNull()
        assertWithMessage("Args should contain the id")
            .that(matchArgs?.getInt("id"))
            .isEqualTo(id)
        assertWithMessage("Args should not contain optional")
            .that(matchArgs?.containsKey("optional"))
            .isFalse()
    }

    // Make sure we allow extra params that may not been part of the given deep link
    @Test
    fun deepLinkQueryParamArgumentIgnoreExtraParams() {
        val deepLinkArgument = "$DEEP_LINK_EXACT_HTTPS/users"
        val deepLink = NavDeepLink(deepLinkArgument)

        assertThat(
            deepLink.matches(
                Uri.parse("$DEEP_LINK_EXACT_HTTPS/users?extraParam={extraParam}")
            )
        ).isTrue()
    }

    @Test
    fun deepLinkQueryParamArgumentMatchPathParamCorrectly() {
        val deepLinkArgument = "$DEEP_LINK_EXACT_HTTPS/users/{myarg}"
        val deepLinkArgumentWithExtraParam = "$deepLinkArgument?extraParam={extraParam}"
        val deepLink = NavDeepLink(deepLinkArgument)

        val myarg = "test"
        val matchArgs = deepLink.getMatchingArguments(
            Uri.parse(deepLinkArgumentWithExtraParam.replace("{myarg}", myarg)),
            mapOf("myarg" to stringArgument())
        )
        assertWithMessage("Args should not be null")
            .that(matchArgs)
            .isNotNull()
        assertWithMessage("Args should contain the argument")
            .that(matchArgs?.getString("myarg"))
            .isEqualTo(myarg)
    }

    // Make sure we allow extra params that may not been part of the given deep link
    @Test
    fun deepLinkQueryParamArgumentMatchExtraParam() {
        val deepLinkArgument = "$DEEP_LINK_EXACT_HTTPS/users?id={id}"
        val deepLink = NavDeepLink(deepLinkArgument)

        val id = 2
        val matchArgs = deepLink.getMatchingArguments(
            Uri.parse(
                "$DEEP_LINK_EXACT_HTTPS/users?id={id}&extraParam={extraParam}"
                    .replace("{id}", id.toString())
            ),
            mapOf("id" to intArgument())
        )

        assertWithMessage("Args should not be null")
            .that(matchArgs)
            .isNotNull()
        assertWithMessage("Args should contain the id")
            .that(matchArgs?.getInt("id"))
            .isEqualTo(id)
    }

    @Test
    fun deepLinkQueryParamArgumentMatchExtraParamOptionalDefault() {
        val deepLinkArgument = "$DEEP_LINK_EXACT_HTTPS/users?id={id}"
        val deepLink = NavDeepLink(deepLinkArgument)

        val id = 2
        val matchArgs = deepLink.getMatchingArguments(
            Uri.parse("$DEEP_LINK_EXACT_HTTPS/users?extraParam={extraParam}"),
            mapOf("id" to intArgument(id))
        )
        assertWithMessage("Args should not be null")
            .that(matchArgs)
            .isNotNull()
        assertWithMessage("Args should not contain the id")
            .that(matchArgs?.containsKey("id"))
            .isFalse()
    }

    @Test
    fun deepLinkQueryParamArgumentMatchExtraParamOptionalNullable() {
        val deepLinkArgument = "$DEEP_LINK_EXACT_HTTPS/users?myarg={myarg}"
        val deepLink = NavDeepLink(deepLinkArgument)

        val matchArgs = deepLink.getMatchingArguments(
            Uri.parse("$DEEP_LINK_EXACT_HTTPS/users?id={id}&extraParam={extraParam}"),
            mapOf("myarg" to nullableStringArgument(null))
        )
        assertWithMessage("Args should not be null")
            .that(matchArgs)
            .isNotNull()
        assertWithMessage("Args should not contain the argument")
            .that(matchArgs?.containsKey("myarg"))
            .isFalse()
    }

    @Test
    fun deepLinkQueryParamArgumentMatchDifferentParamName() {
        val deepLinkArgument = "$DEEP_LINK_EXACT_HTTPS/users?string={id}"
        val deepLink = NavDeepLink(deepLinkArgument)

        val id = 2
        val matchArgs = deepLink.getMatchingArguments(
            Uri.parse(
                "$DEEP_LINK_EXACT_HTTPS/users?string={id}"
                    .replace("{id}", id.toString())
            ),
            mapOf("id" to intArgument())
        )
        assertWithMessage("Args should not be null")
            .that(matchArgs)
            .isNotNull()
        assertWithMessage("Args should contain the id")
            .that(matchArgs?.getInt("id"))
            .isEqualTo(id)
    }

    @Test
    fun deepLinkQueryNullableParamArgumentMatchDifferentParamName() {
        val deepLinkArgument = "$DEEP_LINK_EXACT_HTTPS/users?string={myarg}"
        val deepLink = NavDeepLink(deepLinkArgument)

        val matchArgs = deepLink.getMatchingArguments(
            Uri.parse("$DEEP_LINK_EXACT_HTTPS/users"),
            mapOf("myarg" to nullableStringArgument(null))
        )
        assertWithMessage("Args should not be null")
            .that(matchArgs)
            .isNotNull()
        assertWithMessage("Args should not contain the argument")
            .that(matchArgs?.containsKey("myarg"))
            .isFalse()
    }

    @Test
    fun deepLinkQueryDefaultParamArgumentMatchDifferentParamName() {
        val deepLinkArgument = "$DEEP_LINK_EXACT_HTTPS/users?string={id}"
        val deepLink = NavDeepLink(deepLinkArgument)

        val id = 2
        val matchArgs = deepLink.getMatchingArguments(
            Uri.parse("$DEEP_LINK_EXACT_HTTPS/users"),
            mapOf("id" to intArgument(id))
        )
        assertWithMessage("Args should not be null")
            .that(matchArgs)
            .isNotNull()
        assertWithMessage("Args should not contain the id")
            .that(matchArgs?.containsKey("id"))
            .isFalse()
    }

    @Test
    fun deepLinkQueryParamArgumentMatchOnlyPartOfParam() {
        val deepLinkArgument = "$DEEP_LINK_EXACT_HTTPS/users?id={id}L"
        val deepLink = NavDeepLink(deepLinkArgument)

        val id = 2
        val matchArgs = deepLink.getMatchingArguments(
            Uri.parse(deepLinkArgument.replace("{id}", id.toString())),
            mapOf("id" to intArgument())
        )
        assertWithMessage("Args should not be null")
            .that(matchArgs)
            .isNotNull()
        assertWithMessage("Args should contain the id")
            .that(matchArgs?.getInt("id"))
            .isEqualTo(id)
    }

    @Test
    fun deepLinkQueryNullableParamArgumentMatchOnlyPartOfParam() {
        val deepLinkArgument = "$DEEP_LINK_EXACT_HTTPS/users?myarg={myarg}L"
        val deepLink = NavDeepLink(deepLinkArgument)

        val matchArgs = deepLink.getMatchingArguments(
            Uri.parse("$DEEP_LINK_EXACT_HTTPS/users"),
            mapOf("myarg" to nullableStringArgument(null))
        )
        assertWithMessage("Args should not be null")
            .that(matchArgs)
            .isNotNull()
        assertWithMessage("Args should not contain the argument")
            .that(matchArgs?.containsKey("myarg"))
            .isFalse()
    }

    @Test
    fun deepLinkQueryDefaultParamArgumentMatchOnlyPartOfParam() {
        val deepLinkArgument = "$DEEP_LINK_EXACT_HTTPS/users?id={id}L"
        val deepLink = NavDeepLink(deepLinkArgument)

        val id = 2
        val matchArgs = deepLink.getMatchingArguments(
            Uri.parse("$DEEP_LINK_EXACT_HTTPS/users"),
            mapOf("id" to intArgument(id))
        )
        assertWithMessage("Args should not be null")
            .that(matchArgs)
            .isNotNull()
        assertWithMessage("Args should not contain the id")
            .that(matchArgs?.containsKey("id"))
            .isFalse()
    }

    @Test
    fun deepLinkQueryParamArgumentMatchMultiArgsOneParam() {
        val deepLinkArgument = "$DEEP_LINK_EXACT_HTTPS/users?name={first}_{last}"
        val deepLink = NavDeepLink(deepLinkArgument)

        val first = "Jane"
        val last = "Doe"
        val matchArgs = deepLink.getMatchingArguments(
            Uri.parse(deepLinkArgument.replace("{first}", first).replace("{last}", last)),
            mapOf(
                "first" to stringArgument(),
                "last" to stringArgument()
            )
        )
        assertWithMessage("Args should not be null")
            .that(matchArgs)
            .isNotNull()
        assertWithMessage("Args should contain the first name")
            .that(matchArgs?.getString("first"))
            .isEqualTo(first)
        assertWithMessage("Args should contain the last name")
            .that(matchArgs?.getString("last"))
            .isEqualTo(last)
    }

    @Test
    fun deepLinkQueryDefaultParamArgumentMatchMultiArgsOneParam() {
        val deepLinkArgument = "$DEEP_LINK_EXACT_HTTPS/users?name={first}_{last}"
        val deepLink = NavDeepLink(deepLinkArgument)

        val first = "Jane"
        val last = "Doe"
        val matchArgs = deepLink.getMatchingArguments(
            Uri.parse("$DEEP_LINK_EXACT_HTTPS/users"),
            mapOf(
                "first" to stringArgument(first),
                "last" to stringArgument(last)
            )
        )
        assertWithMessage("Args should not be null")
            .that(matchArgs)
            .isNotNull()
        assertWithMessage("Args should not contain the first name")
            .that(matchArgs?.containsKey("first"))
            .isFalse()
        assertWithMessage("Args should not contain the last name")
            .that(matchArgs?.containsKey("last"))
            .isFalse()
    }

    @Test
    fun deepLinkQueryParamOneDefaultArgumentMatchMultiArgsOneParam() {
        val deepLinkArgument = "$DEEP_LINK_EXACT_HTTPS/users?name={first}_{last}"
        val deepLink = NavDeepLink(deepLinkArgument)

        val first = "Jane"
        val last = "Doe"
        val matchArgs = deepLink.getMatchingArguments(
            Uri.parse("$DEEP_LINK_EXACT_HTTPS/users?name=Jane_"),
            mapOf(
                "first" to stringArgument(),
                "last" to stringArgument(last)
            )
        )
        assertWithMessage("Args should not be null")
            .that(matchArgs)
            .isNotNull()
        assertWithMessage("Args should contain the first name")
            .that(matchArgs?.getString("first"))
            .isEqualTo(first)
        assertWithMessage("Args should not contain the last name")
            .that(matchArgs?.containsKey("last"))
            .isFalse()
    }

    @Test
    fun deepLinkQueryNullableParamArgumentMatchMultiArgsOneParam() {
        val deepLinkArgument = "$DEEP_LINK_EXACT_HTTPS/users?name={first}_{last}"
        val deepLink = NavDeepLink(deepLinkArgument)

        val matchArgs = deepLink.getMatchingArguments(
            Uri.parse("$DEEP_LINK_EXACT_HTTPS/users"),
            mapOf(
                "first" to nullableStringArgument(null),
                "last" to nullableStringArgument(null)
            )
        )
        assertWithMessage("Args should not be null")
            .that(matchArgs)
            .isNotNull()
        assertWithMessage("Args should not contain the first name")
            .that(matchArgs?.containsKey("first"))
            .isFalse()
        assertWithMessage("Args should not contain the last name")
            .that(matchArgs?.containsKey("last"))
            .isFalse()
    }

    @Test
    fun deepLinkQueryParamArgumentWithWildCard() {
        val deepLinkArgument = "$DEEP_LINK_EXACT_HTTPS/users?productId=.*-{id}"
        val deepLink = NavDeepLink(deepLinkArgument)

        val id = 2
        val matchArgs = deepLink.getMatchingArguments(
            Uri.parse(
                "$DEEP_LINK_EXACT_HTTPS/users?productId=wildCardMatch-{id}"
                    .replace("{id}", id.toString())
            ),
            mapOf("id" to intArgument())
        )
        assertWithMessage("Args should not be null")
            .that(matchArgs)
            .isNotNull()
        assertWithMessage("Args should contain the id")
            .that(matchArgs?.getInt("id"))
            .isEqualTo(id)
    }

    @Test
    fun deepLinkQueryParamDefaultArgumentWithWildCard() {
        val deepLinkArgument = "$DEEP_LINK_EXACT_HTTPS/users?productId=.*-{id}"
        val deepLink = NavDeepLink(deepLinkArgument)

        val id = 2
        val matchArgs = deepLink.getMatchingArguments(
            Uri.parse("$DEEP_LINK_EXACT_HTTPS/users"),
            mapOf("id" to intArgument(id))
        )
        assertWithMessage("Args should not be null")
            .that(matchArgs)
            .isNotNull()
        assertWithMessage("Args should not contain the id")
            .that(matchArgs?.containsKey("id"))
            .isFalse()
    }

    @Test
    fun deepLinkQueryParamNullableArgumentWithWildCard() {
        val deepLinkArgument = "$DEEP_LINK_EXACT_HTTPS/users?productId=.*-{myarg}"
        val deepLink = NavDeepLink(deepLinkArgument)

        val matchArgs = deepLink.getMatchingArguments(
            Uri.parse("$DEEP_LINK_EXACT_HTTPS/users?productId=wildCardMatch-{myarg}"),
            mapOf("myarg" to nullableStringArgument(null))
        )
        assertWithMessage("Args should not be null")
            .that(matchArgs)
            .isNotNull()
        assertWithMessage("Args should not contain the argument")
            .that(matchArgs?.containsKey("myarg"))
            .isFalse()
    }

    // Handle the case were the input is wild card and separator with no argument
    @Test
    fun deepLinkQueryParamDefaultArgumentWithWildCardOnly() {
        val deepLinkArgument = "$DEEP_LINK_EXACT_HTTPS/users?productId=.*-{id}"
        val deepLink = NavDeepLink(deepLinkArgument)

        val id = 2
        val matchArgs = deepLink.getMatchingArguments(
            Uri.parse("$DEEP_LINK_EXACT_HTTPS/users?productId=.*-"),
            mapOf("id" to intArgument(id))
        )
        assertWithMessage("Args should not be null")
            .that(matchArgs)
            .isNotNull()
        assertWithMessage("Args should not contain the id")
            .that(matchArgs?.containsKey("id"))
            .isFalse()
    }

    @Test
    fun deepLinkQueryParamArgumentWithStarInFront() {
        val deepLinkArgument = "$DEEP_LINK_EXACT_HTTPS/users?productId=A*B{id}"
        val deepLink = NavDeepLink(deepLinkArgument)

        val id = 2
        val matchArgs = deepLink.getMatchingArguments(
            Uri.parse(
                "$DEEP_LINK_EXACT_HTTPS/users?productId=A*B{id}"
                    .replace("{id}", id.toString())
            ),
            mapOf("id" to intArgument())
        )
        assertWithMessage("Args should not be null")
            .that(matchArgs)
            .isNotNull()
        assertWithMessage("Args should contain the id")
            .that(matchArgs?.getInt("id"))
            .isEqualTo(id)
    }

    @Test
    fun deepLinkQueryParamArgumentWithStarInBack() {
        val deepLinkArgument = "$DEEP_LINK_EXACT_HTTPS/users?productId={id}A*B"
        val deepLink = NavDeepLink(deepLinkArgument)

        val id = 2
        val matchArgs = deepLink.getMatchingArguments(
            Uri.parse(
                "$DEEP_LINK_EXACT_HTTPS/users?productId={id}A*B"
                    .replace("{id}", id.toString())
            ),
            mapOf("id" to intArgument())
        )
        assertWithMessage("Args should not be null")
            .that(matchArgs)
            .isNotNull()
        assertWithMessage("Args should contain the id")
            .that(matchArgs?.getInt("id"))
            .isEqualTo(id)
    }

    @Test
    fun deepLinkQueryParamArgumentWithRegex() {
        val deepLinkArgument = "$DEEP_LINK_EXACT_HTTPS/users?path=go/to/{path}"
        val deepLink = NavDeepLink(deepLinkArgument)

        val path = "directions"
        val matchArgs = deepLink.getMatchingArguments(
            Uri.parse("$DEEP_LINK_EXACT_HTTPS/users?path=go/to/{path}".replace("{path}", path)),
            mapOf("path" to stringArgument())
        )
        assertWithMessage("Args should not be null")
            .that(matchArgs)
            .isNotNull()
        assertWithMessage("Args should contain the path")
            .that(matchArgs?.getString("path"))
            .isEqualTo(path)
    }

    @Test
    fun deepLinkQueryParamDefaultArgumentWithRegex() {
        val deepLinkArgument = "$DEEP_LINK_EXACT_HTTPS/users?path=go/to/{path}"
        val deepLink = NavDeepLink(deepLinkArgument)

        val path = "directions"
        val matchArgs = deepLink.getMatchingArguments(
            Uri.parse("$DEEP_LINK_EXACT_HTTPS/users"),
            mapOf("path" to stringArgument(path))
        )
        assertWithMessage("Args should not be null")
            .that(matchArgs)
            .isNotNull()
        assertWithMessage("Args should not contain the path")
            .that(matchArgs?.containsKey("path"))
            .isFalse()
    }

    @Test
    fun deepLinkQueryParamNullableArgumentWithRegex() {
        val deepLinkArgument = "$DEEP_LINK_EXACT_HTTPS/users?path=go/to/{path}"
        val deepLink = NavDeepLink(deepLinkArgument)

        val matchArgs = deepLink.getMatchingArguments(
            Uri.parse("$DEEP_LINK_EXACT_HTTPS/users"),
            mapOf("path" to nullableStringArgument(null))
        )
        assertWithMessage("Args should not be null")
            .that(matchArgs)
            .isNotNull()
        assertWithMessage("Args should not contain the path")
            .that(matchArgs?.containsKey("path"))
            .isFalse()
    }

    // Handle the case were the input could be entire path except for the argument
    @Test
    fun deepLinkQueryParamDefaultArgumentWithRegexOnly() {
        val deepLinkArgument = "$DEEP_LINK_EXACT_HTTPS/users?path=go/to/{path}"
        val deepLink = NavDeepLink(deepLinkArgument)

        val path = "directions"
        val matchArgs = deepLink.getMatchingArguments(
            Uri.parse("$DEEP_LINK_EXACT_HTTPS/users?path=go/to/"),
            mapOf("path" to stringArgument(path))
        )
        assertWithMessage("Args should not be null")
            .that(matchArgs)
            .isNotNull()
        assertWithMessage("Args should not contain the path")
            .that(matchArgs?.containsKey("path"))
            .isFalse()
    }

    @Test
    @Throws(UnsupportedEncodingException::class)
    fun deepLinkArgumentMatchEncoded() {
        val deepLinkArgument = "$DEEP_LINK_EXACT_HTTPS/users/{name}/posts"
        val deepLink = NavDeepLink(deepLinkArgument)

        val name = "John Doe"
        val matchArgs = deepLink.getMatchingArguments(
            Uri.parse(deepLinkArgument.replace("{name}", Uri.encode(name))),
            mapOf("name" to stringArgument())
        )

        assertWithMessage("Args should not be null")
            .that(matchArgs)
            .isNotNull()
        assertWithMessage("Args should contain the name")
            .that(matchArgs?.getString("name"))
            .isEqualTo(name)
    }

    @Test
    fun deepLinkMultipleArgumentMatch() {
        val deepLinkArgument = "$DEEP_LINK_EXACT_HTTPS/users/{id}/posts/{postId}"
        val deepLink = NavDeepLink(deepLinkArgument)

        val id = 2
        val postId = 42
        val matchArgs = deepLink.getMatchingArguments(
            Uri.parse(
                deepLinkArgument
                    .replace("{id}", id.toString())
                    .replace("{postId}", postId.toString())
            ),
            mapOf(
                "id" to intArgument(),
                "postId" to intArgument()
            )
        )
        assertWithMessage("Args should not be null")
            .that(matchArgs)
            .isNotNull()
        assertWithMessage("Args should contain the id")
            .that(matchArgs?.getInt("id"))
            .isEqualTo(id)
        assertWithMessage("Args should contain the postId")
            .that(matchArgs?.getInt("postId"))
            .isEqualTo(postId)
    }

    @Test
    fun deepLinkEmptyArgumentNoMatch() {
        val deepLinkArgument = "$DEEP_LINK_EXACT_HTTPS/users/{id}/posts"
        val deepLink = NavDeepLink(deepLinkArgument)

        assertThat(deepLink.matches(Uri.parse(deepLinkArgument.replace("{id}", ""))))
            .isFalse()
    }

    @Test
    fun deepLinkPrefixMatch() {
        val deepLinkPrefix = "$DEEP_LINK_EXACT_HTTPS/posts/.*"
        val deepLink = NavDeepLink(deepLinkPrefix)

        assertThat(deepLink.matches(Uri.parse(deepLinkPrefix.replace(".*", "test"))))
            .isTrue()
    }

    @Test
    fun deepLinkWildcardMatch() {
        val deepLinkWildcard = "$DEEP_LINK_EXACT_HTTPS/posts/.*/new"
        val deepLink = NavDeepLink(deepLinkWildcard)

        assertThat(deepLink.matches(Uri.parse(deepLinkWildcard.replace(".*", "test"))))
            .isTrue()
    }

    @Test
    fun deepLinkWildcardBeforeArgumentMatch() {
        val deepLinkMultiple = "$DEEP_LINK_EXACT_HTTPS/users/.*/posts/{postId}"
        val deepLink = NavDeepLink(deepLinkMultiple)

        val postId = 2
        val matchArgs = deepLink.getMatchingArguments(
            Uri.parse(
                deepLinkMultiple
                    .replace(".*", "test")
                    .replace("{postId}", postId.toString())
            ),
            mapOf("postId" to intArgument())
        )
        assertWithMessage("Args should not be null")
            .that(matchArgs)
            .isNotNull()
        assertWithMessage("Args should contain the postId")
            .that(matchArgs?.getInt("postId"))
            .isEqualTo(postId)
    }

    @Test
    fun deepLinkMultipleMatch() {
        val deepLinkMultiple = "$DEEP_LINK_EXACT_HTTPS/users/{id}/posts/.*"
        val deepLink = NavDeepLink(deepLinkMultiple)

        val id = 2
        val matchArgs = deepLink.getMatchingArguments(
            Uri.parse(
                deepLinkMultiple
                    .replace("{id}", id.toString())
                    .replace(".*", "test")
            ),
            mapOf("id" to intArgument())
        )
        assertWithMessage("Args should not be null")
            .that(matchArgs)
            .isNotNull()
        assertWithMessage("Args should contain the id")
            .that(matchArgs?.getInt("id"))
            .isEqualTo(id)
    }

    @Test
    fun deepLinkCaseInsensitiveDomainWithPath() {
        val deepLinkArgument = "$DEEP_LINK_EXACT_HTTPS/users/{id}/posts"
        val deepLink = NavDeepLink(deepLinkArgument)

        val id = 2
        val matchArgs = deepLink.getMatchingArguments(
            Uri.parse("${DEEP_LINK_EXACT_HTTPS.uppercase()}/users/$id/posts"),
            mapOf("id" to intArgument())
        )
        assertWithMessage("Args should not be null")
            .that(matchArgs)
            .isNotNull()
        assertWithMessage("Args should contain the id")
            .that(matchArgs?.getInt("id"))
            .isEqualTo(id)
    }

    @Test
    fun deepLinkCaseInsensitivePath() {
        val deepLinkArgument = "$DEEP_LINK_EXACT_HTTPS/users/{id}/posts"
        val deepLink = NavDeepLink(deepLinkArgument)

        val id = 2
        val matchArgs = deepLink.getMatchingArguments(
            Uri.parse(
                deepLinkArgument
                    .replace("{id}", id.toString())
                    .replace("users", "Users")
            ),
            mapOf("id" to intArgument())
        )
        assertWithMessage("Args should not be null")
            .that(matchArgs)
            .isNotNull()
        assertWithMessage("Args should contain the id")
            .that(matchArgs?.getInt("id"))
            .isEqualTo(id)
    }

    @Test
<<<<<<< HEAD
    fun deepLinkCaseInsensitiveDomainWithPath() {
        val deepLinkArgument = "$DEEP_LINK_EXACT_HTTPS/users/{id}/posts"
        val deepLink = NavDeepLink(deepLinkArgument)

        val id = 2
        val matchArgs = deepLink.getMatchingArguments(
            Uri.parse("${DEEP_LINK_EXACT_HTTPS.toUpperCase()}/users/$id/posts"),
            mapOf("id" to intArgument())
        )
        assertWithMessage("Args should not be null")
            .that(matchArgs)
            .isNotNull()
        assertWithMessage("Args should contain the id")
            .that(matchArgs?.getInt("id"))
            .isEqualTo(id)
    }

    @Test
    fun deepLinkCaseInsensitivePath() {
        val deepLinkArgument = "$DEEP_LINK_EXACT_HTTPS/users/{id}/posts"
        val deepLink = NavDeepLink(deepLinkArgument)

        val id = 2
        val matchArgs = deepLink.getMatchingArguments(
            Uri.parse(
                deepLinkArgument
                    .replace("{id}", id.toString())
                    .replace("users", "Users")
            ),
            mapOf("id" to intArgument())
=======
    fun deepLinkCaseSensitiveQueryParams() {
        val deepLinkString = "$DEEP_LINK_EXACT_HTTP/?myParam={param}"
        val deepLink = NavDeepLink(deepLinkString)

        val param = 2
        val deepLinkUpper = deepLinkString
            .replace("myParam", "MYPARAM")
            .replace("{param}", param.toString())
        val matchArgs = deepLink.getMatchingArguments(
            Uri.parse(deepLinkUpper),
            mapOf("param" to intArgument(0))
        )

        assertWithMessage("Args should not be null")
            .that(matchArgs)
            .isNotNull()
        assertWithMessage("Args bundle should be empty")
            .that(matchArgs?.isEmpty)
            .isTrue()
    }

    @Test
    fun deepLinkNullableArgumentNotRequired() {
        val deepLinkString = "$DEEP_LINK_EXACT_HTTPS/users?myarg={myarg}"
        val deepLink = NavDeepLink(deepLinkString)

        val matchArgs = deepLink.getMatchingArguments(
            Uri.parse(deepLinkString),
            mapOf("myarg" to nullableStringArgument())
>>>>>>> 45c97773
        )
        assertWithMessage("Args should not be null")
            .that(matchArgs)
            .isNotNull()
<<<<<<< HEAD
        assertWithMessage("Args should contain the id")
            .that(matchArgs?.getInt("id"))
            .isEqualTo(id)
    }

    @Test
    fun deepLinkCaseSensitiveQueryParams() {
        val deepLinkString = "$DEEP_LINK_EXACT_HTTP/?myParam={param}"
        val deepLink = NavDeepLink(deepLinkString)

        val param = 2
        val deepLinkUpper = deepLinkString
            .replace("myParam", "MYPARAM")
            .replace("{param}", param.toString())
        val matchArgs = deepLink.getMatchingArguments(
            Uri.parse(deepLinkUpper),
            mapOf("param" to intArgument())
        )

        assertWithMessage("Args should be not be null")
=======
        assertWithMessage("Args bundle should be empty")
            .that(matchArgs?.isEmpty)
            .isTrue()
    }

    @Test
    fun deepLinkMissingRequiredArgument() {
        val deepLinkString = "$DEEP_LINK_EXACT_HTTPS/greeting?title={title}&text={text}"
        val deepLink = NavDeepLink(deepLinkString)

        val matchArgs = deepLink.getMatchingArguments(
            Uri.parse("$DEEP_LINK_EXACT_HTTPS/greeting?title=No%20text"),
            mapOf(
                "title" to stringArgument(),
                "text" to stringArgument()
            )
        )

        assertWithMessage("Args should be null")
            .that(matchArgs)
            .isNull()
    }

    @Test
    fun deepLinkMissingOptionalArgument() {
        val deepLinkString = "$DEEP_LINK_EXACT_HTTPS/greeting?text={text}"
        val deepLink = NavDeepLink(deepLinkString)

        val matchArgs = deepLink.getMatchingArguments(
            Uri.parse("$DEEP_LINK_EXACT_HTTPS/greeting"),
            mapOf("text" to stringArgument("Default greeting"))
        )

        assertWithMessage("Args should not be null")
>>>>>>> 45c97773
            .that(matchArgs)
            .isNotNull()
        assertWithMessage("Args bundle should be empty")
            .that(matchArgs?.isEmpty)
            .isTrue()
    }
<<<<<<< HEAD
=======

    @Test
    fun deepLinkArgumentDoesNotCrossPoundSign() {
        val deepLinkArgument = "$DEEP_LINK_EXACT_HTTPS/users/{myarg}"
        val deepLink = NavDeepLink(deepLinkArgument)

        val args = "test#split"
        val matchArgs = deepLink.getMatchingArguments(
            Uri.parse(deepLinkArgument.replace("{myarg}", args)),
            mapOf("myarg" to stringArgument())
        )
        assertWithMessage("Args should not be null")
            .that(matchArgs)
            .isNotNull()
        assertWithMessage("Args should contain the arg")
            .that(matchArgs?.getString("myarg"))
            .isEqualTo("test")
    }
>>>>>>> 45c97773
}<|MERGE_RESOLUTION|>--- conflicted
+++ resolved
@@ -1100,38 +1100,6 @@
     }
 
     @Test
-<<<<<<< HEAD
-    fun deepLinkCaseInsensitiveDomainWithPath() {
-        val deepLinkArgument = "$DEEP_LINK_EXACT_HTTPS/users/{id}/posts"
-        val deepLink = NavDeepLink(deepLinkArgument)
-
-        val id = 2
-        val matchArgs = deepLink.getMatchingArguments(
-            Uri.parse("${DEEP_LINK_EXACT_HTTPS.toUpperCase()}/users/$id/posts"),
-            mapOf("id" to intArgument())
-        )
-        assertWithMessage("Args should not be null")
-            .that(matchArgs)
-            .isNotNull()
-        assertWithMessage("Args should contain the id")
-            .that(matchArgs?.getInt("id"))
-            .isEqualTo(id)
-    }
-
-    @Test
-    fun deepLinkCaseInsensitivePath() {
-        val deepLinkArgument = "$DEEP_LINK_EXACT_HTTPS/users/{id}/posts"
-        val deepLink = NavDeepLink(deepLinkArgument)
-
-        val id = 2
-        val matchArgs = deepLink.getMatchingArguments(
-            Uri.parse(
-                deepLinkArgument
-                    .replace("{id}", id.toString())
-                    .replace("users", "Users")
-            ),
-            mapOf("id" to intArgument())
-=======
     fun deepLinkCaseSensitiveQueryParams() {
         val deepLinkString = "$DEEP_LINK_EXACT_HTTP/?myParam={param}"
         val deepLink = NavDeepLink(deepLinkString)
@@ -1161,33 +1129,10 @@
         val matchArgs = deepLink.getMatchingArguments(
             Uri.parse(deepLinkString),
             mapOf("myarg" to nullableStringArgument())
->>>>>>> 45c97773
-        )
-        assertWithMessage("Args should not be null")
-            .that(matchArgs)
-            .isNotNull()
-<<<<<<< HEAD
-        assertWithMessage("Args should contain the id")
-            .that(matchArgs?.getInt("id"))
-            .isEqualTo(id)
-    }
-
-    @Test
-    fun deepLinkCaseSensitiveQueryParams() {
-        val deepLinkString = "$DEEP_LINK_EXACT_HTTP/?myParam={param}"
-        val deepLink = NavDeepLink(deepLinkString)
-
-        val param = 2
-        val deepLinkUpper = deepLinkString
-            .replace("myParam", "MYPARAM")
-            .replace("{param}", param.toString())
-        val matchArgs = deepLink.getMatchingArguments(
-            Uri.parse(deepLinkUpper),
-            mapOf("param" to intArgument())
-        )
-
-        assertWithMessage("Args should be not be null")
-=======
+        )
+        assertWithMessage("Args should not be null")
+            .that(matchArgs)
+            .isNotNull()
         assertWithMessage("Args bundle should be empty")
             .that(matchArgs?.isEmpty)
             .isTrue()
@@ -1222,15 +1167,12 @@
         )
 
         assertWithMessage("Args should not be null")
->>>>>>> 45c97773
             .that(matchArgs)
             .isNotNull()
         assertWithMessage("Args bundle should be empty")
             .that(matchArgs?.isEmpty)
             .isTrue()
     }
-<<<<<<< HEAD
-=======
 
     @Test
     fun deepLinkArgumentDoesNotCrossPoundSign() {
@@ -1249,5 +1191,4 @@
             .that(matchArgs?.getString("myarg"))
             .isEqualTo("test")
     }
->>>>>>> 45c97773
 }