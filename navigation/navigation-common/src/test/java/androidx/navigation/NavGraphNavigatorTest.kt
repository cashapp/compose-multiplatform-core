/*
 * Copyright 2018 The Android Open Source Project
 *
 * Licensed under the Apache License, Version 2.0 (the "License");
 * you may not use this file except in compliance with the License.
 * You may obtain a copy of the License at
 *
 *      http://www.apache.org/licenses/LICENSE-2.0
 *
 * Unless required by applicable law or agreed to in writing, software
 * distributed under the License is distributed on an "AS IS" BASIS,
 * WITHOUT WARRANTIES OR CONDITIONS OF ANY KIND, either express or implied.
 * See the License for the specific language governing permissions and
 * limitations under the License.
 */

package androidx.navigation

import androidx.annotation.IdRes
import androidx.arch.core.executor.testing.InstantTaskExecutorRule
import androidx.navigation.testing.TestNavigatorState
import com.google.common.truth.Truth.assertThat
import org.junit.Before
import org.junit.Rule
import org.junit.Test
import org.junit.runner.RunWith
import org.junit.runners.JUnit4

@RunWith(JUnit4::class)
class NavGraphNavigatorTest {

    companion object {
        @IdRes
        private const val FIRST_DESTINATION_ID = 1
        @IdRes
        private const val SECOND_DESTINATION_ID = 2
    }

    @get:Rule
    val instantTaskExecutorRule = InstantTaskExecutorRule()

    private lateinit var provider: NavigatorProvider
    private lateinit var noOpState: TestNavigatorState
    private lateinit var noOpNavigator: NoOpNavigator
    private lateinit var navGraphState: TestNavigatorState
    private lateinit var navGraphNavigator: NavGraphNavigator

    @Before
    fun setup() {
        provider = NavigatorProvider().apply {
            addNavigator(NoOpNavigator().also { noOpNavigator = it })
            addNavigator(
                NavGraphNavigator(this).also {
                    navGraphNavigator = it
                }
            )
        }
        noOpState = TestNavigatorState()
        noOpNavigator.onAttach(noOpState)
        navGraphState = TestNavigatorState()
        navGraphNavigator.onAttach(navGraphState)
    }

    private fun createFirstDestination() = noOpNavigator.createDestination().apply {
        id = FIRST_DESTINATION_ID
    }

    private fun createSecondDestination() = noOpNavigator.createDestination().apply {
        id = SECOND_DESTINATION_ID
    }

    private fun createGraphWithDestination(
        destination: NavDestination,
        startId: Int = destination.id
    ) = navGraphNavigator.createDestination().apply {
        addDestination(destination)
        setStartDestination(startId)
    }

    @Test(expected = IllegalStateException::class)
    fun navigateWithoutStartDestination() {
        val destination = createFirstDestination()
        val graph = navGraphNavigator.createDestination().apply {
            addDestination(destination)
            id = 2 // can't match id of first destination or the start destination
<<<<<<< HEAD
            startDestination = 0
        }
        navGraphNavigator.navigate(graph, null, null, null)
=======
            setStartDestination(0)
        }
        val entry = navGraphState.createBackStackEntry(graph, null)
        navGraphNavigator.navigate(listOf(entry), null, null)
>>>>>>> 45c97773
    }

    @Test
    fun navigate() {
        val destination = createFirstDestination()
        val graph = createGraphWithDestination(destination)
        val entry = navGraphState.createBackStackEntry(graph, null)
        navGraphNavigator.navigate(listOf(entry), null, null)
        assertThat(noOpState.backStack.value.map { it.destination })
            .containsExactly(destination)
    }
}<|MERGE_RESOLUTION|>--- conflicted
+++ resolved
@@ -83,16 +83,10 @@
         val graph = navGraphNavigator.createDestination().apply {
             addDestination(destination)
             id = 2 // can't match id of first destination or the start destination
-<<<<<<< HEAD
-            startDestination = 0
-        }
-        navGraphNavigator.navigate(graph, null, null, null)
-=======
             setStartDestination(0)
         }
         val entry = navGraphState.createBackStackEntry(graph, null)
         navGraphNavigator.navigate(listOf(entry), null, null)
->>>>>>> 45c97773
     }
 
     @Test
