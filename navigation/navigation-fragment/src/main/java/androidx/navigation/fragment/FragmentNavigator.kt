--- conflicted
+++ resolved
@@ -86,8 +86,6 @@
             }
             if (entry != null) {
                 if (!state.backStack.value.contains(entry)) {
-<<<<<<< HEAD
-=======
                     if (FragmentManager.isLoggingEnabled(Log.VERBOSE)) {
                         Log.v(
                             TAG,
@@ -95,7 +93,6 @@
                                 "due to fragment $source lifecycle reaching DESTROYED"
                         )
                     }
->>>>>>> 922c7f80
                     state.markTransitionComplete(entry)
                 }
             }
@@ -103,12 +100,6 @@
     }
 
     private val fragmentViewObserver = { entry: NavBackStackEntry ->
-<<<<<<< HEAD
-        LifecycleEventObserver { _, event ->
-            // Once the lifecycle reaches RESUMED, if the entry is in the back stack we can mark
-            // the transition complete
-            if (event == Lifecycle.Event.ON_RESUME && state.backStack.value.contains(entry)) {
-=======
         LifecycleEventObserver { owner, event ->
             // Once the lifecycle reaches RESUMED, if the entry is in the back stack we can mark
             // the transition complete
@@ -120,15 +111,12 @@
                             "to fragment $owner view lifecycle reaching RESUMED"
                     )
                 }
->>>>>>> 922c7f80
                 state.markTransitionComplete(entry)
             }
             // Once the lifecycle reaches DESTROYED, if the entry is not in the back stack, we can
             // mark the transition complete
             if (event == Lifecycle.Event.ON_DESTROY) {
                 if (!state.backStack.value.contains(entry)) {
-<<<<<<< HEAD
-=======
                     if (FragmentManager.isLoggingEnabled(Log.VERBOSE)) {
                         Log.v(
                             TAG,
@@ -136,7 +124,6 @@
                                 "to fragment $owner view lifecycle reaching DESTROYED"
                         )
                     }
->>>>>>> 922c7f80
                     state.markTransitionComplete(entry)
                 }
             }
@@ -214,8 +201,6 @@
                         // popBackStack. Otherwise, popBackStack was called directly and this should
                         // end up being a no-op.
                         if (entriesToPop.isEmpty() && fragment.isRemoving) {
-<<<<<<< HEAD
-=======
                             if (FragmentManager.isLoggingEnabled(Log.VERBOSE)) {
                                 Log.v(
                                     TAG,
@@ -223,7 +208,6 @@
                                         "via system back"
                                 )
                             }
->>>>>>> 922c7f80
                             state.popWithTransition(entry, false)
                         }
                     }
@@ -320,8 +304,6 @@
                 FragmentManager.POP_BACK_STACK_INCLUSIVE
             )
         }
-<<<<<<< HEAD
-=======
         if (FragmentManager.isLoggingEnabled(Log.VERBOSE)) {
             Log.v(
                 TAG,
@@ -329,7 +311,6 @@
                     "$popUpTo with savedState $savedState"
             )
         }
->>>>>>> 922c7f80
         state.popWithTransition(popUpTo, savedState)
     }
 
