--- conflicted
+++ resolved
@@ -17,43 +17,31 @@
 package androidx.navigation.fragment
 
 import android.app.Dialog
+import android.os.Bundle
 import androidx.fragment.app.DialogFragment
-<<<<<<< HEAD
-import android.os.Bundle
-=======
 import androidx.fragment.app.Fragment
 import androidx.lifecycle.Lifecycle
 import androidx.lifecycle.LifecycleEventObserver
 import androidx.lifecycle.LifecycleOwner
 import androidx.lifecycle.ViewModel
 import androidx.lifecycle.ViewModelProvider
->>>>>>> fdff00cc
 import androidx.navigation.NavOptions
 import androidx.navigation.createGraph
 import androidx.navigation.fragment.test.EmptyFragment
 import androidx.navigation.fragment.test.NavigationActivity
-<<<<<<< HEAD
-=======
 import androidx.navigation.fragment.test.R
 import androidx.navigation.navOptions
 import androidx.navigation.navigation
->>>>>>> fdff00cc
 import androidx.test.core.app.ActivityScenario
 import androidx.test.ext.junit.runners.AndroidJUnit4
 import androidx.test.filters.LargeTest
 import androidx.testutils.withActivity
-<<<<<<< HEAD
-=======
 import com.google.common.truth.Truth.assertThat
 import com.google.common.truth.Truth.assertWithMessage
 import java.util.concurrent.CountDownLatch
 import java.util.concurrent.TimeUnit
->>>>>>> fdff00cc
 import org.junit.Test
 import org.junit.runner.RunWith
-import androidx.navigation.fragment.test.R
-import com.google.common.truth.Truth.assertThat
-import com.google.common.truth.Truth.assertWithMessage
 
 @LargeTest
 @RunWith(AndroidJUnit4::class)
@@ -68,6 +56,8 @@
         fm?.executePendingTransactions()
         val fragment = fm?.findFragmentById(R.id.nav_host)
 
+        val oldEntry = navController.currentBackStackEntry
+
         navController.navigate(
             R.id.empty_fragment,
             null,
@@ -81,8 +71,6 @@
         assertWithMessage("Replacement should be a new instance")
             .that(replacementFragment)
             .isNotSameInstanceAs(fragment)
-<<<<<<< HEAD
-=======
 
         assertWithMessage("Old Entry should have been DESTROYED")
             .that(oldEntry!!.lifecycle.currentState)
@@ -155,7 +143,6 @@
         assertThat(destroyCountDownLatch.await(1000, TimeUnit.MILLISECONDS)).isTrue()
         assertThat(originalFragmentViewModel.cleared).isTrue()
         assertThat(originalEntryViewModel.cleared).isTrue()
->>>>>>> fdff00cc
     }
 
     @Test
@@ -474,4 +461,12 @@
         dialogs.add(dialog)
         return dialog
     }
+}
+
+class TestClearViewModel : ViewModel() {
+    var cleared = false
+
+    override fun onCleared() {
+        cleared = true
+    }
 }