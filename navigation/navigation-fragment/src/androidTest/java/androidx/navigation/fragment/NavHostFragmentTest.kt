/*
 * Copyright 2019 The Android Open Source Project
 *
 * Licensed under the Apache License, Version 2.0 (the "License");
 * you may not use this file except in compliance with the License.
 * You may obtain a copy of the License at
 *
 *      http://www.apache.org/licenses/LICENSE-2.0
 *
 * Unless required by applicable law or agreed to in writing, software
 * distributed under the License is distributed on an "AS IS" BASIS,
 * WITHOUT WARRANTIES OR CONDITIONS OF ANY KIND, either express or implied.
 * See the License for the specific language governing permissions and
 * limitations under the License.
 */

package androidx.navigation.fragment

import android.os.Bundle
<<<<<<< HEAD
=======
import androidx.fragment.app.DialogFragment
>>>>>>> 45c97773
import androidx.navigation.findNavController
import androidx.navigation.fragment.test.EmptyFragment
import androidx.navigation.fragment.test.NavigationActivity
import androidx.navigation.fragment.test.NavigationActivityWithFragmentTag
import androidx.navigation.fragment.test.NavigationBaseActivity
import androidx.navigation.fragment.test.R
import androidx.test.core.app.ActivityScenario
import androidx.test.filters.MediumTest
import androidx.testutils.withActivity
import com.google.common.truth.Truth.assertThat
import com.google.common.truth.Truth.assertWithMessage
import org.junit.Test
import org.junit.runner.RunWith
import org.junit.runners.Parameterized

@MediumTest
@RunWith(Parameterized::class)
class NavHostFragmentTest(
    private val activityClass: Class<NavigationBaseActivity>
) {
    companion object {
        @JvmStatic
        @Parameterized.Parameters
        fun data(): Array<Class<out NavigationBaseActivity>> {
            return arrayOf(
                NavigationActivity::class.java,
                NavigationActivityWithFragmentTag::class.java
            )
        }
    }

    @Test
    fun testFindNavControllerXml() {
        with(ActivityScenario.launch(activityClass)) {
            val navController = withActivity {
                findNavController(R.id.nav_host)
            }
            assertWithMessage("NavController on the activity's view should be non-null")
                .that(navController)
                .isNotNull()
            val hostRootNavController = withActivity {
                val navHostFragment = supportFragmentManager.findFragmentById(R.id.nav_host)!!
                navHostFragment.requireView().findNavController()
            }
            assertWithMessage("NavController on the host's root view should be non-null")
                .that(hostRootNavController)
                .isNotNull()
        }
    }

    @Test
    fun testFindNavControllerRecreate() {
        with(ActivityScenario.launch(activityClass)) {
            val navController = withActivity {
                findNavController(R.id.nav_host)
            }
            assertWithMessage("NavController on the activity's view should be non-null")
                .that(navController)
                .isNotNull()

            assertWithMessage("NavController graph should be non-null")
                .that(navController.graph)
                .isNotNull()

            recreate()

            val restoredNavController = withActivity {
                findNavController(R.id.nav_host)
            }

            assertWithMessage("NavController on the activity's view should be non-null")
                .that(restoredNavController)
                .isNotNull()

            assertWithMessage("NavController graph should be non-null")
                .that(restoredNavController.graph)
                .isNotNull()
        }
    }
<<<<<<< HEAD
=======

    @Test
    fun testDismissDialogAfterRecreate() {
        with(ActivityScenario.launch(activityClass)) {
            val navController = withActivity {
                findNavController(R.id.nav_host).also {
                    it.navigate(R.id.dialog_fragment)
                }
            }

            assertThat(navController.currentDestination?.id)
                .isEqualTo(R.id.dialog_fragment)

            val dialogFragment = withActivity {
                val navHostFragment = supportFragmentManager.findFragmentById(R.id.nav_host)!!
                navHostFragment.childFragmentManager.fragments.first {
                    it is DialogFragment
                }
            } as DialogFragment

            assertThat(dialogFragment.dialog).isNotNull()

            recreate()

            val restoredNavController = withActivity {
                findNavController(R.id.nav_host)
            }

            assertThat(restoredNavController.currentDestination?.id)
                .isEqualTo(R.id.dialog_fragment)

            val restoredDialogFragment = withActivity {
                val navHostFragment = supportFragmentManager.findFragmentById(R.id.nav_host)!!
                navHostFragment.childFragmentManager.fragments.first {
                    it is DialogFragment
                }
            } as DialogFragment

            assertThat(restoredDialogFragment.dialog).isNotNull()

            restoredDialogFragment.dismiss()

            val foundDialogFragment = withActivity {
                val navHostFragment = supportFragmentManager.findFragmentById(R.id.nav_host)!!
                navHostFragment.childFragmentManager.fragments.any { it is DialogFragment }
            }

            assertWithMessage("No DialogFragment should be found after dismissal")
                .that(foundDialogFragment)
                .isFalse()

            assertThat(restoredNavController.currentDestination?.id)
                .isEqualTo(R.id.start_fragment)
        }
    }
>>>>>>> 45c97773
}

class NavControllerInOnCreateFragment : EmptyFragment() {
    override fun onCreate(savedInstanceState: Bundle?) {
        super.onCreate(savedInstanceState)
        val navController = NavHostFragment.findNavController(this)
        assertWithMessage("The NavController's graph should be set")
            .that(navController.graph)
            .isNotNull()
    }
}<|MERGE_RESOLUTION|>--- conflicted
+++ resolved
@@ -17,10 +17,7 @@
 package androidx.navigation.fragment
 
 import android.os.Bundle
-<<<<<<< HEAD
-=======
 import androidx.fragment.app.DialogFragment
->>>>>>> 45c97773
 import androidx.navigation.findNavController
 import androidx.navigation.fragment.test.EmptyFragment
 import androidx.navigation.fragment.test.NavigationActivity
@@ -100,8 +97,6 @@
                 .isNotNull()
         }
     }
-<<<<<<< HEAD
-=======
 
     @Test
     fun testDismissDialogAfterRecreate() {
@@ -157,7 +152,6 @@
                 .isEqualTo(R.id.start_fragment)
         }
     }
->>>>>>> 45c97773
 }
 
 class NavControllerInOnCreateFragment : EmptyFragment() {
