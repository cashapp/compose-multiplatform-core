/*
 * Copyright 2019 The Android Open Source Project
 *
 * Licensed under the Apache License, Version 2.0 (the "License");
 * you may not use this file except in compliance with the License.
 * You may obtain a copy of the License at
 *
 *      http://www.apache.org/licenses/LICENSE-2.0
 *
 * Unless required by applicable law or agreed to in writing, software
 * distributed under the License is distributed on an "AS IS" BASIS,
 * WITHOUT WARRANTIES OR CONDITIONS OF ANY KIND, either express or implied.
 * See the License for the specific language governing permissions and
 * limitations under the License.
 */

package androidx.navigation.fragment

import android.app.AlertDialog
import android.app.Dialog
import android.os.Bundle
import androidx.fragment.app.DialogFragment
import androidx.fragment.app.Fragment
import androidx.fragment.app.FragmentFactory
import androidx.fragment.app.FragmentManager
<<<<<<< HEAD
import androidx.navigation.NavController
import androidx.navigation.Navigation
=======
import androidx.navigation.NavBackStackEntry
import androidx.navigation.NavController
import androidx.navigation.Navigation
import androidx.navigation.testing.TestNavigatorState
>>>>>>> 45c97773
import androidx.test.annotation.UiThreadTest
import androidx.test.ext.junit.runners.AndroidJUnit4
import androidx.test.filters.LargeTest
import com.google.common.truth.Truth.assertThat
import com.google.common.truth.Truth.assertWithMessage
import org.junit.Before
import org.junit.Rule
import org.junit.Test
import org.junit.runner.RunWith
import kotlin.reflect.KClass

@LargeTest
@RunWith(AndroidJUnit4::class)
class DialogFragmentNavigatorTest {

    companion object {
        private const val INITIAL_FRAGMENT = 1
        private const val SECOND_FRAGMENT = 2
    }

    @Suppress("DEPRECATION")
    @get:Rule
    var activityRule = androidx.test.rule.ActivityTestRule(EmptyActivity::class.java)

    private lateinit var emptyActivity: EmptyActivity
    private lateinit var fragmentManager: FragmentManager
    private lateinit var navigatorState: TestNavigatorState
    private lateinit var dialogNavigator: DialogFragmentNavigator

    @Before
    fun setup() {
        emptyActivity = activityRule.activity
        fragmentManager = emptyActivity.supportFragmentManager
        navigatorState = TestNavigatorState()
        dialogNavigator = DialogFragmentNavigator(emptyActivity, fragmentManager)
        dialogNavigator.onAttach(navigatorState)
    }

    @UiThreadTest
    @Test
    fun testNavigate() {
        lateinit var dialogFragment: DialogFragment
        fragmentManager.fragmentFactory = object : FragmentFactory() {
            override fun instantiate(classLoader: ClassLoader, className: String): Fragment {
                return super.instantiate(classLoader, className).also { fragment ->
                    if (fragment is DialogFragment) {
                        dialogFragment = fragment
                    }
                }
            }
        }
        val entry = createBackStackEntry()

        dialogNavigator.navigate(listOf(entry), null, null)
        assertThat(navigatorState.backStack.value)
            .containsExactly(entry)
        fragmentManager.executePendingTransactions()
        assertWithMessage("Dialog should be shown")
            .that(dialogFragment.requireDialog().isShowing)
            .isTrue()
    }

    @UiThreadTest
    @Test
    fun testNavigateWithImmediatePop() {
        lateinit var dialogFragment: DialogFragment
        fragmentManager.fragmentFactory = object : FragmentFactory() {
            override fun instantiate(classLoader: ClassLoader, className: String): Fragment {
                return super.instantiate(classLoader, className).also { fragment ->
                    if (fragment is DialogFragment) {
                        dialogFragment = fragment
                    }
                }
            }
        }
        val entry = createBackStackEntry()

        dialogNavigator.navigate(listOf(entry), null, null)
        assertThat(navigatorState.backStack.value)
            .containsExactly(entry)
        dialogNavigator.popBackStack(entry, false)
        assertThat(navigatorState.backStack.value)
            .isEmpty()

        fragmentManager.executePendingTransactions()
        assertWithMessage("Dialog should not be shown")
            .that(dialogFragment.dialog)
            .isNull()
    }

    @UiThreadTest
    @Test
    fun testFindNavController() {
        val dialogFragment = EmptyDialogFragment()
        // Fake using a NavHostFragment and instead just manually show the DialogFragment
        dialogFragment.showNow(fragmentManager, null)
        assertWithMessage("Dialog should be shown")
            .that(dialogFragment.requireDialog().isShowing)
            .isTrue()

        // And set a NavController on the root view
        val navController = NavController(emptyActivity)
        Navigation.setViewNavController(
            dialogFragment.requireDialog().window!!.decorView,
            navController
        )

        val returnedNavController = NavHostFragment.findNavController(dialogFragment)
        assertThat(returnedNavController)
            .isEqualTo(navController)
    }

    @UiThreadTest
    @Test
    fun testFindNavController() {
        val dialogFragment = EmptyDialogFragment()
        // Fake using a NavHostFragment and instead just manually show the DialogFragment
        dialogFragment.showNow(fragmentManager, null)
        assertWithMessage("Dialog should be shown")
            .that(dialogFragment.requireDialog().isShowing)
            .isTrue()

        // And set a NavController on the root view
        val navController = NavController(emptyActivity)
        Navigation.setViewNavController(
            dialogFragment.requireDialog().window!!.decorView,
            navController
        )

        val returnedNavController = NavHostFragment.findNavController(dialogFragment)
        assertThat(returnedNavController)
            .isEqualTo(navController)
    }

    @UiThreadTest
    @Test
    fun testPop() {
        lateinit var dialogFragment: DialogFragment
        fragmentManager.fragmentFactory = object : FragmentFactory() {
            override fun instantiate(classLoader: ClassLoader, className: String): Fragment {
                return super.instantiate(classLoader, className).also { fragment ->
                    if (fragment is DialogFragment) {
                        dialogFragment = fragment
                    }
                }
            }
        }
        val entry = createBackStackEntry()

        dialogNavigator.navigate(listOf(entry), null, null)
        assertThat(navigatorState.backStack.value)
            .containsExactly(entry)
        fragmentManager.executePendingTransactions()
        assertWithMessage("Dialog should be shown")
            .that(dialogFragment.requireDialog().isShowing)
            .isTrue()
        dialogNavigator.popBackStack(entry, false)
        assertWithMessage("DialogNavigator should pop dialog off the back stack")
            .that(navigatorState.backStack.value)
            .isEmpty()
        assertWithMessage("Pop should dismiss the DialogFragment")
            .that(dialogFragment.requireDialog().isShowing)
            .isFalse()
        fragmentManager.executePendingTransactions()
        assertWithMessage("Dismiss should remove the dialog")
            .that(dialogFragment.dialog)
            .isNull()
        assertWithMessage("Dismissed DialogFragment should be removed from the FragmentManager")
            .that(fragmentManager.fragments)
            .doesNotContain(dialogFragment)
    }

    @UiThreadTest
    @Test
    fun testDismiss() {
        lateinit var dialogFragment: DialogFragment
        fragmentManager.fragmentFactory = object : FragmentFactory() {
            override fun instantiate(classLoader: ClassLoader, className: String): Fragment {
                return super.instantiate(classLoader, className).also { fragment ->
                    if (fragment is DialogFragment) {
                        dialogFragment = fragment
                    }
                }
            }
        }
        val entry = createBackStackEntry()

        dialogNavigator.navigate(listOf(entry), null, null)
        assertThat(navigatorState.backStack.value)
            .containsExactly(entry)
        fragmentManager.executePendingTransactions()
        assertWithMessage("Dialog should be shown")
            .that(dialogFragment.requireDialog().isShowing)
            .isTrue()

        dialogFragment.dismiss()
        fragmentManager.executePendingTransactions()
        assertWithMessage("Dismiss should remove the dialog from the back stack")
            .that(navigatorState.backStack.value)
            .isEmpty()
        assertWithMessage("Dismiss should remove the dialog")
            .that(dialogFragment.dialog)
            .isNull()
        assertWithMessage("Dismissed DialogFragment should be removed from the FragmentManager")
            .that(fragmentManager.fragments)
            .doesNotContain(dialogFragment)
    }

    @UiThreadTest
    @Test
    fun testDismissAndNavigate() {
        val dialogFragments = mutableListOf<DialogFragment>()
        fragmentManager.fragmentFactory = object : FragmentFactory() {
            override fun instantiate(classLoader: ClassLoader, className: String): Fragment {
                return super.instantiate(classLoader, className).also { fragment ->
                    if (fragment is DialogFragment) {
                        dialogFragments += fragment
                    }
                }
            }
        }
        val entry = createBackStackEntry()

        dialogNavigator.navigate(listOf(entry), null, null)
        assertThat(navigatorState.backStack.value)
            .containsExactly(entry)
        fragmentManager.executePendingTransactions()
        assertWithMessage("Dialog should be shown")
            .that(dialogFragments[0].requireDialog().isShowing)
            .isTrue()

        val secondEntry = createBackStackEntry(SECOND_FRAGMENT)

        // Call dismiss and, before executing pending transactions, call navigate()
        dialogFragments[0].dismiss()
        dialogNavigator.navigate(listOf(secondEntry), null, null)
        assertThat(navigatorState.backStack.value)
            .containsExactly(entry, secondEntry).inOrder()
        fragmentManager.executePendingTransactions()
        assertWithMessage("Dismiss should remove the dialogs from the back stack")
            .that(navigatorState.backStack.value)
            .isEmpty()
        assertWithMessage("Dismiss should remove the dialog")
            .that(dialogFragments[0].dialog)
            .isNull()
        assertWithMessage("Dismissed DialogFragment should be removed from the FragmentManager")
            .that(fragmentManager.fragments)
            .doesNotContain(dialogFragments[0])
        assertWithMessage("Dismiss should remove the second dialog")
            .that(dialogFragments[1].dialog)
            .isNull()
        assertWithMessage("Second DialogFragment should be removed from the FragmentManager")
            .that(fragmentManager.fragments)
            .doesNotContain(dialogFragments[1])
    }

    private fun createBackStackEntry(
        destId: Int = INITIAL_FRAGMENT,
        clazz: KClass<out Fragment> = EmptyDialogFragment::class
    ): NavBackStackEntry {
        val destination = dialogNavigator.createDestination().apply {
            id = destId
            setClassName(clazz.java.name)
        }
        return navigatorState.createBackStackEntry(destination, null)
    }
}

class EmptyDialogFragment : DialogFragment() {
    override fun onCreateDialog(savedInstanceState: Bundle?): Dialog =
        AlertDialog.Builder(requireContext()).create()
}<|MERGE_RESOLUTION|>--- conflicted
+++ resolved
@@ -23,15 +23,10 @@
 import androidx.fragment.app.Fragment
 import androidx.fragment.app.FragmentFactory
 import androidx.fragment.app.FragmentManager
-<<<<<<< HEAD
-import androidx.navigation.NavController
-import androidx.navigation.Navigation
-=======
 import androidx.navigation.NavBackStackEntry
 import androidx.navigation.NavController
 import androidx.navigation.Navigation
 import androidx.navigation.testing.TestNavigatorState
->>>>>>> 45c97773
 import androidx.test.annotation.UiThreadTest
 import androidx.test.ext.junit.runners.AndroidJUnit4
 import androidx.test.filters.LargeTest
@@ -146,28 +141,6 @@
 
     @UiThreadTest
     @Test
-    fun testFindNavController() {
-        val dialogFragment = EmptyDialogFragment()
-        // Fake using a NavHostFragment and instead just manually show the DialogFragment
-        dialogFragment.showNow(fragmentManager, null)
-        assertWithMessage("Dialog should be shown")
-            .that(dialogFragment.requireDialog().isShowing)
-            .isTrue()
-
-        // And set a NavController on the root view
-        val navController = NavController(emptyActivity)
-        Navigation.setViewNavController(
-            dialogFragment.requireDialog().window!!.decorView,
-            navController
-        )
-
-        val returnedNavController = NavHostFragment.findNavController(dialogFragment)
-        assertThat(returnedNavController)
-            .isEqualTo(navController)
-    }
-
-    @UiThreadTest
-    @Test
     fun testPop() {
         lateinit var dialogFragment: DialogFragment
         fragmentManager.fragmentFactory = object : FragmentFactory() {
