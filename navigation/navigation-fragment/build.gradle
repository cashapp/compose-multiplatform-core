--- conflicted
+++ resolved
@@ -23,11 +23,7 @@
 }
 
 dependencies {
-<<<<<<< HEAD
-    api("androidx.fragment:fragment-ktx:1.4.1")
-=======
     api(projectOrArtifact(":fragment:fragment-ktx"))
->>>>>>> 218ccafb
     api(project(":navigation:navigation-runtime"))
     api("androidx.slidingpanelayout:slidingpanelayout:1.2.0")
     api(libs.kotlinStdlib)
