--- conflicted
+++ resolved
@@ -27,11 +27,7 @@
 }
 
 dependencies {
-<<<<<<< HEAD
-    api("androidx.fragment:fragment:1.1.0")
-=======
     api(project(":fragment:fragment"))
->>>>>>> 6824605b
     api(project(":navigation:navigation-runtime"))
 
     androidTestImplementation(project(":navigation:navigation-testing"))
