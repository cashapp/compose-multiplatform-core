/*
 * Copyright 2020 The Android Open Source Project
 *
 * Licensed under the Apache License, Version 2.0 (the "License");
 * you may not use this file except in compliance with the License.
 * You may obtain a copy of the License at
 *
 *      http://www.apache.org/licenses/LICENSE-2.0
 *
 * Unless required by applicable law or agreed to in writing, software
 * distributed under the License is distributed on an "AS IS" BASIS,
 * WITHOUT WARRANTIES OR CONDITIONS OF ANY KIND, either express or implied.
 * See the License for the specific language governing permissions and
 * limitations under the License.
 */

@file:Suppress("NOTHING_TO_INLINE")

package androidx.navigation.dynamicfeatures

import android.content.ComponentName
import android.net.Uri
import androidx.annotation.IdRes
import androidx.navigation.ActivityNavigator
import androidx.navigation.NavDestinationBuilder
import androidx.navigation.NavDestinationDsl
import androidx.navigation.get

/**
 * Construct a new [DynamicActivityNavigator.Destination]
 *
 * @param id Destination id.
 */
@Suppress("Deprecation")
@Deprecated(
    "Use routes to build your DynamicActivityDestination instead",
    ReplaceWith("activity(route = id.toString()) { builder.invoke() }")
)
public inline fun DynamicNavGraphBuilder.activity(
    @IdRes id: Int,
    builder: DynamicActivityNavigatorDestinationBuilder.() -> Unit
): Unit =
    destination(
        DynamicActivityNavigatorDestinationBuilder(provider[DynamicActivityNavigator::class], id)
            .apply(builder)
    )

/**
 * Construct a new [DynamicActivityNavigator.Destination]
 *
 * @param route Destination route.
 * @param builder the builder used to construct the graph
 */
public inline fun DynamicNavGraphBuilder.activity(
    route: String,
    builder: DynamicActivityNavigatorDestinationBuilder.() -> Unit
): Unit =
    destination(
        DynamicActivityNavigatorDestinationBuilder(provider[DynamicActivityNavigator::class], route)
            .apply(builder)
    )

/**
<<<<<<< HEAD
 * DSL for constructing a new [DynamicActivityNavigator.Destination]
 */
=======
 * Construct a new [DynamicActivityNavigator.Destination]
 *
 * @param T Destination route from a [KClass]
 * @param typeMap A mapping of KType to custom NavType<*> in the [T]. May be empty if [T] does not
 *   use custom NavTypes.
 * @param builder the builder used to construct the graph
 */
public inline fun <reified T : Any> DynamicNavGraphBuilder.activity(
    typeMap: Map<KType, @JvmSuppressWildcards NavType<*>> = emptyMap(),
    builder: DynamicActivityNavigatorDestinationBuilder.() -> Unit
): Unit =
    destination(
        DynamicActivityNavigatorDestinationBuilder(
                provider[DynamicActivityNavigator::class],
                T::class,
                typeMap
            )
            .apply(builder)
    )

/** DSL for constructing a new [DynamicActivityNavigator.Destination] */
>>>>>>> 9de5bf61
@NavDestinationDsl
public class DynamicActivityNavigatorDestinationBuilder :
    NavDestinationBuilder<ActivityNavigator.Destination> {
    private var activityNavigator: DynamicActivityNavigator

    @Suppress("Deprecation")
    @Deprecated(
        "Use routes to build your DynamicActivityDestination instead",
        ReplaceWith(
            "DynamicActivityNavigatorDestinationBuilder(activityNavigator, route = id.toString())"
        )
    )
    public constructor(
        activityNavigator: DynamicActivityNavigator,
        @IdRes id: Int
    ) : super(activityNavigator, id) {
        this.activityNavigator = activityNavigator
    }

    public constructor(
        activityNavigator: DynamicActivityNavigator,
        route: String
    ) : super(activityNavigator, route) {
        this.activityNavigator = activityNavigator
    }

<<<<<<< HEAD
=======
    /**
     * DSL for constructing a new [DynamicActivityNavigator.Destination]
     *
     * @param activityNavigator navigator used to create the destination
     * @param route the route from a [KClass] of the destination
     * @param typeMap map of destination arguments' kotlin type [KType] to its respective custom
     *   [NavType]. May be empty if [route] does not use custom NavTypes.
     */
    public constructor(
        activityNavigator: DynamicActivityNavigator,
        route: KClass<*>,
        typeMap: Map<KType, @JvmSuppressWildcards NavType<*>>
    ) : super(activityNavigator, route, typeMap) {
        this.activityNavigator = activityNavigator
    }

>>>>>>> 9de5bf61
    public var moduleName: String? = null

    public var targetPackage: String? = null

    public var activityClassName: String? = null

    public var action: String? = null

    public var data: Uri? = null

    public var dataPattern: String? = null

    override fun build(): DynamicActivityNavigator.Destination =
        (super.build() as DynamicActivityNavigator.Destination).also { destination ->
            activityClassName?.also {
                destination.setComponentName(
                    ComponentName(
                        if (targetPackage != null) {
                            targetPackage!!
                        } else {
                            activityNavigator.packageName
                        },
                        it
                    )
                )
            }
            destination.setTargetPackage(targetPackage)
            destination.moduleName = moduleName
            destination.setAction(action)
            destination.setData(data)
            destination.setDataPattern(dataPattern)
        }
}<|MERGE_RESOLUTION|>--- conflicted
+++ resolved
@@ -24,7 +24,10 @@
 import androidx.navigation.ActivityNavigator
 import androidx.navigation.NavDestinationBuilder
 import androidx.navigation.NavDestinationDsl
+import androidx.navigation.NavType
 import androidx.navigation.get
+import kotlin.reflect.KClass
+import kotlin.reflect.KType
 
 /**
  * Construct a new [DynamicActivityNavigator.Destination]
@@ -61,10 +64,6 @@
     )
 
 /**
-<<<<<<< HEAD
- * DSL for constructing a new [DynamicActivityNavigator.Destination]
- */
-=======
  * Construct a new [DynamicActivityNavigator.Destination]
  *
  * @param T Destination route from a [KClass]
@@ -86,7 +85,6 @@
     )
 
 /** DSL for constructing a new [DynamicActivityNavigator.Destination] */
->>>>>>> 9de5bf61
 @NavDestinationDsl
 public class DynamicActivityNavigatorDestinationBuilder :
     NavDestinationBuilder<ActivityNavigator.Destination> {
@@ -113,8 +111,6 @@
         this.activityNavigator = activityNavigator
     }
 
-<<<<<<< HEAD
-=======
     /**
      * DSL for constructing a new [DynamicActivityNavigator.Destination]
      *
@@ -131,7 +127,6 @@
         this.activityNavigator = activityNavigator
     }
 
->>>>>>> 9de5bf61
     public var moduleName: String? = null
 
     public var targetPackage: String? = null
