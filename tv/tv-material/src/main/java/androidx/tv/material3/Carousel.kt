/*
 * Copyright 2023 The Android Open Source Project
 *
 * Licensed under the Apache License, Version 2.0 (the "License");
 * you may not use this file except in compliance with the License.
 * You may obtain a copy of the License at
 *
 *      http://www.apache.org/licenses/LICENSE-2.0
 *
 * Unless required by applicable law or agreed to in writing, software
 * distributed under the License is distributed on an "AS IS" BASIS,
 * WITHOUT WARRANTIES OR CONDITIONS OF ANY KIND, either express or implied.
 * See the License for the specific language governing permissions and
 * limitations under the License.
 */

package androidx.tv.material3

import android.content.Context
import android.view.accessibility.AccessibilityManager
import androidx.compose.animation.AnimatedContent
import androidx.compose.animation.AnimatedContentScope
import androidx.compose.animation.AnimatedVisibilityScope
import androidx.compose.animation.ContentTransform
import androidx.compose.animation.ExperimentalAnimationApi
import androidx.compose.animation.core.tween
import androidx.compose.animation.fadeIn
import androidx.compose.animation.fadeOut
import androidx.compose.animation.with
import androidx.compose.foundation.background
import androidx.compose.foundation.focusable
import androidx.compose.foundation.layout.Arrangement
import androidx.compose.foundation.layout.Box
import androidx.compose.foundation.layout.BoxScope
import androidx.compose.foundation.layout.Row
import androidx.compose.foundation.layout.padding
import androidx.compose.foundation.layout.size
import androidx.compose.foundation.shape.CircleShape
import androidx.compose.runtime.Composable
import androidx.compose.runtime.LaunchedEffect
import androidx.compose.runtime.Stable
import androidx.compose.runtime.getValue
import androidx.compose.runtime.mutableIntStateOf
import androidx.compose.runtime.mutableStateOf
import androidx.compose.runtime.remember
import androidx.compose.runtime.rememberUpdatedState
import androidx.compose.runtime.saveable.Saver
import androidx.compose.runtime.saveable.rememberSaveable
import androidx.compose.runtime.setValue
import androidx.compose.runtime.snapshotFlow
import androidx.compose.ui.Alignment
import androidx.compose.ui.ExperimentalComposeUiApi
import androidx.compose.ui.Modifier
import androidx.compose.ui.focus.FocusDirection
import androidx.compose.ui.focus.FocusDirection.Companion.Left
import androidx.compose.ui.focus.FocusDirection.Companion.Right
import androidx.compose.ui.focus.FocusManager
import androidx.compose.ui.focus.FocusRequester
import androidx.compose.ui.focus.FocusState
import androidx.compose.ui.focus.focusProperties
import androidx.compose.ui.focus.focusRequester
import androidx.compose.ui.focus.onFocusChanged
import androidx.compose.ui.graphics.Color
import androidx.compose.ui.input.key.Key
import androidx.compose.ui.input.key.KeyEventType.Companion.KeyUp
import androidx.compose.ui.input.key.key
import androidx.compose.ui.input.key.onKeyEvent
import androidx.compose.ui.input.key.type
import androidx.compose.ui.platform.LocalContext
import androidx.compose.ui.platform.LocalFocusManager
import androidx.compose.ui.platform.LocalLayoutDirection
import androidx.compose.ui.semantics.CollectionInfo
import androidx.compose.ui.semantics.ScrollAxisRange
import androidx.compose.ui.semantics.collectionInfo
import androidx.compose.ui.semantics.horizontalScrollAxisRange
import androidx.compose.ui.semantics.scrollBy
import androidx.compose.ui.semantics.semantics
import androidx.compose.ui.unit.Dp
import androidx.compose.ui.unit.LayoutDirection
import androidx.compose.ui.unit.dp
import java.lang.Math.floorMod
import kotlinx.coroutines.delay
import kotlinx.coroutines.flow.first
import kotlinx.coroutines.yield

/**
 * Composes a hero card rotator to highlight a piece of content.
 *
 * Examples:
 * @sample androidx.tv.samples.SimpleCarousel
 * @sample androidx.tv.samples.CarouselIndicatorWithRectangleShape
 *
 * @param modifier Modifier applied to the Carousel.
 * @param slideCount total number of slides present in the carousel.
 * @param carouselState state associated with this carousel.
 * @param autoScrollDurationMillis duration for which slide should be visible before moving to
 * the next slide.
 * @param contentTransformForward animation transform applied when we are moving forward in the
 * carousel while scrolling
 * @param contentTransformBackward animation transform applied when we are moving backward in the
 * carousel while scrolling
 * in the next slide
 * @param carouselIndicator indicator showing the position of the current slide among all slides.
 * @param content defines the slides for a given index.
 */
@Suppress("IllegalExperimentalApiUsage")
@OptIn(ExperimentalComposeUiApi::class, ExperimentalAnimationApi::class)
@ExperimentalTvMaterial3Api
@Composable
fun Carousel(
    slideCount: Int,
    modifier: Modifier = Modifier,
<<<<<<< HEAD
    carouselState: CarouselState = remember { CarouselState() },
    autoScrollDurationMillis: Long = CarouselDefaults.TimeToDisplaySlideMillis,
    contentTransformForward: ContentTransform = CarouselDefaults.contentTransform,
    contentTransformBackward: ContentTransform = CarouselDefaults.contentTransform,
=======
    carouselState: CarouselState = rememberCarouselState(),
    autoScrollDurationMillis: Long = CarouselDefaults.TimeToDisplayItemMillis,
    contentTransformStartToEnd: ContentTransform = CarouselDefaults.contentTransform,
    contentTransformEndToStart: ContentTransform = CarouselDefaults.contentTransform,
>>>>>>> fdff00cc
    carouselIndicator:
    @Composable BoxScope.() -> Unit = {
        CarouselDefaults.IndicatorRow(
            slideCount = slideCount,
            activeSlideIndex = carouselState.activeSlideIndex,
            modifier = Modifier
                .align(Alignment.BottomEnd)
                .padding(16.dp),
        )
    },
    content: @Composable AnimatedContentScope.(index: Int) -> Unit
) {
    CarouselStateUpdater(carouselState, slideCount)
    var focusState: FocusState? by remember { mutableStateOf(null) }
    val focusManager = LocalFocusManager.current
    val isLtr = LocalLayoutDirection.current == LayoutDirection.Ltr
    val carouselOuterBoxFocusRequester = remember { FocusRequester() }
    var isAutoScrollActive by remember { mutableStateOf(false) }
    val context = LocalContext.current
    val accessibilityManager = remember {
        context.getSystemService(Context.ACCESSIBILITY_SERVICE) as AccessibilityManager
    }

    AutoScrollSideEffect(
        autoScrollDurationMillis = autoScrollDurationMillis,
        slideCount = slideCount,
        carouselState = carouselState,
        doAutoScroll = shouldPerformAutoScroll(focusState, accessibilityManager),
        onAutoScrollChange = { isAutoScrollActive = it })

    Box(modifier = modifier
        .carouselSemantics(itemCount = itemCount, state = carouselState)
        .bringIntoViewIfChildrenAreFocused()
        .focusRequester(carouselOuterBoxFocusRequester)
        .onFocusChanged {
            focusState = it
            // When the carousel gains focus for the first time
            if (it.isFocused && isAutoScrollActive) {
                focusManager.moveFocus(FocusDirection.Enter)
            }
        }
        .handleKeyEvents(
            carouselState = carouselState,
            outerBoxFocusRequester = carouselOuterBoxFocusRequester,
            focusManager = focusManager,
<<<<<<< HEAD
            slideCount = slideCount,
            isLtr = isLtr,
        )
=======
            itemCount = itemCount,
            isLtr = isLtr
        ) { focusState }
>>>>>>> fdff00cc
        .focusable()
    ) {
        AnimatedContent(
            targetState = carouselState.activeSlideIndex,
            transitionSpec = {
                if (carouselState.isMovingBackward) {
                    contentTransformBackward
                } else {
                    contentTransformForward
                }
<<<<<<< HEAD
            }
        ) { activeSlideIndex ->
=======
            },
            label = "CarouselAnimation"
        ) { activeItemIndex ->
>>>>>>> fdff00cc
            LaunchedEffect(Unit) {
                if (accessibilityManager.isEnabled) {
                    carouselOuterBoxFocusRequester.requestFocus()
                }
                this@AnimatedContent.onAnimationCompletion {
                    // Outer box is focused
                    if (!isAutoScrollActive && focusState?.isFocused == true) {
                        carouselOuterBoxFocusRequester.requestFocus()
                        focusManager.moveFocus(FocusDirection.Enter)
                    }
                }
            }
            // it is possible for the slideCount to have changed during the transition.
            // This can cause the slideIndex to be greater than or equal to slideCount and cause
            // IndexOutOfBoundsException. Guarding against this by checking against slideCount
            // before invoking.
<<<<<<< HEAD
            if (slideCount > 0) {
                CarouselScope(carouselState = carouselState)
                    .content(if (activeSlideIndex < slideCount) activeSlideIndex else 0)
=======
            if (itemCount > 0) {
                content(if (activeItemIndex < itemCount) activeItemIndex else 0)
>>>>>>> fdff00cc
            }
        }
        this.carouselIndicator()
    }
}

@Composable
private fun shouldPerformAutoScroll(
    focusState: FocusState?,
    accessibilityManager: AccessibilityManager
): Boolean {
    val carouselIsFocused = focusState?.isFocused ?: false
    val carouselHasFocus = focusState?.hasFocus ?: false

    // Disable auto scroll when accessibility mode is enabled or the carousel is focused
    return !accessibilityManager.isEnabled && !(carouselIsFocused || carouselHasFocus)
}

@Suppress("IllegalExperimentalApiUsage")
@OptIn(ExperimentalAnimationApi::class)
private suspend fun AnimatedVisibilityScope.onAnimationCompletion(action: suspend () -> Unit) {
    snapshotFlow { transition.currentState == transition.targetState }.first { it }
    action.invoke()
}

@OptIn(ExperimentalTvMaterial3Api::class)
@Composable
private fun AutoScrollSideEffect(
    autoScrollDurationMillis: Long,
    slideCount: Int,
    carouselState: CarouselState,
    doAutoScroll: Boolean,
    onAutoScrollChange: (isAutoScrollActive: Boolean) -> Unit = {},
) {
<<<<<<< HEAD
    // Needed to ensure that the code within LaunchedEffect receives updates to the slideCount.
    val updatedSlideCount by rememberUpdatedState(newValue = slideCount)
=======
    if (autoScrollDurationMillis == Long.MAX_VALUE || autoScrollDurationMillis < 0) {
        return
    }

    // Needed to ensure that the code within LaunchedEffect receives updates to the itemCount.
    val updatedItemCount by rememberUpdatedState(newValue = itemCount)
>>>>>>> fdff00cc
    if (doAutoScroll) {
        LaunchedEffect(carouselState) {
            while (true) {
                yield()
                delay(autoScrollDurationMillis)
                if (carouselState.activePauseHandlesCount > 0) {
                    snapshotFlow { carouselState.activePauseHandlesCount }
                        .first { pauseHandleCount -> pauseHandleCount == 0 }
                }
                carouselState.moveToNextSlide(updatedSlideCount)
            }
        }
    }
    onAutoScrollChange(doAutoScroll)
}

@Suppress("IllegalExperimentalApiUsage")
@OptIn(ExperimentalTvMaterial3Api::class, ExperimentalComposeUiApi::class)
private fun Modifier.handleKeyEvents(
    carouselState: CarouselState,
    outerBoxFocusRequester: FocusRequester,
    focusManager: FocusManager,
<<<<<<< HEAD
    slideCount: Int,
    isLtr: Boolean
=======
    itemCount: Int,
    isLtr: Boolean,
    currentCarouselBoxFocusState: () -> FocusState?
>>>>>>> fdff00cc
): Modifier = onKeyEvent {
    fun showPreviousItem() {
        carouselState.moveToPreviousItem(itemCount)
        outerBoxFocusRequester.requestFocus()
    }

<<<<<<< HEAD
    val showPreviousSlideAndGetKeyEventPropagation = {
        if (carouselState.isFirstSlide()) {
            KeyEventPropagation.ContinuePropagation
        } else {
            carouselState.moveToPreviousSlide(slideCount)
            outerBoxFocusRequester.requestFocus()
            KeyEventPropagation.StopPropagation
        }
    }
    val showNextSlideAndGetKeyEventPropagation = {
        if (carouselState.isLastSlide(slideCount)) {
            KeyEventPropagation.ContinuePropagation
        } else {
            carouselState.moveToNextSlide(slideCount)
            outerBoxFocusRequester.requestFocus()
            KeyEventPropagation.StopPropagation
=======
    fun showNextItem() {
        carouselState.moveToNextItem(itemCount)
        outerBoxFocusRequester.requestFocus()
    }

    fun updateItemBasedOnLayout(direction: FocusDirection, isLtr: Boolean) {
        when (direction) {
            Left -> if (isLtr) showPreviousItem() else showNextItem()
            Right -> if (isLtr) showNextItem() else showPreviousItem()
>>>>>>> fdff00cc
        }
    }

    fun handledHorizontalFocusMove(direction: FocusDirection): Boolean =
        when {
            it.nativeKeyEvent.repeatCount > 0 ->
                // Ignore long press key event for manual scrolling
                KeyEventPropagation.StopPropagation

            currentCarouselBoxFocusState()?.isFocused == true ->
                // if carousel box has focus, do not trigger focus search as it can cause focus to
                // move out of Carousel unintentionally.
                if (shouldFocusExitCarousel(direction, carouselState, itemCount, isLtr)) {
                    KeyEventPropagation.ContinuePropagation
                } else {
                    updateItemBasedOnLayout(direction, isLtr)
                    KeyEventPropagation.StopPropagation
                }

            !focusManager.moveFocus(direction) &&
                currentCarouselBoxFocusState()?.hasFocus == true -> {
                // if focus search was unsuccessful, interpret as input for slide change
                updateItemBasedOnLayout(direction, isLtr)
                KeyEventPropagation.StopPropagation
            }

<<<<<<< HEAD
            if (isLtr) {
                showPreviousSlideAndGetKeyEventPropagation()
            } else {
                showNextSlideAndGetKeyEventPropagation()
            }
        }

        KEYCODE_DPAD_RIGHT -> {
            // Ignore long press key event for manual scrolling
            if (it.nativeKeyEvent.repeatCount > 0) {
                return@onKeyEvent KeyEventPropagation.StopPropagation
            }

            if (isLtr) {
                showNextSlideAndGetKeyEventPropagation()
            } else {
                showPreviousSlideAndGetKeyEventPropagation()
            }
=======
            else -> KeyEventPropagation.StopPropagation
        }

    when {
        // Ignore KeyUp action type
        it.type == KeyUp -> KeyEventPropagation.ContinuePropagation
        it.key == Key.Back -> {
            focusManager.moveFocus(FocusDirection.Exit)
            KeyEventPropagation.ContinuePropagation
>>>>>>> fdff00cc
        }

        it.key == Key.DirectionLeft -> handledHorizontalFocusMove(Left)
        it.key == Key.DirectionRight -> handledHorizontalFocusMove(Right)

        else -> KeyEventPropagation.ContinuePropagation
    }
}.focusProperties {
    // allow exit along horizontal axis only for first and last slide.
    exit = {
        when {
            shouldFocusExitCarousel(it, carouselState, itemCount, isLtr) ->
                FocusRequester.Default

            else -> FocusRequester.Cancel
        }
    }
}

@OptIn(ExperimentalTvMaterial3Api::class)
private fun shouldFocusExitCarousel(
    focusDirection: FocusDirection,
    carouselState: CarouselState,
    itemCount: Int,
    isLtr: Boolean
): Boolean =
    when {
        // LTR: Don't exit if not first item
        focusDirection == Left && isLtr && !carouselState.isFirstItem() -> false
        // RTL: Don't exit if it is not the last item
        focusDirection == Left && !isLtr && !carouselState.isLastItem(itemCount) -> false
        // LTR: Don't exit if not last item
        focusDirection == Right && isLtr && !carouselState.isLastItem(itemCount) -> false
        // RTL: Don't exit if it is not the first item
        focusDirection == Right && !isLtr && !carouselState.isFirstItem() -> false
        else -> true
    }

@OptIn(ExperimentalTvMaterial3Api::class)
@Composable
private fun CarouselStateUpdater(carouselState: CarouselState, slideCount: Int) {
    LaunchedEffect(carouselState, slideCount) {
        if (slideCount != 0) {
            carouselState.activeSlideIndex = floorMod(carouselState.activeSlideIndex, slideCount)
        }
    }
}

/**
<<<<<<< HEAD
 * State of the Carousel which allows the user to specify the first slide that is shown when the
=======
 * Creates a [CarouselState] that is remembered across compositions.
 *
 * Changes to the provided initial values will **not** result in the state being recreated or
 * changed in any way if it has already been created.
 *
 * @param initialActiveItemIndex the index of the first active item
 */
@ExperimentalTvMaterial3Api
@Composable
fun rememberCarouselState(initialActiveItemIndex: Int = 0): CarouselState {
    return rememberSaveable(saver = CarouselState.Saver) {
        CarouselState(initialActiveItemIndex)
    }
}

/**
 * State of the Carousel which allows the user to specify the first item that is shown when the
>>>>>>> fdff00cc
 * Carousel is instantiated in the constructor.
 *
 * It also provides the user with support to pause and resume the auto-scroll behaviour of the
 * Carousel.
 * @param initialActiveSlideIndex the index of the first active slide
 */
@Stable
@ExperimentalTvMaterial3Api
<<<<<<< HEAD
class CarouselState(initialActiveSlideIndex: Int = 0) {
    internal var activePauseHandlesCount by mutableStateOf(0)
=======
class CarouselState(initialActiveItemIndex: Int = 0) {
    internal var activePauseHandlesCount by mutableIntStateOf(0)
>>>>>>> fdff00cc

    /**
     * The index of the slide that is currently displayed by the carousel
     */
<<<<<<< HEAD
    var activeSlideIndex by mutableStateOf(initialActiveSlideIndex)
=======
    var activeItemIndex by mutableIntStateOf(initialActiveItemIndex)
>>>>>>> fdff00cc
        internal set

    /**
     * Tracks whether we are scrolling backward in the Carousel. By default, we are moving forward
     * because of auto-scroll
     */
    internal var isMovingBackward = false
        private set

    /**
     * Pauses the auto-scrolling behaviour of Carousel.
     * The pause request is ignored if [slideIndex] is not the current slide that is visible.
     * Returns a [ScrollPauseHandle] that can be used to resume
     */
    fun pauseAutoScroll(slideIndex: Int): ScrollPauseHandle {
        if (this.activeSlideIndex != slideIndex) {
            return NoOpScrollPauseHandle
        }
        return ScrollPauseHandleImpl(this)
    }

    internal fun isFirstSlide() = activeSlideIndex == 0

    internal fun isLastSlide(slideCount: Int) = activeSlideIndex == slideCount - 1

    internal fun moveToPreviousSlide(slideCount: Int) {
        // No slides available for carousel
        if (slideCount == 0) return

        isMovingBackward = true

        // Go to previous slide
        activeSlideIndex = floorMod(activeSlideIndex - 1, slideCount)
    }

    internal fun moveToNextSlide(slideCount: Int) {
        // No slides available for carousel
        if (slideCount == 0) return

        isMovingBackward = false

        // Go to next slide
        activeSlideIndex = floorMod(activeSlideIndex + 1, slideCount)
    }

    companion object {
        /**
         * The default [Saver] implementation for [CarouselState].
         */
        val Saver: Saver<CarouselState, *> = Saver(
            save = { it.activeItemIndex },
            restore = { CarouselState(it) }
        )
    }
}

@ExperimentalTvMaterial3Api
/**
 * Handle returned by [CarouselState.pauseAutoScroll] that can be used to resume auto-scroll.
 */
sealed interface ScrollPauseHandle {
    /**
     * Resumes the auto-scroll behaviour if there are no other active [ScrollPauseHandle]s.
     */
    fun resumeAutoScroll()
}

@OptIn(ExperimentalTvMaterial3Api::class)
internal object NoOpScrollPauseHandle : ScrollPauseHandle {
    /**
     * Resumes the auto-scroll behaviour if there are no other active [ScrollPauseHandle]s.
     */
    override fun resumeAutoScroll() {}
}

@OptIn(ExperimentalTvMaterial3Api::class)
internal class ScrollPauseHandleImpl(private val carouselState: CarouselState) : ScrollPauseHandle {
    private var active by mutableStateOf(true)

    init {
        carouselState.activePauseHandlesCount += 1
    }

    /**
     * Resumes the auto-scroll behaviour if there are no other active [ScrollPauseHandle]s.
     */
    override fun resumeAutoScroll() {
        if (active) {
            active = false
            carouselState.activePauseHandlesCount -= 1
        }
    }
}

@ExperimentalTvMaterial3Api
object CarouselDefaults {
    /**
     * Default time for which the slide is visible to the user.
     */
    const val TimeToDisplaySlideMillis: Long = 5000

    /**
     * Transition applied when bringing it into view and removing it from the view
     */
    @OptIn(ExperimentalAnimationApi::class)
    val contentTransform: ContentTransform
    @Composable get() =
        fadeIn(animationSpec = tween(100))
            .with(fadeOut(animationSpec = tween(100)))

    /**
     * An indicator showing the position of the current active slide among the slides of the
     * carousel.
     *
     * @param slideCount total number of slides in the carousel
     * @param activeSlideIndex the current active slide index
     * @param modifier Modifier applied to the indicators' container
     * @param spacing spacing between the indicator dots
     * @param indicator indicator dot representing each slide in the carousel
     */
    @Composable
    fun IndicatorRow(
        slideCount: Int,
        activeSlideIndex: Int,
        modifier: Modifier = Modifier,
        spacing: Dp = 8.dp,
        indicator: @Composable (isActive: Boolean) -> Unit = { isActive ->
            val activeColor = Color.White
            val inactiveColor = activeColor.copy(alpha = 0.3f)
            Box(
                modifier = Modifier
                    .size(8.dp)
                    .background(
                        color = if (isActive) activeColor else inactiveColor,
                        shape = CircleShape,
                    ),
            )
        }
    ) {
        Row(
            horizontalArrangement = Arrangement.spacedBy(spacing),
            verticalAlignment = Alignment.CenterVertically,
            modifier = modifier,
        ) {
<<<<<<< HEAD
            repeat(slideCount) {
                val isActive = it == activeSlideIndex
                indicator(isActive = isActive)
=======
            repeat(itemCount) {
                val isActive = it == activeItemIndex
                indicator(isActive)
>>>>>>> fdff00cc
            }
        }
    }
}

@OptIn(ExperimentalTvMaterial3Api::class)
@Suppress("ComposableModifierFactory")
@Composable
internal fun Modifier.carouselSemantics(
    itemCount: Int,
    state: CarouselState
): Modifier {
    return this.then(
        remember(
            state,
            itemCount
        ) {
            val accessibilityScrollState = ScrollAxisRange(
                value = {
                    // Active slide index represents the current position
                    state.activeItemIndex.toFloat()
                },
                maxValue = {
                    // Last slide index represents the max. value
                    (itemCount - 1).toFloat()
                },
                reverseScrolling = false
            )

            val scrollByAction: ((x: Float, y: Float) -> Boolean) =
                { x, _ ->
                    when {
                        // Positive value of x represents forward scrolling
                        x > 0f -> state.moveToNextItem(itemCount)

                        // Negative value of x represents backward scrolling
                        x < 0f -> state.moveToPreviousItem(itemCount)
                    }

                    // Return false for non-horizontal scrolling (x==0)
                    x != 0f
                }

            Modifier.semantics {
                horizontalScrollAxisRange = accessibilityScrollState

                scrollBy(action = scrollByAction)

                collectionInfo = CollectionInfo(rowCount = 1, columnCount = itemCount)
            }
        }
    )
}<|MERGE_RESOLUTION|>--- conflicted
+++ resolved
@@ -26,7 +26,7 @@
 import androidx.compose.animation.core.tween
 import androidx.compose.animation.fadeIn
 import androidx.compose.animation.fadeOut
-import androidx.compose.animation.with
+import androidx.compose.animation.togetherWith
 import androidx.compose.foundation.background
 import androidx.compose.foundation.focusable
 import androidx.compose.foundation.layout.Arrangement
@@ -91,41 +91,33 @@
  * @sample androidx.tv.samples.CarouselIndicatorWithRectangleShape
  *
  * @param modifier Modifier applied to the Carousel.
- * @param slideCount total number of slides present in the carousel.
+ * @param itemCount total number of items present in the carousel.
  * @param carouselState state associated with this carousel.
- * @param autoScrollDurationMillis duration for which slide should be visible before moving to
- * the next slide.
- * @param contentTransformForward animation transform applied when we are moving forward in the
- * carousel while scrolling
- * @param contentTransformBackward animation transform applied when we are moving backward in the
- * carousel while scrolling
- * in the next slide
- * @param carouselIndicator indicator showing the position of the current slide among all slides.
- * @param content defines the slides for a given index.
+ * @param autoScrollDurationMillis duration for which item should be visible before moving to
+ * the next item.
+ * @param contentTransformStartToEnd animation transform applied when we are moving from start to
+ * end in the carousel while scrolling to the next item
+ * @param contentTransformEndToStart animation transform applied when we are moving from end to
+ * start in the carousel while scrolling to the next item
+ * @param carouselIndicator indicator showing the position of the current item among all items.
+ * @param content defines the items for a given index.
  */
 @Suppress("IllegalExperimentalApiUsage")
-@OptIn(ExperimentalComposeUiApi::class, ExperimentalAnimationApi::class)
+@OptIn(ExperimentalComposeUiApi::class)
 @ExperimentalTvMaterial3Api
 @Composable
 fun Carousel(
-    slideCount: Int,
+    itemCount: Int,
     modifier: Modifier = Modifier,
-<<<<<<< HEAD
-    carouselState: CarouselState = remember { CarouselState() },
-    autoScrollDurationMillis: Long = CarouselDefaults.TimeToDisplaySlideMillis,
-    contentTransformForward: ContentTransform = CarouselDefaults.contentTransform,
-    contentTransformBackward: ContentTransform = CarouselDefaults.contentTransform,
-=======
     carouselState: CarouselState = rememberCarouselState(),
     autoScrollDurationMillis: Long = CarouselDefaults.TimeToDisplayItemMillis,
     contentTransformStartToEnd: ContentTransform = CarouselDefaults.contentTransform,
     contentTransformEndToStart: ContentTransform = CarouselDefaults.contentTransform,
->>>>>>> fdff00cc
     carouselIndicator:
     @Composable BoxScope.() -> Unit = {
         CarouselDefaults.IndicatorRow(
-            slideCount = slideCount,
-            activeSlideIndex = carouselState.activeSlideIndex,
+            itemCount = itemCount,
+            activeItemIndex = carouselState.activeItemIndex,
             modifier = Modifier
                 .align(Alignment.BottomEnd)
                 .padding(16.dp),
@@ -133,7 +125,7 @@
     },
     content: @Composable AnimatedContentScope.(index: Int) -> Unit
 ) {
-    CarouselStateUpdater(carouselState, slideCount)
+    CarouselStateUpdater(carouselState, itemCount)
     var focusState: FocusState? by remember { mutableStateOf(null) }
     val focusManager = LocalFocusManager.current
     val isLtr = LocalLayoutDirection.current == LayoutDirection.Ltr
@@ -146,7 +138,7 @@
 
     AutoScrollSideEffect(
         autoScrollDurationMillis = autoScrollDurationMillis,
-        slideCount = slideCount,
+        itemCount = itemCount,
         carouselState = carouselState,
         doAutoScroll = shouldPerformAutoScroll(focusState, accessibilityManager),
         onAutoScrollChange = { isAutoScrollActive = it })
@@ -166,33 +158,22 @@
             carouselState = carouselState,
             outerBoxFocusRequester = carouselOuterBoxFocusRequester,
             focusManager = focusManager,
-<<<<<<< HEAD
-            slideCount = slideCount,
-            isLtr = isLtr,
-        )
-=======
             itemCount = itemCount,
             isLtr = isLtr
         ) { focusState }
->>>>>>> fdff00cc
         .focusable()
     ) {
         AnimatedContent(
-            targetState = carouselState.activeSlideIndex,
+            targetState = carouselState.activeItemIndex,
             transitionSpec = {
                 if (carouselState.isMovingBackward) {
-                    contentTransformBackward
+                    contentTransformEndToStart
                 } else {
-                    contentTransformForward
+                    contentTransformStartToEnd
                 }
-<<<<<<< HEAD
-            }
-        ) { activeSlideIndex ->
-=======
             },
             label = "CarouselAnimation"
         ) { activeItemIndex ->
->>>>>>> fdff00cc
             LaunchedEffect(Unit) {
                 if (accessibilityManager.isEnabled) {
                     carouselOuterBoxFocusRequester.requestFocus()
@@ -205,18 +186,12 @@
                     }
                 }
             }
-            // it is possible for the slideCount to have changed during the transition.
-            // This can cause the slideIndex to be greater than or equal to slideCount and cause
-            // IndexOutOfBoundsException. Guarding against this by checking against slideCount
+            // it is possible for the itemCount to have changed during the transition.
+            // This can cause the itemIndex to be greater than or equal to itemCount and cause
+            // IndexOutOfBoundsException. Guarding against this by checking against itemCount
             // before invoking.
-<<<<<<< HEAD
-            if (slideCount > 0) {
-                CarouselScope(carouselState = carouselState)
-                    .content(if (activeSlideIndex < slideCount) activeSlideIndex else 0)
-=======
             if (itemCount > 0) {
                 content(if (activeItemIndex < itemCount) activeItemIndex else 0)
->>>>>>> fdff00cc
             }
         }
         this.carouselIndicator()
@@ -246,22 +221,17 @@
 @Composable
 private fun AutoScrollSideEffect(
     autoScrollDurationMillis: Long,
-    slideCount: Int,
+    itemCount: Int,
     carouselState: CarouselState,
     doAutoScroll: Boolean,
     onAutoScrollChange: (isAutoScrollActive: Boolean) -> Unit = {},
 ) {
-<<<<<<< HEAD
-    // Needed to ensure that the code within LaunchedEffect receives updates to the slideCount.
-    val updatedSlideCount by rememberUpdatedState(newValue = slideCount)
-=======
     if (autoScrollDurationMillis == Long.MAX_VALUE || autoScrollDurationMillis < 0) {
         return
     }
 
     // Needed to ensure that the code within LaunchedEffect receives updates to the itemCount.
     val updatedItemCount by rememberUpdatedState(newValue = itemCount)
->>>>>>> fdff00cc
     if (doAutoScroll) {
         LaunchedEffect(carouselState) {
             while (true) {
@@ -271,7 +241,7 @@
                     snapshotFlow { carouselState.activePauseHandlesCount }
                         .first { pauseHandleCount -> pauseHandleCount == 0 }
                 }
-                carouselState.moveToNextSlide(updatedSlideCount)
+                carouselState.moveToNextItem(updatedItemCount)
             }
         }
     }
@@ -284,38 +254,15 @@
     carouselState: CarouselState,
     outerBoxFocusRequester: FocusRequester,
     focusManager: FocusManager,
-<<<<<<< HEAD
-    slideCount: Int,
-    isLtr: Boolean
-=======
     itemCount: Int,
     isLtr: Boolean,
     currentCarouselBoxFocusState: () -> FocusState?
->>>>>>> fdff00cc
 ): Modifier = onKeyEvent {
     fun showPreviousItem() {
         carouselState.moveToPreviousItem(itemCount)
         outerBoxFocusRequester.requestFocus()
     }
 
-<<<<<<< HEAD
-    val showPreviousSlideAndGetKeyEventPropagation = {
-        if (carouselState.isFirstSlide()) {
-            KeyEventPropagation.ContinuePropagation
-        } else {
-            carouselState.moveToPreviousSlide(slideCount)
-            outerBoxFocusRequester.requestFocus()
-            KeyEventPropagation.StopPropagation
-        }
-    }
-    val showNextSlideAndGetKeyEventPropagation = {
-        if (carouselState.isLastSlide(slideCount)) {
-            KeyEventPropagation.ContinuePropagation
-        } else {
-            carouselState.moveToNextSlide(slideCount)
-            outerBoxFocusRequester.requestFocus()
-            KeyEventPropagation.StopPropagation
-=======
     fun showNextItem() {
         carouselState.moveToNextItem(itemCount)
         outerBoxFocusRequester.requestFocus()
@@ -325,7 +272,6 @@
         when (direction) {
             Left -> if (isLtr) showPreviousItem() else showNextItem()
             Right -> if (isLtr) showNextItem() else showPreviousItem()
->>>>>>> fdff00cc
         }
     }
 
@@ -352,26 +298,6 @@
                 KeyEventPropagation.StopPropagation
             }
 
-<<<<<<< HEAD
-            if (isLtr) {
-                showPreviousSlideAndGetKeyEventPropagation()
-            } else {
-                showNextSlideAndGetKeyEventPropagation()
-            }
-        }
-
-        KEYCODE_DPAD_RIGHT -> {
-            // Ignore long press key event for manual scrolling
-            if (it.nativeKeyEvent.repeatCount > 0) {
-                return@onKeyEvent KeyEventPropagation.StopPropagation
-            }
-
-            if (isLtr) {
-                showNextSlideAndGetKeyEventPropagation()
-            } else {
-                showPreviousSlideAndGetKeyEventPropagation()
-            }
-=======
             else -> KeyEventPropagation.StopPropagation
         }
 
@@ -381,7 +307,6 @@
         it.key == Key.Back -> {
             focusManager.moveFocus(FocusDirection.Exit)
             KeyEventPropagation.ContinuePropagation
->>>>>>> fdff00cc
         }
 
         it.key == Key.DirectionLeft -> handledHorizontalFocusMove(Left)
@@ -422,18 +347,15 @@
 
 @OptIn(ExperimentalTvMaterial3Api::class)
 @Composable
-private fun CarouselStateUpdater(carouselState: CarouselState, slideCount: Int) {
-    LaunchedEffect(carouselState, slideCount) {
-        if (slideCount != 0) {
-            carouselState.activeSlideIndex = floorMod(carouselState.activeSlideIndex, slideCount)
+private fun CarouselStateUpdater(carouselState: CarouselState, itemCount: Int) {
+    LaunchedEffect(carouselState, itemCount) {
+        if (itemCount != 0) {
+            carouselState.activeItemIndex = floorMod(carouselState.activeItemIndex, itemCount)
         }
     }
 }
 
 /**
-<<<<<<< HEAD
- * State of the Carousel which allows the user to specify the first slide that is shown when the
-=======
  * Creates a [CarouselState] that is remembered across compositions.
  *
  * Changes to the provided initial values will **not** result in the state being recreated or
@@ -451,31 +373,21 @@
 
 /**
  * State of the Carousel which allows the user to specify the first item that is shown when the
->>>>>>> fdff00cc
  * Carousel is instantiated in the constructor.
  *
  * It also provides the user with support to pause and resume the auto-scroll behaviour of the
  * Carousel.
- * @param initialActiveSlideIndex the index of the first active slide
+ * @param initialActiveItemIndex the index of the first active item
  */
 @Stable
 @ExperimentalTvMaterial3Api
-<<<<<<< HEAD
-class CarouselState(initialActiveSlideIndex: Int = 0) {
-    internal var activePauseHandlesCount by mutableStateOf(0)
-=======
 class CarouselState(initialActiveItemIndex: Int = 0) {
     internal var activePauseHandlesCount by mutableIntStateOf(0)
->>>>>>> fdff00cc
-
-    /**
-     * The index of the slide that is currently displayed by the carousel
-     */
-<<<<<<< HEAD
-    var activeSlideIndex by mutableStateOf(initialActiveSlideIndex)
-=======
+
+    /**
+     * The index of the item that is currently displayed by the carousel
+     */
     var activeItemIndex by mutableIntStateOf(initialActiveItemIndex)
->>>>>>> fdff00cc
         internal set
 
     /**
@@ -487,38 +399,38 @@
 
     /**
      * Pauses the auto-scrolling behaviour of Carousel.
-     * The pause request is ignored if [slideIndex] is not the current slide that is visible.
+     * The pause request is ignored if [itemIndex] is not the current item that is visible.
      * Returns a [ScrollPauseHandle] that can be used to resume
      */
-    fun pauseAutoScroll(slideIndex: Int): ScrollPauseHandle {
-        if (this.activeSlideIndex != slideIndex) {
+    fun pauseAutoScroll(itemIndex: Int): ScrollPauseHandle {
+        if (this.activeItemIndex != itemIndex) {
             return NoOpScrollPauseHandle
         }
         return ScrollPauseHandleImpl(this)
     }
 
-    internal fun isFirstSlide() = activeSlideIndex == 0
-
-    internal fun isLastSlide(slideCount: Int) = activeSlideIndex == slideCount - 1
-
-    internal fun moveToPreviousSlide(slideCount: Int) {
-        // No slides available for carousel
-        if (slideCount == 0) return
+    internal fun isFirstItem() = activeItemIndex == 0
+
+    internal fun isLastItem(itemCount: Int) = activeItemIndex == itemCount - 1
+
+    internal fun moveToPreviousItem(itemCount: Int) {
+        // No items available for carousel
+        if (itemCount == 0) return
 
         isMovingBackward = true
 
-        // Go to previous slide
-        activeSlideIndex = floorMod(activeSlideIndex - 1, slideCount)
-    }
-
-    internal fun moveToNextSlide(slideCount: Int) {
-        // No slides available for carousel
-        if (slideCount == 0) return
+        // Go to previous item
+        activeItemIndex = floorMod(activeItemIndex - 1, itemCount)
+    }
+
+    internal fun moveToNextItem(itemCount: Int) {
+        // No items available for carousel
+        if (itemCount == 0) return
 
         isMovingBackward = false
 
-        // Go to next slide
-        activeSlideIndex = floorMod(activeSlideIndex + 1, slideCount)
+        // Go to next item
+        activeItemIndex = floorMod(activeItemIndex + 1, itemCount)
     }
 
     companion object {
@@ -573,33 +485,32 @@
 @ExperimentalTvMaterial3Api
 object CarouselDefaults {
     /**
-     * Default time for which the slide is visible to the user.
-     */
-    const val TimeToDisplaySlideMillis: Long = 5000
+     * Default time for which the item is visible to the user.
+     */
+    const val TimeToDisplayItemMillis: Long = 5000
 
     /**
      * Transition applied when bringing it into view and removing it from the view
      */
-    @OptIn(ExperimentalAnimationApi::class)
     val contentTransform: ContentTransform
     @Composable get() =
         fadeIn(animationSpec = tween(100))
-            .with(fadeOut(animationSpec = tween(100)))
-
-    /**
-     * An indicator showing the position of the current active slide among the slides of the
+            .togetherWith(fadeOut(animationSpec = tween(100)))
+
+    /**
+     * An indicator showing the position of the current active item among the items of the
      * carousel.
      *
-     * @param slideCount total number of slides in the carousel
-     * @param activeSlideIndex the current active slide index
+     * @param itemCount total number of items in the carousel
+     * @param activeItemIndex the current active item index
      * @param modifier Modifier applied to the indicators' container
      * @param spacing spacing between the indicator dots
-     * @param indicator indicator dot representing each slide in the carousel
+     * @param indicator indicator dot representing each item in the carousel
      */
     @Composable
     fun IndicatorRow(
-        slideCount: Int,
-        activeSlideIndex: Int,
+        itemCount: Int,
+        activeItemIndex: Int,
         modifier: Modifier = Modifier,
         spacing: Dp = 8.dp,
         indicator: @Composable (isActive: Boolean) -> Unit = { isActive ->
@@ -620,15 +531,9 @@
             verticalAlignment = Alignment.CenterVertically,
             modifier = modifier,
         ) {
-<<<<<<< HEAD
-            repeat(slideCount) {
-                val isActive = it == activeSlideIndex
-                indicator(isActive = isActive)
-=======
             repeat(itemCount) {
                 val isActive = it == activeItemIndex
                 indicator(isActive)
->>>>>>> fdff00cc
             }
         }
     }
