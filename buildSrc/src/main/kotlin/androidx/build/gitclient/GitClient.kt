--- conflicted
+++ resolved
@@ -149,12 +149,7 @@
         val authorEmailDelimiter: String = "_Author:"
         val dateDelimiter: String = "_Date:"
         val bodyDelimiter: String = "_Body:"
-<<<<<<< HEAD
-        val localProjectDir: String = fullProjectDir.toString()
-            .removePrefix(gitRoot.toString())
-=======
         val localProjectDir: String = fullProjectDir.relativeTo(gitRoot).toString()
->>>>>>> 46882fdb
         val relativeProjectDir: String = fullProjectDir.relativeTo(workingDir).toString()
 
         var gitLogOptions: String =
@@ -223,10 +218,7 @@
             } else {
                 logger?.info("Response: $message")
             }
-<<<<<<< HEAD
-=======
             check(proc.exitValue() == 0) { "Nonzero exit value running git command." }
->>>>>>> 46882fdb
             return stdout
         }
         override fun executeAndParse(command: String): List<String> {
