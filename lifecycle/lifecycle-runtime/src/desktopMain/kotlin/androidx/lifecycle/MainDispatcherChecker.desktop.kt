/*
 * Copyright 2024 The Android Open Source Project
 *
 * Licensed under the Apache License, Version 2.0 (the "License");
 * you may not use this file except in compliance with the License.
 * You may obtain a copy of the License at
 *
 *      http://www.apache.org/licenses/LICENSE-2.0
 *
 * Unless required by applicable law or agreed to in writing, software
 * distributed under the License is distributed on an "AS IS" BASIS,
 * WITHOUT WARRANTIES OR CONDITIONS OF ANY KIND, either express or implied.
 * See the License for the specific language governing permissions and
 * limitations under the License.
 */
package androidx.lifecycle

import kotlinx.coroutines.Dispatchers
import kotlinx.coroutines.runBlocking

internal object MainDispatcherChecker {
    private var isMainDispatcherAvailable: Boolean = true
    @Volatile
    private var mainDispatcherThread: Thread? = null

<<<<<<< HEAD
    private fun storeMainDispatcherThread() {
=======
    private fun updateMainDispatcherThread() {
>>>>>>> 4ddd0ca0
        try {
            runBlocking(Dispatchers.Main.immediate) {
                mainDispatcherThread = Thread.currentThread()
            }
        } catch (_: IllegalStateException) {
            // No main dispatchers are present in the classpath
            isMainDispatcherAvailable = false
        }
    }

    fun isMainDispatcherThread(): Boolean {
        if (!isMainDispatcherAvailable) {
<<<<<<< HEAD
            return true
        }
        val currentThread = Thread.currentThread()
        // if the thread has already been retrieved,
=======
            // If we know there's no main dispatcher, assume we're on it.
            return true
        }

        val currentThread = Thread.currentThread()
        // If the thread has already been retrieved,
>>>>>>> 4ddd0ca0
        // we can just check whether we are currently running on the same thread
        if (currentThread === mainDispatcherThread) {
            return true
        }
<<<<<<< HEAD
        // if threads do not match, it is either:
        // * field is not initialized yet
        // * Swing's EDT may have changed
        // * it is not the main thread indeed
        // let's recheck to make sure the field has an actual value
        // it is potentially a long operation, but it happens only not on the happy path
        storeMainDispatcherThread()
=======

        // If the current thread doesn't match the stored main dispatcher thread, is is either:
        // * The field may not have been initialized yet.
        // * The Swing Event Dispatch Thread (EDT) may have changed (if applicable).
        // * We're genuinely not executing on the main thread.
        // Let's recheck to obtain the most up-to-date dispatcher reference. The recheck can
        // be time-consuming, but should only occur in less common scenarios.
        updateMainDispatcherThread()

>>>>>>> 4ddd0ca0
        return !isMainDispatcherAvailable || currentThread === mainDispatcherThread
    }
}<|MERGE_RESOLUTION|>--- conflicted
+++ resolved
@@ -23,11 +23,7 @@
     @Volatile
     private var mainDispatcherThread: Thread? = null
 
-<<<<<<< HEAD
-    private fun storeMainDispatcherThread() {
-=======
     private fun updateMainDispatcherThread() {
->>>>>>> 4ddd0ca0
         try {
             runBlocking(Dispatchers.Main.immediate) {
                 mainDispatcherThread = Thread.currentThread()
@@ -40,32 +36,16 @@
 
     fun isMainDispatcherThread(): Boolean {
         if (!isMainDispatcherAvailable) {
-<<<<<<< HEAD
-            return true
-        }
-        val currentThread = Thread.currentThread()
-        // if the thread has already been retrieved,
-=======
             // If we know there's no main dispatcher, assume we're on it.
             return true
         }
 
         val currentThread = Thread.currentThread()
         // If the thread has already been retrieved,
->>>>>>> 4ddd0ca0
         // we can just check whether we are currently running on the same thread
         if (currentThread === mainDispatcherThread) {
             return true
         }
-<<<<<<< HEAD
-        // if threads do not match, it is either:
-        // * field is not initialized yet
-        // * Swing's EDT may have changed
-        // * it is not the main thread indeed
-        // let's recheck to make sure the field has an actual value
-        // it is potentially a long operation, but it happens only not on the happy path
-        storeMainDispatcherThread()
-=======
 
         // If the current thread doesn't match the stored main dispatcher thread, is is either:
         // * The field may not have been initialized yet.
@@ -75,7 +55,6 @@
         // be time-consuming, but should only occur in less common scenarios.
         updateMainDispatcherThread()
 
->>>>>>> 4ddd0ca0
         return !isMainDispatcherAvailable || currentThread === mainDispatcherThread
     }
 }