--- conflicted
+++ resolved
@@ -14,6 +14,13 @@
  * limitations under the License.
  */
 
+/**
+ * This file was created using the `create_project.py` script located in the
+ * `<AndroidX root>/development/project-creator` directory.
+ *
+ * Please use that script when creating a new project, rather than copying an existing project and
+ * modifying its settings.
+ */
 import androidx.build.Publish
 import androidx.build.RunApiTasks
 import org.jetbrains.kotlin.gradle.tasks.KotlinCompile
@@ -32,11 +39,7 @@
     api projectOrArtifact(":lifecycle:lifecycle-viewmodel-savedstate")
     api("androidx.compose.runtime:runtime:1.0.1")
     api "androidx.compose.ui:ui:1.0.1"
-<<<<<<< HEAD
-    api("androidx.annotation:annotation-experimental:1.1.0")
-=======
     api("androidx.annotation:annotation-experimental:1.4.0")
->>>>>>> 63b0f62a
 
     implementation(libs.kotlinStdlib)
 
