--- conflicted
+++ resolved
@@ -17,10 +17,10 @@
 package androidx.benchmark.macro
 
 import androidx.benchmark.junit4.PerfettoTraceRule
-import androidx.benchmark.macro.perfetto.PerfettoTraceProcessor
 import androidx.benchmark.perfetto.ExperimentalPerfettoCaptureApi
 import androidx.benchmark.perfetto.PerfettoHelper
 import androidx.benchmark.perfetto.PerfettoTrace
+import androidx.benchmark.perfetto.PerfettoTraceProcessor
 import androidx.test.ext.junit.runners.AndroidJUnit4
 import androidx.test.filters.LargeTest
 import androidx.tracing.trace
@@ -55,18 +55,12 @@
                 base.evaluate()
                 if (PerfettoHelper.isAbiSupported()) {
                     assertNotNull(trace)
-<<<<<<< HEAD
-                    val sliceNameInstances = PerfettoTraceProcessor.runServer(trace!!.path) {
-                        querySlices(UNIQUE_SLICE_NAME)
-                    }.map { slice -> slice.name }
-=======
                     val sliceNameInstances = PerfettoTraceProcessor.runSingleSessionServer(
                         trace!!.path
                     ) {
                         querySlices(UNIQUE_SLICE_NAME, packageName = null)
                             .map { slice -> slice.name }
                     }
->>>>>>> fdff00cc
                     assertEquals(listOf(UNIQUE_SLICE_NAME), sliceNameInstances)
                 }
             }
