--- conflicted
+++ resolved
@@ -37,11 +37,7 @@
  *
  */
 @RestrictTo(RestrictTo.Scope.LIBRARY_GROUP)
-<<<<<<< HEAD
-@RequiresApi(21)
-=======
 @RequiresApi(MIN_SDK_VERSION)
->>>>>>> fdff00cc
 public class PerfettoHelper(
     private val unbundled: Boolean = Build.VERSION.SDK_INT < MIN_BUNDLED_SDK_VERSION
 ) {
