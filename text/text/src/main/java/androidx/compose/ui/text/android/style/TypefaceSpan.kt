--- conflicted
+++ resolved
@@ -28,12 +28,7 @@
  * style of the TextPaint is overridden and the style of the typeface is used.
  * @param typeface Typeface to render the text with.
  */
-<<<<<<< HEAD
-@InternalPlatformTextApi
-class TypefaceSpan(val typeface: Typeface) : MetricAffectingSpan() {
-=======
 internal class TypefaceSpan(val typeface: Typeface) : MetricAffectingSpan() {
->>>>>>> fdff00cc
     override fun updateDrawState(ds: TextPaint) {
         updateTypeface(ds)
     }
