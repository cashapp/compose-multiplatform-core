/*
 * Copyright 2021 The Android Open Source Project
 *
 * Licensed under the Apache License, Version 2.0 (the "License");
 * you may not use this file except in compliance with the License.
 * You may obtain a copy of the License at
 *
 *      http://www.apache.org/licenses/LICENSE-2.0
 *
 * Unless required by applicable law or agreed to in writing, software
 * distributed under the License is distributed on an "AS IS" BASIS,
 * WITHOUT WARRANTIES OR CONDITIONS OF ANY KIND, either express or implied.
 * See the License for the specific language governing permissions and
 * limitations under the License.
 */

package androidx.compose.ui.text.android.style

import android.text.TextPaint
import android.text.style.CharacterStyle

/**
 * A span which applies the underline and strike through to the affected text.
 *
 * @property isUnderlineText whether to draw the under for the affected text.
 * @property isStrikethroughText whether to draw strikethrough line for the affected text.
 */
<<<<<<< HEAD
@InternalPlatformTextApi
class TextDecorationSpan(
=======
internal class TextDecorationSpan(
>>>>>>> fdff00cc
    val isUnderlineText: Boolean,
    val isStrikethroughText: Boolean
) : CharacterStyle() {
    override fun updateDrawState(textPaint: TextPaint) {
        textPaint.isUnderlineText = isUnderlineText
        textPaint.isStrikeThruText = isStrikethroughText
    }
}<|MERGE_RESOLUTION|>--- conflicted
+++ resolved
@@ -25,12 +25,7 @@
  * @property isUnderlineText whether to draw the under for the affected text.
  * @property isStrikethroughText whether to draw strikethrough line for the affected text.
  */
-<<<<<<< HEAD
-@InternalPlatformTextApi
-class TextDecorationSpan(
-=======
 internal class TextDecorationSpan(
->>>>>>> fdff00cc
     val isUnderlineText: Boolean,
     val isStrikethroughText: Boolean
 ) : CharacterStyle() {
