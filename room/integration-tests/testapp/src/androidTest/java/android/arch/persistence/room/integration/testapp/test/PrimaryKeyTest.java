--- conflicted
+++ resolved
@@ -26,10 +26,7 @@
 import android.arch.persistence.room.integration.testapp.PKeyTestDatabase;
 import android.arch.persistence.room.integration.testapp.vo.IntAutoIncPKeyEntity;
 import android.arch.persistence.room.integration.testapp.vo.IntegerAutoIncPKeyEntity;
-<<<<<<< HEAD
-=======
 import android.arch.persistence.room.integration.testapp.vo.IntegerPKeyEntity;
->>>>>>> b6838fd2
 import android.arch.persistence.room.integration.testapp.vo.ObjectPKeyEntity;
 import android.database.sqlite.SQLiteConstraintException;
 import android.support.test.InstrumentationRegistry;
@@ -147,18 +144,4 @@
         assertThat(list.get(0).data, is("data"));
         assertNotNull(list.get(0).pKey);
     }
-
-    @Test
-    public void insertNullPrimaryKey() throws Exception {
-        ObjectPKeyEntity o1 = new ObjectPKeyEntity(null, "1");
-
-        Throwable throwable = null;
-        try {
-            mDatabase.objectPKeyDao().insertMe(o1);
-        } catch (Throwable t) {
-            throwable = t;
-        }
-        assertNotNull("Was expecting an exception", throwable);
-        assertThat(throwable, instanceOf(SQLiteConstraintException.class));
-    }
 }