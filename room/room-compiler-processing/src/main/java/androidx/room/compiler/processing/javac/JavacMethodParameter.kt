/*
 * Copyright (C) 2020 The Android Open Source Project
 *
 * Licensed under the Apache License, Version 2.0 (the "License");
 * you may not use this file except in compliance with the License.
 * You may obtain a copy of the License at
 *
 *      http://www.apache.org/licenses/LICENSE-2.0
 *
 * Unless required by applicable law or agreed to in writing, software
 * distributed under the License is distributed on an "AS IS" BASIS,
 * WITHOUT WARRANTIES OR CONDITIONS OF ANY KIND, either express or implied.
 * See the License for the specific language governing permissions and
 * limitations under the License.
 */

package androidx.room.compiler.processing.javac

import androidx.room.compiler.processing.XExecutableParameterElement
import androidx.room.compiler.processing.XMemberContainer
import androidx.room.compiler.processing.javac.kotlin.KmTypeContainer
import androidx.room.compiler.processing.javac.kotlin.KmValueParameterContainer
import androidx.room.compiler.processing.util.sanitizeAsJavaParameterName
import javax.lang.model.element.VariableElement

internal class JavacMethodParameter(
    env: JavacProcessingEnv,
    override val enclosingElement: JavacExecutableElement,
    element: VariableElement,
    kotlinMetadataFactory: () -> KmValueParameterContainer?,
    val argIndex: Int
) : JavacVariableElement(env, element), XExecutableParameterElement {
<<<<<<< HEAD
=======
    override fun isContinuationParam() =
        enclosingElement is JavacMethodElement &&
            enclosingElement.isSuspendFunction() &&
            enclosingElement.parameters.last() == this

    override fun isReceiverParam() =
        enclosingElement is JavacMethodElement &&
            enclosingElement.isExtensionFunction() &&
            enclosingElement.parameters.first() == this

    override fun isVarArgs() =
        kotlinMetadata?.isVarArgs() ?: (enclosingElement.isVarArgs() &&
            enclosingElement.parameters.last() == this)

    override fun isKotlinPropertyParam() =
        enclosingElement is JavacMethodElement &&
            enclosingElement.isKotlinPropertyMethod()
>>>>>>> fdff00cc

    override val kotlinMetadata by lazy { kotlinMetadataFactory() }

    override val name: String by lazy {
        if (isReceiverParam() && enclosingElement.isAbstract()) {
            // Receiver parameter names for abstract methods are not reliable across different
            // versions of KAPT so we just build the name ourselves to match KSP.
            // https://youtrack.jetbrains.com/issue/KT-18048/kapt-drops-method-parameter-names
            "\$this\$${enclosingElement.name}"
        } else {
            (kotlinMetadata?.name ?: element.simpleName.toString()).let {
                if (it == "<set-?>") {
                    "p$argIndex"
                } else {
                    it
                }
            }
        }
    }

    override val jvmName: String by lazy {
        name.sanitizeAsJavaParameterName(argIndex)
    }

    override val kotlinType: KmTypeContainer?
        get() = kotlinMetadata?.type

    override val hasDefaultValue: Boolean
        get() = kotlinMetadata?.hasDefault() ?: false

    override val fallbackLocationText: String
        get() = if (
            enclosingElement is JavacMethodElement &&
            enclosingElement.isSuspendFunction() &&
            this === enclosingElement.parameters.last()
        ) {
            "return type of ${enclosingElement.fallbackLocationText}"
        } else {
            "$name in ${enclosingElement.fallbackLocationText}"
        }

    override val closestMemberContainer: XMemberContainer by lazy {
        enclosingElement.enclosingElement
    }
}<|MERGE_RESOLUTION|>--- conflicted
+++ resolved
@@ -30,8 +30,6 @@
     kotlinMetadataFactory: () -> KmValueParameterContainer?,
     val argIndex: Int
 ) : JavacVariableElement(env, element), XExecutableParameterElement {
-<<<<<<< HEAD
-=======
     override fun isContinuationParam() =
         enclosingElement is JavacMethodElement &&
             enclosingElement.isSuspendFunction() &&
@@ -49,7 +47,6 @@
     override fun isKotlinPropertyParam() =
         enclosingElement is JavacMethodElement &&
             enclosingElement.isKotlinPropertyMethod()
->>>>>>> fdff00cc
 
     override val kotlinMetadata by lazy { kotlinMetadataFactory() }
 
