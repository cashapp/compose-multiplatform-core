/*
 * Copyright 2020 The Android Open Source Project
 *
 * Licensed under the Apache License, Version 2.0 (the "License");
 * you may not use this file except in compliance with the License.
 * You may obtain a copy of the License at
 *
 *      http://www.apache.org/licenses/LICENSE-2.0
 *
 * Unless required by applicable law or agreed to in writing, software
 * distributed under the License is distributed on an "AS IS" BASIS,
 * WITHOUT WARRANTIES OR CONDITIONS OF ANY KIND, either express or implied.
 * See the License for the specific language governing permissions and
 * limitations under the License.
 */

package androidx.room.compiler.processing.ksp

import androidx.room.compiler.codegen.XClassName
import androidx.room.compiler.processing.XAnnotated
import androidx.room.compiler.processing.XConstructorElement
import androidx.room.compiler.processing.XEnumEntry
import androidx.room.compiler.processing.XEnumTypeElement
import androidx.room.compiler.processing.XFieldElement
import androidx.room.compiler.processing.XHasModifiers
import androidx.room.compiler.processing.XMemberContainer
import androidx.room.compiler.processing.XMethodElement
import androidx.room.compiler.processing.XNullability
import androidx.room.compiler.processing.XPackageElement
import androidx.room.compiler.processing.XType
import androidx.room.compiler.processing.XTypeElement
import androidx.room.compiler.processing.XTypeParameterElement
import androidx.room.compiler.processing.collectAllMethods
import androidx.room.compiler.processing.collectFieldsIncludingPrivateSupers
import androidx.room.compiler.processing.filterMethodsByConfig
import androidx.room.compiler.processing.ksp.KspAnnotated.UseSiteFilter.Companion.NO_USE_SITE
import androidx.room.compiler.processing.ksp.synthetic.KspSyntheticConstructorElement
import androidx.room.compiler.processing.ksp.synthetic.KspSyntheticPropertyMethodElement
import androidx.room.compiler.processing.tryBox
import androidx.room.compiler.processing.util.MemoizedSequence
import com.google.devtools.ksp.KspExperimental
import com.google.devtools.ksp.getConstructors
import com.google.devtools.ksp.isConstructor
import com.google.devtools.ksp.isOpen
import com.google.devtools.ksp.symbol.ClassKind
import com.google.devtools.ksp.symbol.KSClassDeclaration
import com.google.devtools.ksp.symbol.KSDeclarationContainer
import com.google.devtools.ksp.symbol.KSFunctionDeclaration
import com.google.devtools.ksp.symbol.KSPropertyDeclaration
import com.google.devtools.ksp.symbol.KSValueParameter
import com.google.devtools.ksp.symbol.Modifier
import com.google.devtools.ksp.symbol.Origin.JAVA
import com.google.devtools.ksp.symbol.Origin.JAVA_LIB
import com.google.devtools.ksp.symbol.Origin.KOTLIN
import com.google.devtools.ksp.symbol.Origin.KOTLIN_LIB
import com.squareup.javapoet.ClassName
import com.squareup.kotlinpoet.javapoet.JClassName
import com.squareup.kotlinpoet.javapoet.KClassName

internal sealed class KspTypeElement(
    env: KspProcessingEnv,
    override val declaration: KSClassDeclaration
) : KspElement(env, declaration),
    XTypeElement,
    XHasModifiers by KspHasModifiers.create(declaration),
    XAnnotated by KspAnnotated.create(env, declaration, NO_USE_SITE),
    KspMemberContainer {

    override val name: String by lazy {
        declaration.simpleName.asString()
    }

    override val packageName: String by lazy {
        packageElement.qualifiedName
    }

    override val packageElement: XPackageElement by lazy {
        KspPackageElement(env, declaration.packageName.asString())
    }

    override val enclosingTypeElement: XTypeElement? by lazy {
        // if it is a file, don't return it
        declaration.findEnclosingMemberContainer(env) as? XTypeElement
    }

    override val enclosingElement: XMemberContainer?
        get() = enclosingTypeElement

    override val typeParameters: List<XTypeParameterElement> by lazy {
        declaration.typeParameters.map { KspTypeParameterElement(env, it) }
    }

    override val qualifiedName: String by lazy {
        (declaration.qualifiedName ?: declaration.simpleName).asString()
    }

    override val type: KspType by lazy {
        env.wrap(
            ksType = declaration.asType(emptyList()),
            allowPrimitives = false
        )
    }

    override val superClass: XType? by lazy {
        if (isInterface()) {
            // interfaces don't have super classes (they do have super types)
            null
        } else if (this == env.commonTypes.anyType.typeElement) {
            null
        } else {
            declaration.superTypes
                .singleOrNull {
                    (it.resolve().declaration as? KSClassDeclaration)?.classKind == ClassKind.CLASS
                }?.let { env.wrap(it) }
                ?: env.commonTypes.anyType
        }
    }

    override val superInterfaces by lazy {
        declaration.superTypes.asSequence()
            .filter {
                (it.resolve().declaration as? KSClassDeclaration)?.classKind == ClassKind.INTERFACE
            }.mapTo(mutableListOf()) { env.wrap(it) }
    }

    @Deprecated(
        "Use asClassName().toJavaPoet() to be clear the name is for JavaPoet.",
        replaceWith = ReplaceWith(
            "asClassName().toJavaPoet()",
            "androidx.room.compiler.codegen.toJavaPoet"
        )
    )
    override val className: ClassName by lazy {
        xClassName.java
    }

    private val xClassName: XClassName by lazy {
        val java = declaration.asJTypeName(env.resolver).tryBox().also { typeName ->
            check(typeName is JClassName) {
                "Internal error. The type name for $declaration should be a class name but " +
                    "received ${typeName::class}"
            }
        } as JClassName
        val kotlin = declaration.asKTypeName(env.resolver) as KClassName
        XClassName(java, kotlin, XNullability.NONNULL)
    }

    override fun asClassName() = xClassName

    private val allMethods = MemoizedSequence {
        collectAllMethods(this)
    }

    private val allFieldsIncludingPrivateSupers = MemoizedSequence {
        collectFieldsIncludingPrivateSupers(this)
    }

    override fun getAllMethods(): Sequence<XMethodElement> = allMethods

    override fun getAllFieldsIncludingPrivateSupers() = allFieldsIncludingPrivateSupers

    /**
     * This list includes fields for all properties in this class and its static companion
     * properties. They are not necessarily fields as it might include properties of interfaces.
     */
    private val _declaredProperties by lazy {
        buildList {
            addAll(declaration.getDeclarationsInSourceOrder())
            addAll(
                declaration.findCompanionObject().getDeclarationsInSourceOrder()
                    .filter { it.isStatic() }
            )
        }.filterIsInstance(KSPropertyDeclaration::class.java)
            .map {
                KspFieldElement(
                    env = env,
                    declaration = it
                )
            }
    }

    private val _declaredFields by lazy {
        _declaredProperties.filter {
            it.declaration.hasBackingField
        }
    }

    private fun syntheticGetterSetterMethods(field: KspFieldElement): List<XMethodElement> {
      if (declaration.isCompanionObject) {
        return field.syntheticAccessors
      }
      if (field.isStatic() && !field.declaration.hasJvmStaticAnnotation()) {
        return field.syntheticAccessors.filter {
          it.accessor.hasJvmStaticAnnotation()
        }
      }
      if (field.isStatic() && field.declaration.hasJvmStaticAnnotation()) {
        // Getter and setter are copied from companion object into current type
        // element by Compiler in KAPT when @JvmStatic is present, in this case, the
        // copied over method element should swap its enclosing element to be
        // current type element instead of companion object.
        return field.syntheticAccessors.map { element ->
          KspSyntheticPropertyMethodElement.create(
            env, field, element.accessor, isSyntheticStatic = true
          )
        }
      }
      return field.syntheticAccessors
    }

    override fun isNested(): Boolean {
        return declaration.findEnclosingMemberContainer(env) is XTypeElement
    }

    override fun isInterface(): Boolean {
        return declaration.classKind == ClassKind.INTERFACE
    }

    override fun isKotlinObject(): Boolean {
        return declaration.classKind == ClassKind.OBJECT
    }

    override fun isCompanionObject(): Boolean {
        return declaration.isCompanionObject
    }

    override fun isAnnotationClass(): Boolean {
        return declaration.classKind == ClassKind.ANNOTATION_CLASS
    }

    override fun isClass(): Boolean {
        return declaration.classKind == ClassKind.CLASS
    }

    override fun isDataClass(): Boolean {
        return Modifier.DATA in declaration.modifiers
    }

<<<<<<< HEAD
    override fun isValueClass(): Boolean {
        return Modifier.INLINE in declaration.modifiers
    }
=======
    override fun isValueClass(): Boolean = declaration.isValueClass()
>>>>>>> fdff00cc

    override fun isFunctionalInterface(): Boolean {
        return Modifier.FUN in declaration.modifiers
    }

    override fun isExpect(): Boolean {
        return Modifier.EXPECT in declaration.modifiers
    }

    override fun isFinal(): Boolean {
        // workaround for https://github.com/android/kotlin/issues/128
        return !isInterface() && !declaration.isOpen()
    }

    override fun getDeclaredFields(): List<XFieldElement> {
        return _declaredFields
    }

    override fun findPrimaryConstructor(): XConstructorElement? {
        if (isAnnotationClass()) {
            return null
        }
        return declaration.primaryConstructor?.let {
            KspConstructorElement(
                env = env,
                declaration = it
            )
        }
    }

    private val _declaredMethods by lazy {
      buildList {
          declaration.getDeclarationsInSourceOrder()
            .forEach {
              if (it is KSFunctionDeclaration && !it.isConstructor()) {
                add(
                  KspMethodElement.create(
                    env = env,
                    declaration = it
                  )
                )
             } else if (it is KSPropertyDeclaration) {
                addAll(
                  syntheticGetterSetterMethods(
                    KspFieldElement(
                      env = env,
                      declaration = it
                    )
                  )
                )
            }
          }
          declaration.findCompanionObject().getDeclarationsInSourceOrder()
            .forEach {
              if (it.hasJvmStaticAnnotation() &&
                  it is KSFunctionDeclaration &&
                  !it.isConstructor()) {
                add(
                  KspMethodElement.create(
                    env = env,
                    declaration = it,
                    isSyntheticStatic = true
                  )
                )
              } else if (it is KSPropertyDeclaration) {
                addAll(
                  syntheticGetterSetterMethods(
                    KspFieldElement(
                      env = env,
                      declaration = it
                    )
                  )
                )
              }
            }
        }.filterMethodsByConfig(env)
    }

    override fun getDeclaredMethods(): List<XMethodElement> {
        return _declaredMethods
    }

    override fun getConstructors(): List<XConstructorElement> {
        if (isAnnotationClass()) {
            return emptyList()
        }
        val constructors = declaration.getConstructors().toList()

        return buildList {
            addAll(
                constructors.map {
                    KspConstructorElement(
                        env = env,
                        declaration = it
                    )
                }
            )
            constructors
                .filter { it.hasOverloads() }
                .forEach { addAll(enumerateSyntheticConstructors(it)) }

            // To match KAPT if all params in the primary constructor have default values then
            // synthesize a no-arg constructor if one is not already present.
            val hasNoArgConstructor = constructors.any { it.parameters.isEmpty() }
            if (!hasNoArgConstructor) {
                declaration.primaryConstructor?.let {
                    if (!it.hasOverloads() && it.parameters.all { it.hasDefault }) {
                        add(
                            KspSyntheticConstructorElement(
                                env = env,
                                declaration = it,
                                valueParameters = emptyList()
                            )
                        )
                    }
                }
            }
        }
    }

    private fun enumerateSyntheticConstructors(
        declaration: KSFunctionDeclaration
    ): List<KspSyntheticConstructorElement> {
        val parameters = declaration.parameters
        val defaultParamsCount = parameters.count { it.hasDefault }
        if (defaultParamsCount < 1) { return emptyList() }
        val constructorEnumeration = mutableListOf<KspSyntheticConstructorElement>()
        for (defaultParameterToUseCount in 0..defaultParamsCount - 1) {
            val parameterEnumeration = mutableListOf<KSValueParameter>()
            var defaultParameterUsedCount = 0
            for (parameter in parameters) {
                if (parameter.hasDefault) {
                    if (defaultParameterUsedCount++ >= defaultParameterToUseCount) {
                      continue
                    }
                }
                parameterEnumeration.add(parameter)
            }
            constructorEnumeration.add(
                KspSyntheticConstructorElement(env, declaration, parameterEnumeration))
        }
        val isPreCompiled =
            declaration.origin == KOTLIN_LIB || declaration.origin == JAVA_LIB
        return if (isPreCompiled) constructorEnumeration.reversed() else constructorEnumeration
    }

    override fun getSuperInterfaceElements(): List<XTypeElement> {
        return declaration.superTypes
            .mapNotNull { it.resolve().declaration }
            .filterIsInstance<KSClassDeclaration>()
            .filter { it.classKind == ClassKind.INTERFACE }
            .mapTo(mutableListOf()) { env.wrapClassDeclaration(it) }
    }

    override fun getEnclosedTypeElements(): List<XTypeElement> {
        return declaration.declarations.filterIsInstance<KSClassDeclaration>()
            .filterNot { it.classKind == ClassKind.ENUM_ENTRY }
            .map { env.wrapClassDeclaration(it) }
            .toList()
    }

    override fun isFromJava(): Boolean {
        return when (declaration.origin) {
            JAVA, JAVA_LIB -> true
            else -> false
        }
    }

    override fun isFromKotlin(): Boolean {
        return when (declaration.origin) {
            KOTLIN, KOTLIN_LIB -> true
            else -> false
        }
    }

    private class DefaultKspTypeElement(
        env: KspProcessingEnv,
        declaration: KSClassDeclaration
    ) : KspTypeElement(env, declaration)

    private class KspEnumTypeElement(
        env: KspProcessingEnv,
        declaration: KSClassDeclaration
    ) : KspTypeElement(env, declaration), XEnumTypeElement {
        override val entries: Set<XEnumEntry> by lazy {
            declaration.declarations
                .filterIsInstance<KSClassDeclaration>()
                .filter { it.classKind == ClassKind.ENUM_ENTRY }
                .mapTo(mutableSetOf()) {
                    KspEnumEntry(env, it, this)
                }
        }
    }

    @OptIn(KspExperimental::class)
    fun KSDeclarationContainer?.getDeclarationsInSourceOrder() = this?.let {
        env.resolver.getDeclarationsInSourceOrder(it)
    } ?: emptySequence()

    companion object {
        fun create(
            env: KspProcessingEnv,
            ksClassDeclaration: KSClassDeclaration
        ): KspTypeElement {
            return when (ksClassDeclaration.classKind) {
                ClassKind.ENUM_CLASS -> KspEnumTypeElement(env, ksClassDeclaration)
                ClassKind.ENUM_ENTRY -> error("Expected declaration to not be an enum entry.")
                else -> DefaultKspTypeElement(env, ksClassDeclaration)
            }
        }
    }
}<|MERGE_RESOLUTION|>--- conflicted
+++ resolved
@@ -236,13 +236,7 @@
         return Modifier.DATA in declaration.modifiers
     }
 
-<<<<<<< HEAD
-    override fun isValueClass(): Boolean {
-        return Modifier.INLINE in declaration.modifiers
-    }
-=======
     override fun isValueClass(): Boolean = declaration.isValueClass()
->>>>>>> fdff00cc
 
     override fun isFunctionalInterface(): Boolean {
         return Modifier.FUN in declaration.modifiers
