/*
 * Copyright 2021 The Android Open Source Project
 *
 * Licensed under the Apache License, Version 2.0 (the "License");
 * you may not use this file except in compliance with the License.
 * You may obtain a copy of the License at
 *
 *      http://www.apache.org/licenses/LICENSE-2.0
 *
 * Unless required by applicable law or agreed to in writing, software
 * distributed under the License is distributed on an "AS IS" BASIS,
 * WITHOUT WARRANTIES OR CONDITIONS OF ANY KIND, either express or implied.
 * See the License for the specific language governing permissions and
 * limitations under the License.
 */
package androidx.appsearch.platformstorage;

import android.annotation.SuppressLint;
import android.app.appsearch.AppSearchResult;
import android.os.Build;

import androidx.annotation.DoNotInline;
import androidx.annotation.NonNull;
import androidx.annotation.RequiresApi;
import androidx.annotation.RestrictTo;
import androidx.appsearch.app.AppSearchBatchResult;
import androidx.appsearch.app.AppSearchSession;
import androidx.appsearch.app.Features;
import androidx.appsearch.app.GenericDocument;
import androidx.appsearch.app.GetByDocumentIdRequest;
import androidx.appsearch.app.GetSchemaResponse;
import androidx.appsearch.app.PutDocumentsRequest;
import androidx.appsearch.app.RemoveByDocumentIdRequest;
import androidx.appsearch.app.ReportUsageRequest;
import androidx.appsearch.app.SearchResults;
import androidx.appsearch.app.SearchSpec;
import androidx.appsearch.app.SearchSuggestionResult;
import androidx.appsearch.app.SearchSuggestionSpec;
import androidx.appsearch.app.SetSchemaRequest;
import androidx.appsearch.app.SetSchemaResponse;
import androidx.appsearch.app.StorageInfo;
import androidx.appsearch.exceptions.AppSearchException;
import androidx.appsearch.platformstorage.converter.AppSearchResultToPlatformConverter;
import androidx.appsearch.platformstorage.converter.GenericDocumentToPlatformConverter;
import androidx.appsearch.platformstorage.converter.GetSchemaResponseToPlatformConverter;
import androidx.appsearch.platformstorage.converter.RequestToPlatformConverter;
import androidx.appsearch.platformstorage.converter.ResponseToPlatformConverter;
import androidx.appsearch.platformstorage.converter.SearchSpecToPlatformConverter;
import androidx.appsearch.platformstorage.converter.SearchSuggestionResultToPlatformConverter;
import androidx.appsearch.platformstorage.converter.SearchSuggestionSpecToPlatformConverter;
import androidx.appsearch.platformstorage.converter.SetSchemaRequestToPlatformConverter;
import androidx.appsearch.platformstorage.util.BatchResultCallbackAdapter;
import androidx.concurrent.futures.ResolvableFuture;
import androidx.core.util.Preconditions;

import com.google.common.util.concurrent.ListenableFuture;

import java.util.List;
import java.util.Set;
import java.util.concurrent.Executor;
import java.util.function.Consumer;

/**
 * An implementation of {@link AppSearchSession} which proxies to a platform
 * {@link android.app.appsearch.AppSearchSession}.
 * @exportToFramework:hide
 */
@RestrictTo(RestrictTo.Scope.LIBRARY_GROUP)
@RequiresApi(Build.VERSION_CODES.S)
class SearchSessionImpl implements AppSearchSession {
    private final android.app.appsearch.AppSearchSession mPlatformSession;
    private final Executor mExecutor;
    private final Features mFeatures;

    SearchSessionImpl(
            @NonNull android.app.appsearch.AppSearchSession platformSession,
            @NonNull Executor executor,
            @NonNull Features features) {
        mPlatformSession = Preconditions.checkNotNull(platformSession);
        mExecutor = Preconditions.checkNotNull(executor);
        mFeatures = Preconditions.checkNotNull(features);
    }

    @Override
    @NonNull
    public ListenableFuture<SetSchemaResponse> setSchemaAsync(@NonNull SetSchemaRequest request) {
        Preconditions.checkNotNull(request);
        ResolvableFuture<SetSchemaResponse> future = ResolvableFuture.create();
        mPlatformSession.setSchema(
                SetSchemaRequestToPlatformConverter.toPlatformSetSchemaRequest(request),
                mExecutor,
                mExecutor,
                result -> AppSearchResultToPlatformConverter.platformAppSearchResultToFuture(
                        result,
                        future,
                        SetSchemaRequestToPlatformConverter::toJetpackSetSchemaResponse));
        return future;
    }

    @Override
    @NonNull
    public ListenableFuture<GetSchemaResponse> getSchemaAsync() {
        ResolvableFuture<GetSchemaResponse> future = ResolvableFuture.create();
        mPlatformSession.getSchema(
                mExecutor,
                result -> AppSearchResultToPlatformConverter.platformAppSearchResultToFuture(
                        result,
                        future,
                        GetSchemaResponseToPlatformConverter::toJetpackGetSchemaResponse));
        return future;
    }

    @NonNull
    @Override
    public ListenableFuture<Set<String>> getNamespacesAsync() {
        ResolvableFuture<Set<String>> future = ResolvableFuture.create();
        mPlatformSession.getNamespaces(
                mExecutor,
                result -> AppSearchResultToPlatformConverter.platformAppSearchResultToFuture(
                        result, future));
        return future;
    }

    @Override
    @NonNull
    public ListenableFuture<AppSearchBatchResult<String, Void>> putAsync(
            @NonNull PutDocumentsRequest request) {
        Preconditions.checkNotNull(request);
        ResolvableFuture<AppSearchBatchResult<String, Void>> future = ResolvableFuture.create();
        mPlatformSession.put(
                RequestToPlatformConverter.toPlatformPutDocumentsRequest(request),
                mExecutor,
                BatchResultCallbackAdapter.forSameValueType(future));
        return future;
    }

    @Override
    @NonNull
    public ListenableFuture<AppSearchBatchResult<String, GenericDocument>> getByDocumentIdAsync(
            @NonNull GetByDocumentIdRequest request) {
        Preconditions.checkNotNull(request);
        ResolvableFuture<AppSearchBatchResult<String, GenericDocument>> future =
                ResolvableFuture.create();
        mPlatformSession.getByDocumentId(
                RequestToPlatformConverter.toPlatformGetByDocumentIdRequest(request),
                mExecutor,
                new BatchResultCallbackAdapter<>(
                        future, GenericDocumentToPlatformConverter::toJetpackGenericDocument));
        return future;
    }

    @Override
    @NonNull
    public SearchResults search(
            @NonNull String queryExpression,
            @NonNull SearchSpec searchSpec) {
        Preconditions.checkNotNull(queryExpression);
        Preconditions.checkNotNull(searchSpec);
        android.app.appsearch.SearchResults platformSearchResults =
                mPlatformSession.search(
                        queryExpression,
                        SearchSpecToPlatformConverter.toPlatformSearchSpec(searchSpec));
        return new SearchResultsImpl(platformSearchResults, searchSpec, mExecutor);
    }

    @NonNull
    @Override
    public ListenableFuture<List<SearchSuggestionResult>> searchSuggestionAsync(
            @NonNull String suggestionQueryExpression,
            @NonNull SearchSuggestionSpec searchSuggestionSpec) {
        Preconditions.checkNotNull(suggestionQueryExpression);
        Preconditions.checkNotNull(searchSuggestionSpec);
        if (Build.VERSION.SDK_INT >= Build.VERSION_CODES.UPSIDE_DOWN_CAKE) {
            ResolvableFuture<List<SearchSuggestionResult>> future = ResolvableFuture.create();
            ApiHelperForU.searchSuggestion(
                    mPlatformSession,
                    suggestionQueryExpression,
                    SearchSuggestionSpecToPlatformConverter
                            .toPlatformSearchSuggestionSpec(searchSuggestionSpec),
                    mExecutor,
                    result -> AppSearchResultToPlatformConverter.platformAppSearchResultToFuture(
                            result,
                            future,
                            SearchSuggestionResultToPlatformConverter
                                    ::toJetpackSearchSuggestionResults));
            return future;
        } else {
            throw new UnsupportedOperationException(
                    "Search Suggestion is not supported on this AppSearch implementation.");
        }
    }

    @Override
    @NonNull
    public ListenableFuture<Void> reportUsageAsync(@NonNull ReportUsageRequest request) {
        Preconditions.checkNotNull(request);
        ResolvableFuture<Void> future = ResolvableFuture.create();
        mPlatformSession.reportUsage(
                RequestToPlatformConverter.toPlatformReportUsageRequest(request),
                mExecutor,
                result -> AppSearchResultToPlatformConverter.platformAppSearchResultToFuture(
                        result, future));
        return future;
    }

    @Override
    @NonNull
    public ListenableFuture<AppSearchBatchResult<String, Void>> removeAsync(
            @NonNull RemoveByDocumentIdRequest request) {
        Preconditions.checkNotNull(request);
        ResolvableFuture<AppSearchBatchResult<String, Void>> future = ResolvableFuture.create();
        mPlatformSession.remove(
                RequestToPlatformConverter.toPlatformRemoveByDocumentIdRequest(request),
                mExecutor,
                BatchResultCallbackAdapter.forSameValueType(future));
        return future;
    }

    @SuppressLint("WrongConstant")
    @Override
    @NonNull
    public ListenableFuture<Void> removeAsync(
            @NonNull String queryExpression, @NonNull SearchSpec searchSpec) {
        Preconditions.checkNotNull(queryExpression);
        Preconditions.checkNotNull(searchSpec);
        ResolvableFuture<Void> future = ResolvableFuture.create();

        if (searchSpec.getJoinSpec() != null) {
            throw new IllegalArgumentException("JoinSpec not allowed in removeByQuery, but "
                    + "JoinSpec was provided.");
        }

<<<<<<< HEAD
        if (!BuildCompat.isAtLeastT() && !searchSpec.getFilterNamespaces().isEmpty()) {
=======
        if (Build.VERSION.SDK_INT < Build.VERSION_CODES.TIRAMISU
                && !searchSpec.getFilterNamespaces().isEmpty()) {
>>>>>>> fdff00cc
            // This is a patch for b/197361770, framework-appsearch in Android S will
            // disable the given namespace filter if it is not empty and none of given namespaces
            // exist.
            // And that will result in Icing remove documents under all namespaces if it matches
            // query express and schema filter.
            mPlatformSession.getNamespaces(
                    mExecutor,
                    namespaceResult -> {
                        if (!namespaceResult.isSuccess()) {
                            future.setException(
                                    new AppSearchException(
                                            namespaceResult.getResultCode(),
                                            namespaceResult.getErrorMessage()));
                            return;
                        }

                        try {
                            Set<String> existingNamespaces = namespaceResult.getResultValue();
                            List<String> filterNamespaces = searchSpec.getFilterNamespaces();
                            for (int i = 0; i < filterNamespaces.size(); i++) {
                                if (existingNamespaces.contains(filterNamespaces.get(i))) {
                                    // There is a given namespace exist in AppSearch, we are fine.
                                    mPlatformSession.remove(
                                            queryExpression,
                                            SearchSpecToPlatformConverter
                                                    .toPlatformSearchSpec(searchSpec),
                                            mExecutor,
                                            removeResult ->
                                                    AppSearchResultToPlatformConverter
                                                            .platformAppSearchResultToFuture(
                                                                    removeResult, future));
                                    return;
                                }
                            }
                            // None of the namespace in the given namespace filter exists. Return
                            // early.
                            future.set(null);
                        } catch (Throwable t) {
                            future.setException(t);
                        }
                    });
        } else {
            // Handle normally for Android T and above.
            mPlatformSession.remove(
                    queryExpression,
                    SearchSpecToPlatformConverter.toPlatformSearchSpec(searchSpec),
                    mExecutor,
                    removeResult -> AppSearchResultToPlatformConverter
                            .platformAppSearchResultToFuture(removeResult, future));
        }
        return future;
    }

    @Override
    @NonNull
    public ListenableFuture<StorageInfo> getStorageInfoAsync() {
        ResolvableFuture<StorageInfo> future = ResolvableFuture.create();
        mPlatformSession.getStorageInfo(
                mExecutor,
                result -> AppSearchResultToPlatformConverter.platformAppSearchResultToFuture(
                        result, future, ResponseToPlatformConverter::toJetpackStorageInfo)
        );
        return future;
    }

    @NonNull
    @Override
    public ListenableFuture<Void> requestFlushAsync() {
        ResolvableFuture<Void> future = ResolvableFuture.create();
        // The data in platform will be flushed by scheduled task. This api won't do anything extra
        // flush.
        future.set(null);
        return future;
    }

    @NonNull
    @Override
    public Features getFeatures() {
        return mFeatures;
    }

    @Override
    public void close() {
        mPlatformSession.close();
    }

    @RequiresApi(Build.VERSION_CODES.UPSIDE_DOWN_CAKE)
    static class ApiHelperForU {
        private ApiHelperForU() {
            // This class is not instantiable.
        }

        @DoNotInline
        static void searchSuggestion(
                @NonNull android.app.appsearch.AppSearchSession appSearchSession,
                @NonNull String suggestionQueryExpression,
                @NonNull android.app.appsearch.SearchSuggestionSpec searchSuggestionSpec,
                @NonNull Executor executor,
                @NonNull Consumer<AppSearchResult<
                        List<android.app.appsearch.SearchSuggestionResult>>> callback) {
            appSearchSession.searchSuggestion(suggestionQueryExpression, searchSuggestionSpec,
                    executor, callback);
        }
    }
}<|MERGE_RESOLUTION|>--- conflicted
+++ resolved
@@ -230,12 +230,8 @@
                     + "JoinSpec was provided.");
         }
 
-<<<<<<< HEAD
-        if (!BuildCompat.isAtLeastT() && !searchSpec.getFilterNamespaces().isEmpty()) {
-=======
         if (Build.VERSION.SDK_INT < Build.VERSION_CODES.TIRAMISU
                 && !searchSpec.getFilterNamespaces().isEmpty()) {
->>>>>>> fdff00cc
             // This is a patch for b/197361770, framework-appsearch in Android S will
             // disable the given namespace filter if it is not empty and none of given namespaces
             // exist.
