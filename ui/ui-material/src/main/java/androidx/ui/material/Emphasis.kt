--- conflicted
+++ resolved
@@ -97,13 +97,8 @@
  * @sample androidx.ui.material.samples.EmphasisSample
  */
 @Composable
-<<<<<<< HEAD
-fun ProvideEmphasis(emphasis: Emphasis, content: @Composable() () -> Unit) {
-    val emphasizedColor = emphasis.emphasize(contentColor())
-=======
 fun ProvideEmphasis(emphasis: Emphasis, content: @Composable () -> Unit) {
     val emphasizedColor = emphasis.applyEmphasis(contentColor())
->>>>>>> c4d097f4
     Providers(ContentColorAmbient provides emphasizedColor, children = content)
 }
 
