--- conflicted
+++ resolved
@@ -125,7 +125,16 @@
     }
 
     /**
-<<<<<<< HEAD
+     * Gets the connection state of the route.
+     * @hide
+     * STOPSHIP: Unhide or remove.
+     */
+    public int getConnectionState() {
+        return mBundle.getInt(KEY_CONNECTION_STATE,
+                MediaRouter.RouteInfo.CONNECTION_STATE_DISCONNECTED);
+    }
+
+    /**
      * Gets whether the route can be disconnected without stopping playback.
      * <p>
      * The route can normally be disconnected without stopping playback when
@@ -134,20 +143,6 @@
      * number of connected devices changes.
      * </p><p>
      * To specify that the route should disconnect without stopping use
-=======
-     * Gets the connection state of the route.
-     * @hide
-     * STOPSHIP: Unhide or remove.
-     */
-    public int getConnectionState() {
-        return mBundle.getInt(KEY_CONNECTION_STATE,
-                MediaRouter.RouteInfo.CONNECTION_STATE_DISCONNECTED);
-    }
-
-    /**
-     * Gets whether the route can be disconnected without stopping playback. To
-     * specify that the route should disconnect without stopping use
->>>>>>> 3766e1d9
      * {@link MediaRouter#unselect(int)} with
      * {@link MediaRouter#UNSELECT_REASON_DISCONNECTED}.
      * </p>
