--- conflicted
+++ resolved
@@ -7,13 +7,8 @@
 }
 
 android {
-<<<<<<< HEAD
     compileSdkVersion 'current'
-    buildToolsVersion "19.0.1"
-=======
-    compileSdkVersion 19
     buildToolsVersion '19.0.3'
->>>>>>> a40954fd
 
     sourceSets {
         main.manifest.srcFile 'AndroidManifest.xml'
