/*
 * Copyright (C) 2022 The Android Open Source Project
 *
 * Licensed under the Apache License, Version 2.0 (the "License");
 * you may not use this file except in compliance with the License.
 * You may obtain a copy of the License at
 *
 *      http://www.apache.org/licenses/LICENSE-2.0
 *
 * Unless required by applicable law or agreed to in writing, software
 * distributed under the License is distributed on an "AS IS" BASIS,
 * WITHOUT WARRANTIES OR CONDITIONS OF ANY KIND, either express or implied.
 * See the License for the specific language governing permissions and
 * limitations under the License.
 */

import androidx.build.LibraryType

plugins {
    id("AndroidXPlugin")
    id("com.android.library")
    id("org.jetbrains.kotlin.android")
}

dependencies {
    api(libs.kotlinStdlib)
    // Add dependencies here
}

android {
    namespace "androidx.credentials.provider"

    defaultConfig {
        minSdkVersion 19
    }
}

androidx {
<<<<<<< HEAD
    name = "Credentials Provider Library"
    type = LibraryType.PUBLISHED_LIBRARY
=======
    name = "Credentials Provider"
    publish = Publish.NONE
>>>>>>> fdff00cc
    inceptionYear = "2022"
    description = "use utility APIs to process requests from, and return responses to the android" +
            "Credential Manager"
}<|MERGE_RESOLUTION|>--- conflicted
+++ resolved
@@ -14,7 +14,7 @@
  * limitations under the License.
  */
 
-import androidx.build.LibraryType
+import androidx.build.Publish
 
 plugins {
     id("AndroidXPlugin")
@@ -36,13 +36,8 @@
 }
 
 androidx {
-<<<<<<< HEAD
-    name = "Credentials Provider Library"
-    type = LibraryType.PUBLISHED_LIBRARY
-=======
     name = "Credentials Provider"
     publish = Publish.NONE
->>>>>>> fdff00cc
     inceptionYear = "2022"
     description = "use utility APIs to process requests from, and return responses to the android" +
             "Credential Manager"
