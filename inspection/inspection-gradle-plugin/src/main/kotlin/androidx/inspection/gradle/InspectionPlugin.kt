--- conflicted
+++ resolved
@@ -27,12 +27,9 @@
 import org.gradle.api.Plugin
 import org.gradle.api.Project
 import org.gradle.api.artifacts.Configuration
-<<<<<<< HEAD
-=======
 import org.gradle.api.artifacts.MinimalExternalModuleDependency
 import org.gradle.api.artifacts.VersionCatalogsExtension
 import org.gradle.api.artifacts.type.ArtifactTypeDefinition
->>>>>>> fdff00cc
 import org.gradle.api.attributes.Attribute
 import org.gradle.api.tasks.StopExecutionException
 import org.gradle.kotlin.dsl.apply
@@ -61,8 +58,6 @@
             it.setupNonDexedInspectorAttribute()
         }
 
-<<<<<<< HEAD
-=======
         project.configurations.create(EXPORT_INSPECTOR_DEPENDENCIES) {
             // to allow including these dependencies in an SBOM
             it.description = "Re-publishes dependencies of the inspector"
@@ -72,7 +67,6 @@
             it.setupReleaseAttribute()
         }
 
->>>>>>> fdff00cc
         project.pluginManager.withPlugin("com.android.library") {
             foundLibraryPlugin = true
             val libExtension = project.extensions.getByType(LibraryExtension::class.java)
@@ -205,6 +199,18 @@
             }
         }
     }
+
+    libraryProject.configurations.create(IMPORT_INSPECTOR_DEPENDENCIES) {
+        it.setupReleaseAttribute()
+    }
+    libraryProject.dependencies.add(IMPORT_INSPECTOR_DEPENDENCIES,
+        libraryProject.dependencies.project(
+            mapOf(
+                "path" to inspectorProjectPath,
+                "configuration" to EXPORT_INSPECTOR_DEPENDENCIES
+            )
+        )
+    )
 }
 
 fun Project.createConsumeInspectionConfiguration(): Configuration =
@@ -228,6 +234,25 @@
 private fun Configuration.setupNonDexedInspectorAttribute() {
     attributes {
         it.attribute(Attribute.of("inspector-undexed", String::class.java), "inspectorUndexedJar")
+    }
+}
+
+private fun Configuration.setupReleaseAttribute() {
+    attributes {
+        it.attribute(
+            Attribute.of(
+                "com.android.build.api.attributes.BuildTypeAttr",
+                String::class.java
+            ),
+            "release"
+        )
+        it.attribute(
+            Attribute.of(
+                "artifactType",
+                String::class.java
+            ),
+            ArtifactTypeDefinition.JAR_TYPE
+        )
     }
 }
 
@@ -240,6 +265,8 @@
 }
 
 const val EXTENSION_NAME = "inspection"
+const val EXPORT_INSPECTOR_DEPENDENCIES = "exportInspectorImplementation"
+const val IMPORT_INSPECTOR_DEPENDENCIES = "importInspectorImplementation"
 
 open class InspectionExtension(@Suppress("UNUSED_PARAMETER") project: Project) {
     /**
