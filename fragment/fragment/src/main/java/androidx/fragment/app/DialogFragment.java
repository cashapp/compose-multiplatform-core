/*
 * Copyright 2018 The Android Open Source Project
 *
 * Licensed under the Apache License, Version 2.0 (the "License");
 * you may not use this file except in compliance with the License.
 * You may obtain a copy of the License at
 *
 *      http://www.apache.org/licenses/LICENSE-2.0
 *
 * Unless required by applicable law or agreed to in writing, software
 * distributed under the License is distributed on an "AS IS" BASIS,
 * WITHOUT WARRANTIES OR CONDITIONS OF ANY KIND, either express or implied.
 * See the License for the specific language governing permissions and
 * limitations under the License.
 */

package androidx.fragment.app;

import static androidx.annotation.RestrictTo.Scope.LIBRARY_GROUP_PREFIX;

import android.app.Activity;
import android.app.Dialog;
import android.content.Context;
import android.content.DialogInterface;
import android.os.Bundle;
import android.os.Handler;
import android.os.Looper;
import android.view.LayoutInflater;
import android.view.View;
import android.view.ViewGroup;
import android.view.Window;
import android.view.WindowManager;

import androidx.annotation.IntDef;
import androidx.annotation.MainThread;
import androidx.annotation.NonNull;
import androidx.annotation.Nullable;
import androidx.annotation.RestrictTo;
import androidx.annotation.StyleRes;

import java.lang.annotation.Retention;
import java.lang.annotation.RetentionPolicy;

/**
 * Static library support version of the framework's {@link android.app.DialogFragment}.
 * Used to write apps that run on platforms prior to Android 3.0.  When running
 * on Android 3.0 or above, this implementation is still used; it does not try
 * to switch to the framework's implementation.  See the framework SDK
 * documentation for a class overview.
 */
public class DialogFragment extends Fragment
        implements DialogInterface.OnCancelListener, DialogInterface.OnDismissListener {

    /** @hide */
    @RestrictTo(LIBRARY_GROUP_PREFIX)
    @IntDef({STYLE_NORMAL, STYLE_NO_TITLE, STYLE_NO_FRAME, STYLE_NO_INPUT})
    @Retention(RetentionPolicy.SOURCE)
    private @interface DialogStyle {}

    /**
     * Style for {@link #setStyle(int, int)}: a basic,
     * normal dialog.
     */
    public static final int STYLE_NORMAL = 0;

    /**
     * Style for {@link #setStyle(int, int)}: don't include
     * a title area.
     */
    public static final int STYLE_NO_TITLE = 1;

    /**
     * Style for {@link #setStyle(int, int)}: don't draw
     * any frame at all; the view hierarchy returned by {@link #onCreateView}
     * is entirely responsible for drawing the dialog.
     */
    public static final int STYLE_NO_FRAME = 2;

    /**
     * Style for {@link #setStyle(int, int)}: like
     * {@link #STYLE_NO_FRAME}, but also disables all input to the dialog.
     * The user can not touch it, and its window will not receive input focus.
     */
    public static final int STYLE_NO_INPUT = 3;

    private static final String SAVED_DIALOG_STATE_TAG = "android:savedDialogState";
    private static final String SAVED_STYLE = "android:style";
    private static final String SAVED_THEME = "android:theme";
    private static final String SAVED_CANCELABLE = "android:cancelable";
    private static final String SAVED_SHOWS_DIALOG = "android:showsDialog";
    private static final String SAVED_BACK_STACK_ID = "android:backStackId";

    private Handler mHandler;
    private Runnable mDismissRunnable = new Runnable() {
        @Override
        public void run() {
            mOnDismissListener.onDismiss(mDialog);
        }
    };

    DialogInterface.OnCancelListener mOnCancelListener =
            new DialogInterface.OnCancelListener() {
        @Override
        public void onCancel(@Nullable DialogInterface dialog) {
            if (mDialog != null) {
                DialogFragment.this.onCancel(mDialog);
            }
        }
    };

    DialogInterface.OnDismissListener mOnDismissListener =
            new DialogInterface.OnDismissListener() {
        @Override
        public void onDismiss(@Nullable DialogInterface dialog) {
            if (mDialog != null) {
                DialogFragment.this.onDismiss(mDialog);
            }
        }
    };

    int mStyle = STYLE_NORMAL;
    int mTheme = 0;
    boolean mCancelable = true;
    boolean mShowsDialog = true;
    int mBackStackId = -1;

    @Nullable Dialog mDialog;
    boolean mViewDestroyed;
    boolean mDismissed;
    boolean mShownByMe;

    public DialogFragment() {
    }

    /**
     * Call to customize the basic appearance and behavior of the
     * fragment's dialog.  This can be used for some common dialog behaviors,
     * taking care of selecting flags, theme, and other options for you.  The
     * same effect can be achieve by manually setting Dialog and Window
     * attributes yourself.  Calling this after the fragment's Dialog is
     * created will have no effect.
     *
     * @param style Selects a standard style: may be {@link #STYLE_NORMAL},
     * {@link #STYLE_NO_TITLE}, {@link #STYLE_NO_FRAME}, or
     * {@link #STYLE_NO_INPUT}.
     * @param theme Optional custom theme.  If 0, an appropriate theme (based
     * on the style) will be selected for you.
     */
    public void setStyle(@DialogStyle int style, @StyleRes int theme) {
        mStyle = style;
        if (mStyle == STYLE_NO_FRAME || mStyle == STYLE_NO_INPUT) {
            mTheme = android.R.style.Theme_Panel;
        }
        if (theme != 0) {
            mTheme = theme;
        }
    }

    /**
     * Display the dialog, adding the fragment to the given FragmentManager.  This
     * is a convenience for explicitly creating a transaction, adding the
     * fragment to it with the given tag, and {@link FragmentTransaction#commit() committing} it.
     * This does <em>not</em> add the transaction to the fragment back stack.  When the fragment
     * is dismissed, a new transaction will be executed to remove it from
     * the activity.
     * @param manager The FragmentManager this fragment will be added to.
     * @param tag The tag for this fragment, as per
     * {@link FragmentTransaction#add(Fragment, String) FragmentTransaction.add}.
     */
    public void show(@NonNull FragmentManager manager, @Nullable String tag) {
        mDismissed = false;
        mShownByMe = true;
        FragmentTransaction ft = manager.beginTransaction();
        ft.add(this, tag);
        ft.commit();
    }

    /**
     * Display the dialog, adding the fragment using an existing transaction
     * and then {@link FragmentTransaction#commit() committing} the transaction.
     * @param transaction An existing transaction in which to add the fragment.
     * @param tag The tag for this fragment, as per
     * {@link FragmentTransaction#add(Fragment, String) FragmentTransaction.add}.
     * @return Returns the identifier of the committed transaction, as per
     * {@link FragmentTransaction#commit() FragmentTransaction.commit()}.
     */
    public int show(@NonNull FragmentTransaction transaction, @Nullable String tag) {
        mDismissed = false;
        mShownByMe = true;
        transaction.add(this, tag);
        mViewDestroyed = false;
        mBackStackId = transaction.commit();
        return mBackStackId;
    }

    /**
     * Display the dialog, immediately adding the fragment to the given FragmentManager.  This
     * is a convenience for explicitly creating a transaction, adding the
     * fragment to it with the given tag, and calling {@link FragmentTransaction#commitNow()}.
     * This does <em>not</em> add the transaction to the fragment back stack.  When the fragment
     * is dismissed, a new transaction will be executed to remove it from
     * the activity.
     * @param manager The FragmentManager this fragment will be added to.
     * @param tag The tag for this fragment, as per
     * {@link FragmentTransaction#add(Fragment, String) FragmentTransaction.add}.
     */
    public void showNow(@NonNull FragmentManager manager, @Nullable String tag) {
        mDismissed = false;
        mShownByMe = true;
        FragmentTransaction ft = manager.beginTransaction();
        ft.add(this, tag);
        ft.commitNow();
    }

    /**
     * Dismiss the fragment and its dialog.  If the fragment was added to the
     * back stack, all back stack state up to and including this entry will
     * be popped.  Otherwise, a new transaction will be committed to remove
     * the fragment.
     */
    public void dismiss() {
        dismissInternal(false, false);
    }

    /**
     * Version of {@link #dismiss()} that uses
     * {@link FragmentTransaction#commitAllowingStateLoss()
     * FragmentTransaction.commitAllowingStateLoss()}. See linked
     * documentation for further details.
     */
    public void dismissAllowingStateLoss() {
        dismissInternal(true, false);
    }

    void dismissInternal(boolean allowStateLoss, boolean fromOnDismiss) {
        if (mDismissed) {
            return;
        }
        mDismissed = true;
        mShownByMe = false;
        if (mDialog != null) {
            // Instead of waiting for a posted onDismiss(), null out
            // the listener and call onDismiss() manually to ensure
            // that the callback happens before onDestroy()
            mDialog.setOnDismissListener(null);
            mDialog.dismiss();
            if (!fromOnDismiss) {
                // onDismiss() is always called on the main thread, so
                // we mimic that behavior here. The difference here is that
                // we don't post the message to ensure that the onDismiss()
                // callback still happens before onDestroy()
                if (Looper.myLooper() == mHandler.getLooper()) {
                    onDismiss(mDialog);
                } else {
                    mHandler.post(mDismissRunnable);
                }
            }
        }
        mViewDestroyed = true;
        if (mBackStackId >= 0) {
            getParentFragmentManager().popBackStack(mBackStackId,
                    FragmentManager.POP_BACK_STACK_INCLUSIVE);
            mBackStackId = -1;
        } else {
            FragmentTransaction ft = getParentFragmentManager().beginTransaction();
            ft.remove(this);
            if (allowStateLoss) {
                ft.commitAllowingStateLoss();
            } else {
                ft.commit();
            }
        }
    }

    /**
     * Return the {@link Dialog} this fragment is currently controlling.
     *
     * @see #requireDialog()
     */
    @Nullable
    public Dialog getDialog() {
        return mDialog;
    }

    /**
     * Return the {@link Dialog} this fragment is currently controlling.
     *
     * @throws IllegalStateException if the Dialog has not yet been created (before
     * {@link #onCreateDialog(Bundle)}) or has been destroyed (after {@link #onDestroyView()}.
     * @see #getDialog()
     */
    @NonNull
    public final Dialog requireDialog() {
        Dialog dialog = getDialog();
        if (dialog == null) {
            throw new IllegalStateException("DialogFragment " + this + " does not have a Dialog.");
        }
        return dialog;
    }

    @StyleRes
    public int getTheme() {
        return mTheme;
    }

    /**
     * Control whether the shown Dialog is cancelable.  Use this instead of
     * directly calling {@link Dialog#setCancelable(boolean)
     * Dialog.setCancelable(boolean)}, because DialogFragment needs to change
     * its behavior based on this.
     *
     * @param cancelable If true, the dialog is cancelable.  The default
     * is true.
     */
    public void setCancelable(boolean cancelable) {
        mCancelable = cancelable;
        if (mDialog != null) mDialog.setCancelable(cancelable);
    }

    /**
     * Return the current value of {@link #setCancelable(boolean)}.
     */
    public boolean isCancelable() {
        return mCancelable;
    }

    /**
     * Controls whether this fragment should be shown in a dialog.  If not
     * set, no Dialog will be created in {@link #onActivityCreated(Bundle)},
     * and the fragment's view hierarchy will thus not be added to it.  This
     * allows you to instead use it as a normal fragment (embedded inside of
     * its activity).
     *
     * <p>This is normally set for you based on whether the fragment is
     * associated with a container view ID passed to
     * {@link FragmentTransaction#add(int, Fragment) FragmentTransaction.add(int, Fragment)}.
     * If the fragment was added with a container, setShowsDialog will be
     * initialized to false; otherwise, it will be true.
     *
     * @param showsDialog If true, the fragment will be displayed in a Dialog.
     * If false, no Dialog will be created and the fragment's view hierarchy
     * left undisturbed.
     */
    public void setShowsDialog(boolean showsDialog) {
        mShowsDialog = showsDialog;
    }

    /**
     * Return the current value of {@link #setShowsDialog(boolean)}.
     */
    public boolean getShowsDialog() {
        return mShowsDialog;
    }

    @MainThread
    @Override
    public void onAttach(@NonNull Context context) {
        super.onAttach(context);
        if (!mShownByMe) {
            // If not explicitly shown through our API, take this as an
            // indication that the dialog is no longer dismissed.
            mDismissed = false;
        }
    }

    @MainThread
    @Override
    public void onDetach() {
        super.onDetach();
        if (!mShownByMe && !mDismissed) {
            // The fragment was not shown by a direct call here, it is not
            // dismissed, and now it is being detached...  well, okay, thou
            // art now dismissed.  Have fun.
            mDismissed = true;
        }
    }

    @MainThread
    @Override
    public void onCreate(@Nullable Bundle savedInstanceState) {
        super.onCreate(savedInstanceState);
        // This assumes that onCreate() is being called on the main thread
<<<<<<< HEAD
        mHandler = new Handler(Looper.getMainLooper());
=======
        mHandler = new Handler();
>>>>>>> 76bf8c2f

        mShowsDialog = mContainerId == 0;

        if (savedInstanceState != null) {
            mStyle = savedInstanceState.getInt(SAVED_STYLE, STYLE_NORMAL);
            mTheme = savedInstanceState.getInt(SAVED_THEME, 0);
            mCancelable = savedInstanceState.getBoolean(SAVED_CANCELABLE, true);
            mShowsDialog = savedInstanceState.getBoolean(SAVED_SHOWS_DIALOG, mShowsDialog);
            mBackStackId = savedInstanceState.getInt(SAVED_BACK_STACK_ID, -1);
        }
    }

    @Override
    @NonNull
    public LayoutInflater onGetLayoutInflater(@Nullable Bundle savedInstanceState) {
        if (!mShowsDialog) {
            return super.onGetLayoutInflater(savedInstanceState);
        }

        mDialog = onCreateDialog(savedInstanceState);

        if (mDialog != null) {
            setupDialog(mDialog, mStyle);

            return (LayoutInflater) mDialog.getContext().getSystemService(
                    Context.LAYOUT_INFLATER_SERVICE);
        }
        return (LayoutInflater) mHost.getContext().getSystemService(
                Context.LAYOUT_INFLATER_SERVICE);
    }

    /** @hide */
    @RestrictTo(LIBRARY_GROUP_PREFIX)
    public void setupDialog(@NonNull Dialog dialog, int style) {
        switch (style) {
            case STYLE_NO_INPUT:
                dialog.getWindow().addFlags(
                        WindowManager.LayoutParams.FLAG_NOT_FOCUSABLE |
                                WindowManager.LayoutParams.FLAG_NOT_TOUCHABLE);
                // fall through...
            case STYLE_NO_FRAME:
            case STYLE_NO_TITLE:
                dialog.requestWindowFeature(Window.FEATURE_NO_TITLE);
        }
    }

    /**
     * Override to build your own custom Dialog container.  This is typically
     * used to show an AlertDialog instead of a generic Dialog; when doing so,
     * {@link #onCreateView(LayoutInflater, ViewGroup, Bundle)} does not need
     * to be implemented since the AlertDialog takes care of its own content.
     *
     * <p>This method will be called after {@link #onCreate(Bundle)} and
     * before {@link #onCreateView(LayoutInflater, ViewGroup, Bundle)}.  The
     * default implementation simply instantiates and returns a {@link Dialog}
     * class.
     *
     * <p><em>Note: DialogFragment own the {@link Dialog#setOnCancelListener
     * Dialog.setOnCancelListener} and {@link Dialog#setOnDismissListener
     * Dialog.setOnDismissListener} callbacks.  You must not set them yourself.</em>
     * To find out about these events, override {@link #onCancel(DialogInterface)}
     * and {@link #onDismiss(DialogInterface)}.</p>
     *
     * @param savedInstanceState The last saved instance state of the Fragment,
     * or null if this is a freshly created Fragment.
     *
     * @return Return a new Dialog instance to be displayed by the Fragment.
     */
    @MainThread
    @NonNull
    public Dialog onCreateDialog(@Nullable Bundle savedInstanceState) {
        return new Dialog(requireContext(), getTheme());
    }

    @Override
    public void onCancel(@NonNull DialogInterface dialog) {
    }

    @Override
    public void onDismiss(@NonNull DialogInterface dialog) {
        if (!mViewDestroyed) {
            // Note: we need to use allowStateLoss, because the dialog
            // dispatches this asynchronously so we can receive the call
            // after the activity is paused.  Worst case, when the user comes
            // back to the activity they see the dialog again.
            dismissInternal(true, true);
        }
    }

    @MainThread
    @Override
    public void onActivityCreated(@Nullable Bundle savedInstanceState) {
        super.onActivityCreated(savedInstanceState);

        if (!mShowsDialog) {
            return;
        }

        View view = getView();
        if (view != null) {
            if (view.getParent() != null) {
                throw new IllegalStateException(
                        "DialogFragment can not be attached to a container view");
            }
            mDialog.setContentView(view);
        }
        final Activity activity = getActivity();
        if (activity != null) {
            mDialog.setOwnerActivity(activity);
        }
        mDialog.setCancelable(mCancelable);
        mDialog.setOnCancelListener(mOnCancelListener);
        mDialog.setOnDismissListener(mOnDismissListener);
        if (savedInstanceState != null) {
            Bundle dialogState = savedInstanceState.getBundle(SAVED_DIALOG_STATE_TAG);
            if (dialogState != null) {
                mDialog.onRestoreInstanceState(dialogState);
            }
        }
    }

    @MainThread
    @Override
    public void onStart() {
        super.onStart();

        if (mDialog != null) {
            mViewDestroyed = false;
            mDialog.show();
        }
    }

    @MainThread
    @Override
    public void onSaveInstanceState(@NonNull Bundle outState) {
        super.onSaveInstanceState(outState);
        if (mDialog != null) {
            Bundle dialogState = mDialog.onSaveInstanceState();
            if (dialogState != null) {
                outState.putBundle(SAVED_DIALOG_STATE_TAG, dialogState);
            }
        }
        if (mStyle != STYLE_NORMAL) {
            outState.putInt(SAVED_STYLE, mStyle);
        }
        if (mTheme != 0) {
            outState.putInt(SAVED_THEME, mTheme);
        }
        if (!mCancelable) {
            outState.putBoolean(SAVED_CANCELABLE, mCancelable);
        }
        if (!mShowsDialog) {
            outState.putBoolean(SAVED_SHOWS_DIALOG, mShowsDialog);
        }
        if (mBackStackId != -1) {
            outState.putInt(SAVED_BACK_STACK_ID, mBackStackId);
        }
    }

    @MainThread
    @Override
    public void onStop() {
        super.onStop();
        if (mDialog != null) {
            mDialog.hide();
        }
    }

    /**
     * Remove dialog.
     */
    @MainThread
    @Override
    public void onDestroyView() {
        super.onDestroyView();
        if (mDialog != null) {
            // Set removed here because this dismissal is just to hide
            // the dialog -- we don't want this to cause the fragment to
            // actually be removed.
            mViewDestroyed = true;
            // Instead of waiting for a posted onDismiss(), null out
            // the listener and call onDismiss() manually to ensure
            // that the callback happens before onDestroy()
            mDialog.setOnDismissListener(null);
            mDialog.dismiss();
            if (!mDismissed) {
                // Don't send a second onDismiss() callback if we've already
                // dismissed the dialog manually in dismissInternal()
                onDismiss(mDialog);
            }
            mDialog = null;
        }
    }
}<|MERGE_RESOLUTION|>--- conflicted
+++ resolved
@@ -380,11 +380,7 @@
     public void onCreate(@Nullable Bundle savedInstanceState) {
         super.onCreate(savedInstanceState);
         // This assumes that onCreate() is being called on the main thread
-<<<<<<< HEAD
-        mHandler = new Handler(Looper.getMainLooper());
-=======
         mHandler = new Handler();
->>>>>>> 76bf8c2f
 
         mShowsDialog = mContainerId == 0;
 
