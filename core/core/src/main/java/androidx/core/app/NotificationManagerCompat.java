--- conflicted
+++ resolved
@@ -16,11 +16,7 @@
 
 package androidx.core.app;
 
-<<<<<<< HEAD
-import static androidx.annotation.RestrictTo.Scope.TESTS;
-=======
 import static androidx.annotation.RestrictTo.Scope.LIBRARY_GROUP_PREFIX;
->>>>>>> fdff00cc
 
 import android.Manifest;
 import android.app.AppOpsManager;
@@ -48,11 +44,13 @@
 import android.os.RemoteException;
 import android.provider.Settings;
 import android.service.notification.NotificationListenerService;
+import android.service.notification.StatusBarNotification;
 import android.support.v4.app.INotificationSideChannel;
 import android.util.Log;
 
 import androidx.annotation.DoNotInline;
 import androidx.annotation.GuardedBy;
+import androidx.annotation.IntDef;
 import androidx.annotation.NonNull;
 import androidx.annotation.Nullable;
 import androidx.annotation.RequiresApi;
@@ -60,11 +58,14 @@
 import androidx.annotation.RestrictTo;
 import androidx.annotation.VisibleForTesting;
 
+import java.lang.annotation.Retention;
+import java.lang.annotation.RetentionPolicy;
 import java.lang.reflect.Field;
 import java.lang.reflect.InvocationTargetException;
 import java.lang.reflect.Method;
 import java.util.ArrayDeque;
 import java.util.ArrayList;
+import java.util.Arrays;
 import java.util.Collection;
 import java.util.Collections;
 import java.util.HashMap;
@@ -128,6 +129,48 @@
     @GuardedBy("sLock")
     private static SideChannelManager sSideChannelManager;
 
+    @RestrictTo(LIBRARY_GROUP_PREFIX)
+    @IntDef({INTERRUPTION_FILTER_UNKNOWN, INTERRUPTION_FILTER_ALL, INTERRUPTION_FILTER_PRIORITY,
+            INTERRUPTION_FILTER_NONE, INTERRUPTION_FILTER_ALARMS})
+    @Retention(RetentionPolicy.SOURCE)
+    public @interface InterruptionFilter {
+    }
+
+    /**
+     * {@link #getCurrentInterruptionFilter() Interruption filter} constant -
+     *     Normal interruption filter - no notifications are suppressed.
+     */
+    public static final int INTERRUPTION_FILTER_ALL = 1;
+
+    /**
+     * {@link #getCurrentInterruptionFilter() Interruption filter} constant -
+     *     Priority interruption filter - all notifications are suppressed except those that match
+     *     the priority criteria. Some audio streams are muted. See
+     *     {@link Policy#priorityCallSenders}, {@link Policy#priorityCategories},
+     *     {@link Policy#priorityMessageSenders} to define or query this criteria. Users can
+     *     additionally specify packages that can bypass this interruption filter.
+     */
+    public static final int INTERRUPTION_FILTER_PRIORITY = 2;
+
+    /**
+     * {@link #getCurrentInterruptionFilter() Interruption filter} constant -
+     *     No interruptions filter - all notifications are suppressed and all audio streams (except
+     *     those used for phone calls) and vibrations are muted.
+     */
+    public static final int INTERRUPTION_FILTER_NONE = 3;
+
+    /**
+     * {@link #getCurrentInterruptionFilter() Interruption filter} constant -
+     *     Alarms only interruption filter - all notifications except those of category
+     *     {@link Notification#CATEGORY_ALARM} are suppressed. Some audio streams are muted.
+     */
+    public static final int INTERRUPTION_FILTER_ALARMS = 4;
+
+    /** {@link #getCurrentInterruptionFilter() Interruption filter} constant -
+     *     returned when the value is unavailable for any reason.
+     */
+    public static final int INTERRUPTION_FILTER_UNKNOWN = 0;
+
     /**
      * Value signifying that the user has not expressed an importance.
      *
@@ -285,6 +328,36 @@
 
         public NotificationWithIdAndTag(int id, @NonNull Notification notification) {
             this(null, id, notification);
+        }
+    }
+
+    /**
+     * Recover a list of active notifications: ones that have been posted by the calling app that
+     * have not yet been dismissed by the user or {@link #cancel(String, int)}ed by the app.
+     *
+     * <p><Each notification is embedded in a {@link StatusBarNotification} object, including the
+     * original <code>tag</code> and <code>id</code> supplied to
+     * {@link #notify(String, int, Notification) notify()}
+     * (via {@link StatusBarNotification#getTag() getTag()} and
+     * {@link StatusBarNotification#getId() getId()}) as well as a copy of the original
+     * {@link Notification} object (via {@link StatusBarNotification#getNotification()}).
+     * </p>
+     * <p>From {@link Build.VERSION_CODES#Q}, will also return notifications you've posted as an
+     * app's notification delegate via
+     * {@link NotificationManager#notifyAsPackage(String, String, int, Notification)}.
+     * </p>
+     * <p>
+     *     Returns an empty list on {@link Build.VERSION_CODES#LOLLIPOP_MR1} and earlier.
+     * </p>
+     *
+     * @return A list of {@link StatusBarNotification}.
+     */
+    @NonNull
+    public List<StatusBarNotification> getActiveNotifications() {
+        if (Build.VERSION.SDK_INT >= 23) {
+            return Api23Impl.getActiveNotifications(mNotificationManager);
+        } else {
+            return new ArrayList<>();
         }
     }
 
@@ -777,6 +850,22 @@
     private static boolean useSideChannelForNotification(Notification notification) {
         Bundle extras = NotificationCompat.getExtras(notification);
         return extras != null && extras.getBoolean(EXTRA_USE_SIDE_CHANNEL);
+    }
+
+    /**
+     * Gets the current notification interruption filter.
+     * <p>
+     * The interruption filter defines which notifications are allowed to
+     * interrupt the user (e.g. via sound &amp; vibration) and is applied
+     * globally.
+     */
+    public @InterruptionFilter int getCurrentInterruptionFilter() {
+        if (Build.VERSION.SDK_INT < 23) {
+            // Prior to API 23, Interruption Filters were not implemented, so we return
+            // unknown filter level.
+            return INTERRUPTION_FILTER_UNKNOWN;
+        }
+        return Api23Impl.getCurrentInterruptionFilter(mNotificationManager);
     }
 
     /**
@@ -1151,7 +1240,33 @@
     }
 
     /**
-     * A class for wrapping calls to {@link Notification.Builder} methods which
+     * A class for wrapping calls to {@link NotificationManager} methods which
+     * were added in API 23; these calls must be wrapped to avoid performance issues.
+     * See the UnsafeNewApiCall lint rule for more details.
+     */
+    @RequiresApi(23)
+    static class Api23Impl {
+        private Api23Impl() { }
+
+        @DoNotInline
+        static List<StatusBarNotification> getActiveNotifications(
+                NotificationManager notificationManager) {
+            StatusBarNotification[] notifs = notificationManager.getActiveNotifications();
+            if (notifs == null) {
+                return new ArrayList<>();
+            }
+            return Arrays.asList(notifs);
+        }
+
+        @DoNotInline
+        static int getCurrentInterruptionFilter(
+                NotificationManager notificationManager) {
+            return notificationManager.getCurrentInterruptionFilter();
+        }
+    }
+
+    /**
+     * A class for wrapping calls to {@link NotificationManager} methods which
      * were added in API 24; these calls must be wrapped to avoid performance issues.
      * See the UnsafeNewApiCall lint rule for more details.
      */
