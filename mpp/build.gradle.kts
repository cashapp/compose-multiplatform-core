import androidx.build.jetbrains.ArtifactRedirecting
import androidx.build.jetbrains.artifactRedirecting
import org.jetbrains.compose.internal.publishing.*

plugins {
    signing
}

buildscript {
    repositories {
        mavenCentral()
        maven("https://maven.pkg.jetbrains.space/public/p/compose/internal")
        maven("https://maven.pkg.jetbrains.space/public/p/space/maven")
    }
    dependencies {
        val buildHelpersVersion = System.getProperty("BUILD_HELPERS_VERSION") ?: "0.1.16"
        classpath("org.jetbrains.compose.internal.build-helpers:publishing:$buildHelpersVersion")
    }
}

open class ComposePublishingTask : AbstractComposePublishingTask() {
    override fun dependsOnComposeTask(task: String) {
        dependsOn(task)
    }
}

val composeProperties = ComposeProperties(project)

// TODO: Align with other modules
val viewModelPlatforms = ComposePlatforms.ALL_AOSP - ComposePlatforms.WINDOWS_NATIVE

val libraryToComponents = mapOf(
    "CORE_BUNDLE" to listOf(
        ComposeComponent(
            path = ":core:core-bundle",
            supportedPlatforms = ComposePlatforms.ALL_AOSP,
            neverRedirect = true
        ),
    ),
    "COMPOSE" to listOf(
        // TODO https://youtrack.jetbrains.com/issue/CMP-1604/Publish-public-collection-annotation-libraries-with-a-separate-version
        // They are part of COMPOSE versioning
        ComposeComponent(":annotation:annotation", supportedPlatforms = ComposePlatforms.ALL - ComposePlatforms.ANDROID),
        ComposeComponent(":collection:collection", supportedPlatforms = ComposePlatforms.ALL - ComposePlatforms.ANDROID),

        ComposeComponent(":compose:animation:animation"),
        ComposeComponent(":compose:animation:animation-core"),
        ComposeComponent(":compose:animation:animation-graphics"),
        ComposeComponent(":compose:foundation:foundation"),
        ComposeComponent(":compose:foundation:foundation-layout"),
        ComposeComponent(":compose:material:material"),
        ComposeComponent(":compose:material3:material3"),
        ComposeComponent(":compose:material3:material3-common"),
        ComposeComponent(":compose:material:material-icons-core"),
        ComposeComponent(":compose:material:material-ripple"),
        ComposeComponent(":compose:material3:material3-window-size-class"),
        ComposeComponent(":compose:runtime:runtime", supportedPlatforms = ComposePlatforms.ALL),
        ComposeComponent(":compose:runtime:runtime-saveable", supportedPlatforms = ComposePlatforms.ALL),
        ComposeComponent(":compose:ui:ui"),
        ComposeComponent(":compose:ui:ui-geometry"),
        ComposeComponent(":compose:ui:ui-graphics"),
        ComposeComponent(":compose:ui:ui-test"),
        ComposeComponent(
            ":compose:ui:ui-test-junit4",
            supportedPlatforms = ComposePlatforms.JVM_BASED
        ),
        ComposeComponent(":compose:ui:ui-text"),
        ComposeComponent(":compose:ui:ui-tooling", supportedPlatforms = ComposePlatforms.JVM_BASED),
        ComposeComponent(
            ":compose:ui:ui-tooling-data",
            supportedPlatforms = ComposePlatforms.JVM_BASED
        ),
        ComposeComponent(
            ":compose:ui:ui-tooling-preview",
            supportedPlatforms = ComposePlatforms.JVM_BASED
        ),
        ComposeComponent(
            ":compose:ui:ui-uikit",
            supportedPlatforms = ComposePlatforms.UI_KIT
        ),
        ComposeComponent(":compose:ui:ui-unit"),
        ComposeComponent(":compose:ui:ui-util"),
    ),
    "LIFECYCLE" to listOf(
        ComposeComponent(
            path = ":lifecycle:lifecycle-common",
            // No android target here - jvm artefact will be used for android apps as well
            supportedPlatforms = ComposePlatforms.ALL_AOSP - ComposePlatforms.ANDROID
        ),
        ComposeComponent(
            path = ":lifecycle:lifecycle-runtime",
            supportedPlatforms = ComposePlatforms.ALL_AOSP
        ),
        ComposeComponent(
            path = ":lifecycle:lifecycle-viewmodel",
            supportedPlatforms = viewModelPlatforms
        ),
        ComposeComponent(":lifecycle:lifecycle-viewmodel-savedstate", viewModelPlatforms),
        ComposeComponent(":lifecycle:lifecycle-runtime-compose", supportedPlatforms = ComposePlatforms.ALL),
        ComposeComponent(":lifecycle:lifecycle-viewmodel-compose"),
    ),
    "NAVIGATION" to listOf(
        ComposeComponent(":navigation:navigation-compose"),
        ComposeComponent(":navigation:navigation-common", viewModelPlatforms),
        ComposeComponent(":navigation:navigation-runtime", viewModelPlatforms),
    ),
    "SAVEDSTATE" to listOf(
        ComposeComponent(":savedstate:savedstate", viewModelPlatforms),
    ),
)

val libraryToTasks = mapOf(
    "COMPOSE" to fun AbstractComposePublishingTask.() = publish(
        ":compose:desktop:desktop",
        onlyWithPlatforms = setOf(ComposePlatforms.Desktop),
        publications = listOf(
            "KotlinMultiplatform",
            "Jvm",
            "Jvmlinux-x64",
            "Jvmlinux-arm64",
            "Jvmmacos-x64",
            "Jvmmacos-arm64",
            "Jvmwindows-x64"
        )
    )
)

tasks.register("publishComposeJb", ComposePublishingTask::class) {
    repository = "MavenRepository"

    libraries.forEach {
        libraryToComponents[it]?.forEach(::publishMultiplatform)
        libraryToTasks[it]?.invoke(this)
    }
}

tasks.register("publishComposeJbToMavenLocal", ComposePublishingTask::class) {
    repository = "MavenLocal"

    libraries.forEach {
        libraryToComponents[it]?.forEach(::publishMultiplatform)
        libraryToTasks[it]?.invoke(this)
    }
}

// isn't included in libraryToComponents for easy conflict resolution
// (it is changed in integration and should be removed in 1.8)
<<<<<<< HEAD
// TODO remove this and CI tasks after merging Jetpack Compose 1.8 to jb-main
val iconsComponents =
    emptyList<ComposeComponent>()
=======
val iconsComponents =
    listOf(
        ComposeComponent(":compose:material:material-icons-extended"),
    )
>>>>>>> 3c1860f5

fun ComposePublishingTask.iconsPublications() {
    iconsComponents.forEach { publishMultiplatform(it) }
}

val libraries = project.findProperty("jetbrains.publication.libraries")
    ?.toString()?.split(",")
    ?: libraryToComponents.keys

// separate task that cannot be built in parallel (because it requires too much RAM).
// should be run with "--max-workers=1"
tasks.register("publishComposeJbExtendedIcons", ComposePublishingTask::class) {
    repository = "MavenRepository"
    iconsPublications()
}

tasks.register("publishComposeJbExtendedIconsToMavenLocal", ComposePublishingTask::class) {
    repository = "MavenLocal"
    iconsPublications()
}

tasks.register("checkDesktop") {
    dependsOn(allTasksWith(name = "desktopTest"))
    dependsOn(":collection:collection:jvmTest")
    dependsOn(allTasksWith(name = "desktopApiCheck"))
}

tasks.register("testWeb") {
    dependsOn(":compose:runtime:runtime:jsTest")
    dependsOn(":compose:runtime:runtime:wasmJsTest")
    dependsOn(":compose:ui:ui:compileTestKotlinJs")
    // TODO: ideally we want to run all wasm tests that are possible but now we deal only with modules that have skikoTests

    dependsOn(":compose:foundation:foundation:wasmJsBrowserTest")
    dependsOn(":compose:material3:material3:wasmJsBrowserTest")
    dependsOn(":compose:ui:ui-text:wasmJsBrowserTest")
    dependsOn(":compose:ui:ui:wasmJsBrowserTest")
    dependsOn(":collection:collection:wasmJsBrowserTest")
}

tasks.register("testUIKit") {
    val suffix = if (System.getProperty("os.arch") == "aarch64") "SimArm64Test" else "X64Test"
    val uikitTestSubtaskName = "uikit$suffix"
    val instrumentedTestSubtaskName = "uikitInstrumented$suffix"

    dependsOn(":compose:ui:ui-text:$uikitTestSubtaskName")
    dependsOn(":compose:ui:ui:$uikitTestSubtaskName")
    dependsOn(":compose:ui:ui:$instrumentedTestSubtaskName")
    dependsOn(":compose:material3:material3:$uikitTestSubtaskName")
    dependsOn(":compose:foundation:foundation:$uikitTestSubtaskName")
    dependsOn(":collection:collection:$uikitTestSubtaskName")
}

tasks.register("testRuntimeNative") {
    dependsOn(":compose:runtime:runtime:macosX64Test")
}

tasks.register("testComposeModules") { // used in https://github.com/JetBrains/androidx/tree/jb-main/.github/workflows
    // TODO: download robolectrict to run ui:ui:test
    // dependsOn(":compose:ui:ui:test")

    dependsOn(":compose:ui:ui-graphics:test")
    dependsOn(":compose:ui:ui-geometry:test")
    dependsOn(":compose:ui:ui-unit:test")
    dependsOn(":compose:ui:ui-util:test")
    dependsOn(":compose:runtime:runtime:test")
    dependsOn(":compose:runtime:runtime-saveable:test")
    dependsOn(":compose:material:material:test")
    dependsOn(":compose:material:material-ripple:test")
    dependsOn(":compose:foundation:foundation:test")
    dependsOn(":compose:animation:animation:test")
    dependsOn(":compose:animation:animation-core:test")
    dependsOn(":compose:animation:animation-core:test")

    // TODO: enable ui:ui-text:test
    // dependsOn(":compose:ui:ui-text:test")
    // compose/out/androidx/compose/ui/ui-text/build/intermediates/tmp/manifest/test/debug/tempFile1ProcessTestManifest10207049054096217572.xml Error:
    // android:exported needs to be explicitly specified for <activity>. Apps targeting Android 12 and higher are required to specify an explicit value for `android:exported` when the corresponding component has an intent filter defined.
}

val mavenCentral = MavenCentralProperties(project)
val mavenCentralGroup = project.providers.gradleProperty("maven.central.group")
val mavenCentralStage = project.providers.gradleProperty("maven.central.stage")
if (mavenCentral.signArtifacts) {
    signing.useInMemoryPgpKeys(
        mavenCentral.signArtifactsKey.get(),
        mavenCentral.signArtifactsPassword.get()
    )
}

val publishingDir = project.layout.buildDirectory.dir("publishing")
val originalArtifactsRoot = publishingDir.map { it.dir("original") }
val preparedArtifactsRoot = publishingDir.map { it.dir("prepared") }
val modulesFile = publishingDir.map { it.file("modules.txt") }

val findComposeModules by tasks.registering(FindModulesInSpaceTask::class) {
    requestedGroupId.set(mavenCentralGroup)
    requestedVersion.set(mavenCentral.version)
    spaceInstanceUrl.set("https://public.jetbrains.space")
    spaceClientId.set(System.getenv("COMPOSE_REPO_USERNAME") ?: "")
    spaceClientSecret.set(System.getenv("COMPOSE_REPO_KEY") ?: "")
    spaceProjectId.set(System.getenv("COMPOSE_DEV_REPO_PROJECT_ID") ?: "")
    spaceRepoId.set(System.getenv("COMPOSE_DEV_REPO_REPO_ID") ?: "")
    modulesTxtFile.set(modulesFile)
}

val downloadArtifactsFromComposeDev by tasks.registering(DownloadFromSpaceMavenRepoTask::class) {
    dependsOn(findComposeModules)
    modulesToDownload.set(project.provider {
        readComposeModules(
            modulesFile,
            originalArtifactsRoot
        )
    })
    spaceRepoUrl.set("https://maven.pkg.jetbrains.space/public/p/compose/dev")
}

val fixModulesBeforePublishing by tasks.registering(FixModulesBeforePublishingTask::class) {
    dependsOn(downloadArtifactsFromComposeDev)
    inputRepoDir.set(originalArtifactsRoot)
    outputRepoDir.set(preparedArtifactsRoot)
}

val reuploadArtifactsToMavenCentral by tasks.registering(UploadToSonatypeTask::class) {
    dependsOn(fixModulesBeforePublishing)

    version.set(mavenCentral.version)
    modulesToUpload.set(project.provider { readComposeModules(modulesFile, preparedArtifactsRoot) })

    sonatypeServer.set("https://oss.sonatype.org")
    user.set(mavenCentral.user)
    password.set(mavenCentral.password)
    autoCommitOnSuccess.set(mavenCentral.autoCommitOnSuccess)
    stagingProfileName.set(mavenCentralStage)
}

fun readComposeModules(
    modulesFile: Provider<out FileSystemLocation>,
    repoRoot: Provider<out FileSystemLocation>
): List<ModuleToUpload> =
    modulesFile.get().asFile.readLines()
        .filter { it.isNotBlank() }
        .map { line ->
            val (group, artifact, version) = line.split(":")
            ModuleToUpload(
                groupId = group,
                artifactId = artifact,
                version = version,
                localDir = repoRoot.get().asFile.resolve("$group/$artifact/$version")
            )
        }

fun allTasksWith(name: String) =
    rootProject.subprojects.flatMap { it.tasks.filter { it.name == name } }


// ./gradlew printAllArtifactRedirectingVersions -PfilterProjectPath=lifecycle
// or just ./gradlew printAllArtifactRedirectingVersions
val printAllArtifactRedirectingVersions = tasks.register("printAllArtifactRedirectingVersions") {
    val filter = project.properties["filterProjectPath"] as? String ?: ""
    doLast {
        val map = libraryToComponents.values.flatten().filter { it.path.contains(filter) }
            .joinToString("\n\n", prefix = "\n") {
            val p = rootProject.findProject(it.path)!!
            it.path + " --> \n" + p.artifactRedirecting().prettyText()
        }

        println(map)
    }
}

fun ArtifactRedirecting.prettyText(): String {
    val allLines = arrayOf(
        "redirectGroupId = ${this.groupId}",
        "redirectDefaultVersion = ${this.defaultVersion}",
        "redirectForTargets = [${this.targetNames.joinToString().takeIf { it.isNotBlank() } ?: "android"}]",
        "redirectTargetVersions = ${this.targetVersions}"
    )

    return allLines.joinToString("") { " ".repeat(3) + "$it\n" }
}<|MERGE_RESOLUTION|>--- conflicted
+++ resolved
@@ -145,16 +145,9 @@
 
 // isn't included in libraryToComponents for easy conflict resolution
 // (it is changed in integration and should be removed in 1.8)
-<<<<<<< HEAD
 // TODO remove this and CI tasks after merging Jetpack Compose 1.8 to jb-main
 val iconsComponents =
     emptyList<ComposeComponent>()
-=======
-val iconsComponents =
-    listOf(
-        ComposeComponent(":compose:material:material-icons-extended"),
-    )
->>>>>>> 3c1860f5
 
 fun ComposePublishingTask.iconsPublications() {
     iconsComponents.forEach { publishMultiplatform(it) }
