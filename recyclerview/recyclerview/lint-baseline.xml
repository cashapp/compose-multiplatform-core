<?xml version="1.0" encoding="UTF-8"?>
<<<<<<< HEAD
<issues format="6" by="lint 7.4.0-alpha08" type="baseline" client="gradle" dependencies="false" name="AGP (7.4.0-alpha08)" variant="all" version="7.4.0-alpha08">

    <issue
        id="NewApi"
        message="Call requires API level 16 (current min is 14): `android.view.View#getMinimumWidth`"
        errorLine1="                            getMinimumWidth()),"
        errorLine2="                            ~~~~~~~~~~~~~~~">
        <location
            file="src/androidTest/java/androidx/recyclerview/widget/TestedFrameLayout.java"/>
    </issue>

    <issue
        id="NewApi"
        message="Call requires API level 16 (current min is 14): `android.view.View#getMinimumHeight`"
        errorLine1="                            getMinimumHeight()));"
        errorLine2="                            ~~~~~~~~~~~~~~~~">
        <location
            file="src/androidTest/java/androidx/recyclerview/widget/TestedFrameLayout.java"/>
    </issue>

    <issue
        id="NewApi"
        message="Call requires API level 19 (current min is 14): `new android.widget.FrameLayout.LayoutParams`"
        errorLine1="            super(source);"
        errorLine2="            ~~~~~">
        <location
            file="src/androidTest/java/androidx/recyclerview/widget/TestedFrameLayout.java"/>
    </issue>
=======
<issues format="6" by="lint 8.3.0-alpha04" type="baseline" client="gradle" dependencies="false" name="AGP (8.3.0-alpha04)" variant="all" version="8.3.0-alpha04">
>>>>>>> fdff00cc

    <issue
        id="KotlinPropertyAccess"
        message="This method should be called `getHasFixedSize` such that `hasFixedSize` can be accessed as a property from Kotlin; see https://android.github.io/kotlin-guides/interop.html#property-prefixes"
        errorLine1="    public boolean hasFixedSize() {"
        errorLine2="                   ~~~~~~~~~~~~">
        <location
            file="src/main/java/androidx/recyclerview/widget/RecyclerView.java"/>
    </issue>

    <issue
        id="KotlinPropertyAccess"
        message="This method should be called `getHasStableIds` such that `hasStableIds` can be accessed as a property from Kotlin; see https://android.github.io/kotlin-guides/interop.html#property-prefixes"
        errorLine1="        public final boolean hasStableIds() {"
        errorLine2="                             ~~~~~~~~~~~~">
        <location
            file="src/main/java/androidx/recyclerview/widget/RecyclerView.java"/>
    </issue>

    <issue
        id="KotlinPropertyAccess"
        message="This method should be called `setRecyclable` such that (along with the `isRecyclable` getter) Kotlin code can access it as a property (`recyclable`); see https://android.github.io/kotlin-guides/interop.html#property-prefixes"
        errorLine1="        public final void setIsRecyclable(boolean recyclable) {"
        errorLine2="                          ~~~~~~~~~~~~~~~">
        <location
            file="src/main/java/androidx/recyclerview/widget/RecyclerView.java"/>
    </issue>

    <issue
        id="UnknownNullness"
        message="Unknown nullability; explicitly declare as `@Nullable` or `@NonNull` to improve Kotlin interoperability; see https://developer.android.com/kotlin/interop#nullability_annotations"
        errorLine1="    public GridLayoutManager(Context context, AttributeSet attrs, int defStyleAttr,"
        errorLine2="                             ~~~~~~~">
        <location
            file="src/main/java/androidx/recyclerview/widget/GridLayoutManager.java"/>
    </issue>

    <issue
        id="UnknownNullness"
        message="Unknown nullability; explicitly declare as `@Nullable` or `@NonNull` to improve Kotlin interoperability; see https://developer.android.com/kotlin/interop#nullability_annotations"
        errorLine1="    public GridLayoutManager(Context context, AttributeSet attrs, int defStyleAttr,"
        errorLine2="                                              ~~~~~~~~~~~~">
        <location
            file="src/main/java/androidx/recyclerview/widget/GridLayoutManager.java"/>
    </issue>

    <issue
        id="UnknownNullness"
        message="Unknown nullability; explicitly declare as `@Nullable` or `@NonNull` to improve Kotlin interoperability; see https://developer.android.com/kotlin/interop#nullability_annotations"
        errorLine1="    public GridLayoutManager(Context context, int spanCount) {"
        errorLine2="                             ~~~~~~~">
        <location
            file="src/main/java/androidx/recyclerview/widget/GridLayoutManager.java"/>
    </issue>

    <issue
        id="UnknownNullness"
        message="Unknown nullability; explicitly declare as `@Nullable` or `@NonNull` to improve Kotlin interoperability; see https://developer.android.com/kotlin/interop#nullability_annotations"
        errorLine1="    public GridLayoutManager(Context context, int spanCount,"
        errorLine2="                             ~~~~~~~">
        <location
            file="src/main/java/androidx/recyclerview/widget/GridLayoutManager.java"/>
    </issue>

    <issue
        id="UnknownNullness"
        message="Unknown nullability; explicitly declare as `@Nullable` or `@NonNull` to improve Kotlin interoperability; see https://developer.android.com/kotlin/interop#nullability_annotations"
        errorLine1="    public int getRowCountForAccessibility(RecyclerView.Recycler recycler,"
        errorLine2="                                           ~~~~~~~~~~~~~~~~~~~~~">
        <location
            file="src/main/java/androidx/recyclerview/widget/GridLayoutManager.java"/>
    </issue>

    <issue
        id="UnknownNullness"
        message="Unknown nullability; explicitly declare as `@Nullable` or `@NonNull` to improve Kotlin interoperability; see https://developer.android.com/kotlin/interop#nullability_annotations"
        errorLine1="            RecyclerView.State state) {"
        errorLine2="            ~~~~~~~~~~~~~~~~~~">
        <location
            file="src/main/java/androidx/recyclerview/widget/GridLayoutManager.java"/>
    </issue>

    <issue
        id="UnknownNullness"
        message="Unknown nullability; explicitly declare as `@Nullable` or `@NonNull` to improve Kotlin interoperability; see https://developer.android.com/kotlin/interop#nullability_annotations"
        errorLine1="    public int getColumnCountForAccessibility(RecyclerView.Recycler recycler,"
        errorLine2="                                              ~~~~~~~~~~~~~~~~~~~~~">
        <location
            file="src/main/java/androidx/recyclerview/widget/GridLayoutManager.java"/>
    </issue>

    <issue
        id="UnknownNullness"
        message="Unknown nullability; explicitly declare as `@Nullable` or `@NonNull` to improve Kotlin interoperability; see https://developer.android.com/kotlin/interop#nullability_annotations"
        errorLine1="            RecyclerView.State state) {"
        errorLine2="            ~~~~~~~~~~~~~~~~~~">
        <location
            file="src/main/java/androidx/recyclerview/widget/GridLayoutManager.java"/>
    </issue>

    <issue
        id="UnknownNullness"
        message="Unknown nullability; explicitly declare as `@Nullable` or `@NonNull` to improve Kotlin interoperability; see https://developer.android.com/kotlin/interop#nullability_annotations"
        errorLine1="    public void onInitializeAccessibilityNodeInfoForItem(RecyclerView.Recycler recycler,"
        errorLine2="                                                         ~~~~~~~~~~~~~~~~~~~~~">
        <location
            file="src/main/java/androidx/recyclerview/widget/GridLayoutManager.java"/>
    </issue>

    <issue
        id="UnknownNullness"
        message="Unknown nullability; explicitly declare as `@Nullable` or `@NonNull` to improve Kotlin interoperability; see https://developer.android.com/kotlin/interop#nullability_annotations"
        errorLine1="            RecyclerView.State state, View host, AccessibilityNodeInfoCompat info) {"
        errorLine2="            ~~~~~~~~~~~~~~~~~~">
        <location
            file="src/main/java/androidx/recyclerview/widget/GridLayoutManager.java"/>
    </issue>

    <issue
        id="UnknownNullness"
        message="Unknown nullability; explicitly declare as `@Nullable` or `@NonNull` to improve Kotlin interoperability; see https://developer.android.com/kotlin/interop#nullability_annotations"
        errorLine1="            RecyclerView.State state, View host, AccessibilityNodeInfoCompat info) {"
        errorLine2="                                      ~~~~">
        <location
            file="src/main/java/androidx/recyclerview/widget/GridLayoutManager.java"/>
    </issue>

    <issue
        id="UnknownNullness"
        message="Unknown nullability; explicitly declare as `@Nullable` or `@NonNull` to improve Kotlin interoperability; see https://developer.android.com/kotlin/interop#nullability_annotations"
        errorLine1="            RecyclerView.State state, View host, AccessibilityNodeInfoCompat info) {"
        errorLine2="                                                 ~~~~~~~~~~~~~~~~~~~~~~~~~~~">
        <location
            file="src/main/java/androidx/recyclerview/widget/GridLayoutManager.java"/>
    </issue>

    <issue
        id="UnknownNullness"
        message="Unknown nullability; explicitly declare as `@Nullable` or `@NonNull` to improve Kotlin interoperability; see https://developer.android.com/kotlin/interop#nullability_annotations"
        errorLine1="    public void onLayoutChildren(RecyclerView.Recycler recycler, RecyclerView.State state) {"
        errorLine2="                                 ~~~~~~~~~~~~~~~~~~~~~">
        <location
            file="src/main/java/androidx/recyclerview/widget/GridLayoutManager.java"/>
    </issue>

    <issue
        id="UnknownNullness"
        message="Unknown nullability; explicitly declare as `@Nullable` or `@NonNull` to improve Kotlin interoperability; see https://developer.android.com/kotlin/interop#nullability_annotations"
        errorLine1="    public void onLayoutChildren(RecyclerView.Recycler recycler, RecyclerView.State state) {"
        errorLine2="                                                                 ~~~~~~~~~~~~~~~~~~">
        <location
            file="src/main/java/androidx/recyclerview/widget/GridLayoutManager.java"/>
    </issue>

    <issue
        id="UnknownNullness"
        message="Unknown nullability; explicitly declare as `@Nullable` or `@NonNull` to improve Kotlin interoperability; see https://developer.android.com/kotlin/interop#nullability_annotations"
        errorLine1="    public void onLayoutCompleted(RecyclerView.State state) {"
        errorLine2="                                  ~~~~~~~~~~~~~~~~~~">
        <location
            file="src/main/java/androidx/recyclerview/widget/GridLayoutManager.java"/>
    </issue>

    <issue
        id="UnknownNullness"
        message="Unknown nullability; explicitly declare as `@Nullable` or `@NonNull` to improve Kotlin interoperability; see https://developer.android.com/kotlin/interop#nullability_annotations"
        errorLine1="    public void onItemsAdded(RecyclerView recyclerView, int positionStart, int itemCount) {"
        errorLine2="                             ~~~~~~~~~~~~">
        <location
            file="src/main/java/androidx/recyclerview/widget/GridLayoutManager.java"/>
    </issue>

    <issue
        id="UnknownNullness"
        message="Unknown nullability; explicitly declare as `@Nullable` or `@NonNull` to improve Kotlin interoperability; see https://developer.android.com/kotlin/interop#nullability_annotations"
        errorLine1="    public void onItemsChanged(RecyclerView recyclerView) {"
        errorLine2="                               ~~~~~~~~~~~~">
        <location
            file="src/main/java/androidx/recyclerview/widget/GridLayoutManager.java"/>
    </issue>

    <issue
        id="UnknownNullness"
        message="Unknown nullability; explicitly declare as `@Nullable` or `@NonNull` to improve Kotlin interoperability; see https://developer.android.com/kotlin/interop#nullability_annotations"
        errorLine1="    public void onItemsRemoved(RecyclerView recyclerView, int positionStart, int itemCount) {"
        errorLine2="                               ~~~~~~~~~~~~">
        <location
            file="src/main/java/androidx/recyclerview/widget/GridLayoutManager.java"/>
    </issue>

    <issue
        id="UnknownNullness"
        message="Unknown nullability; explicitly declare as `@Nullable` or `@NonNull` to improve Kotlin interoperability; see https://developer.android.com/kotlin/interop#nullability_annotations"
        errorLine1="    public void onItemsUpdated(RecyclerView recyclerView, int positionStart, int itemCount,"
        errorLine2="                               ~~~~~~~~~~~~">
        <location
            file="src/main/java/androidx/recyclerview/widget/GridLayoutManager.java"/>
    </issue>

    <issue
        id="UnknownNullness"
        message="Unknown nullability; explicitly declare as `@Nullable` or `@NonNull` to improve Kotlin interoperability; see https://developer.android.com/kotlin/interop#nullability_annotations"
        errorLine1="            Object payload) {"
        errorLine2="            ~~~~~~">
        <location
            file="src/main/java/androidx/recyclerview/widget/GridLayoutManager.java"/>
    </issue>

    <issue
        id="UnknownNullness"
        message="Unknown nullability; explicitly declare as `@Nullable` or `@NonNull` to improve Kotlin interoperability; see https://developer.android.com/kotlin/interop#nullability_annotations"
        errorLine1="    public void onItemsMoved(RecyclerView recyclerView, int from, int to, int itemCount) {"
        errorLine2="                             ~~~~~~~~~~~~">
        <location
            file="src/main/java/androidx/recyclerview/widget/GridLayoutManager.java"/>
    </issue>

    <issue
        id="UnknownNullness"
        message="Unknown nullability; explicitly declare as `@Nullable` or `@NonNull` to improve Kotlin interoperability; see https://developer.android.com/kotlin/interop#nullability_annotations"
        errorLine1="    public RecyclerView.LayoutParams generateDefaultLayoutParams() {"
        errorLine2="           ~~~~~~~~~~~~~~~~~~~~~~~~~">
        <location
            file="src/main/java/androidx/recyclerview/widget/GridLayoutManager.java"/>
    </issue>

    <issue
        id="UnknownNullness"
        message="Unknown nullability; explicitly declare as `@Nullable` or `@NonNull` to improve Kotlin interoperability; see https://developer.android.com/kotlin/interop#nullability_annotations"
        errorLine1="    public RecyclerView.LayoutParams generateLayoutParams(Context c, AttributeSet attrs) {"
        errorLine2="           ~~~~~~~~~~~~~~~~~~~~~~~~~">
        <location
            file="src/main/java/androidx/recyclerview/widget/GridLayoutManager.java"/>
    </issue>

    <issue
        id="UnknownNullness"
        message="Unknown nullability; explicitly declare as `@Nullable` or `@NonNull` to improve Kotlin interoperability; see https://developer.android.com/kotlin/interop#nullability_annotations"
        errorLine1="    public RecyclerView.LayoutParams generateLayoutParams(Context c, AttributeSet attrs) {"
        errorLine2="                                                          ~~~~~~~">
        <location
            file="src/main/java/androidx/recyclerview/widget/GridLayoutManager.java"/>
    </issue>

    <issue
        id="UnknownNullness"
        message="Unknown nullability; explicitly declare as `@Nullable` or `@NonNull` to improve Kotlin interoperability; see https://developer.android.com/kotlin/interop#nullability_annotations"
        errorLine1="    public RecyclerView.LayoutParams generateLayoutParams(Context c, AttributeSet attrs) {"
        errorLine2="                                                                     ~~~~~~~~~~~~">
        <location
            file="src/main/java/androidx/recyclerview/widget/GridLayoutManager.java"/>
    </issue>

    <issue
        id="UnknownNullness"
        message="Unknown nullability; explicitly declare as `@Nullable` or `@NonNull` to improve Kotlin interoperability; see https://developer.android.com/kotlin/interop#nullability_annotations"
        errorLine1="    public RecyclerView.LayoutParams generateLayoutParams(ViewGroup.LayoutParams lp) {"
        errorLine2="           ~~~~~~~~~~~~~~~~~~~~~~~~~">
        <location
            file="src/main/java/androidx/recyclerview/widget/GridLayoutManager.java"/>
    </issue>

    <issue
        id="UnknownNullness"
        message="Unknown nullability; explicitly declare as `@Nullable` or `@NonNull` to improve Kotlin interoperability; see https://developer.android.com/kotlin/interop#nullability_annotations"
        errorLine1="    public RecyclerView.LayoutParams generateLayoutParams(ViewGroup.LayoutParams lp) {"
        errorLine2="                                                          ~~~~~~~~~~~~~~~~~~~~~~">
        <location
            file="src/main/java/androidx/recyclerview/widget/GridLayoutManager.java"/>
    </issue>

    <issue
        id="UnknownNullness"
        message="Unknown nullability; explicitly declare as `@Nullable` or `@NonNull` to improve Kotlin interoperability; see https://developer.android.com/kotlin/interop#nullability_annotations"
        errorLine1="    public boolean checkLayoutParams(RecyclerView.LayoutParams lp) {"
        errorLine2="                                     ~~~~~~~~~~~~~~~~~~~~~~~~~">
        <location
            file="src/main/java/androidx/recyclerview/widget/GridLayoutManager.java"/>
    </issue>

    <issue
        id="UnknownNullness"
        message="Unknown nullability; explicitly declare as `@Nullable` or `@NonNull` to improve Kotlin interoperability; see https://developer.android.com/kotlin/interop#nullability_annotations"
        errorLine1="    public void setSpanSizeLookup(SpanSizeLookup spanSizeLookup) {"
        errorLine2="                                  ~~~~~~~~~~~~~~">
        <location
            file="src/main/java/androidx/recyclerview/widget/GridLayoutManager.java"/>
    </issue>

    <issue
        id="UnknownNullness"
        message="Unknown nullability; explicitly declare as `@Nullable` or `@NonNull` to improve Kotlin interoperability; see https://developer.android.com/kotlin/interop#nullability_annotations"
        errorLine1="    public SpanSizeLookup getSpanSizeLookup() {"
        errorLine2="           ~~~~~~~~~~~~~~">
        <location
            file="src/main/java/androidx/recyclerview/widget/GridLayoutManager.java"/>
    </issue>

    <issue
        id="UnknownNullness"
        message="Unknown nullability; explicitly declare as `@Nullable` or `@NonNull` to improve Kotlin interoperability; see https://developer.android.com/kotlin/interop#nullability_annotations"
        errorLine1="    public void setMeasuredDimension(Rect childrenBounds, int wSpec, int hSpec) {"
        errorLine2="                                     ~~~~">
        <location
            file="src/main/java/androidx/recyclerview/widget/GridLayoutManager.java"/>
    </issue>

    <issue
        id="UnknownNullness"
        message="Unknown nullability; explicitly declare as `@Nullable` or `@NonNull` to improve Kotlin interoperability; see https://developer.android.com/kotlin/interop#nullability_annotations"
        errorLine1="    public int scrollHorizontallyBy(int dx, RecyclerView.Recycler recycler,"
        errorLine2="                                            ~~~~~~~~~~~~~~~~~~~~~">
        <location
            file="src/main/java/androidx/recyclerview/widget/GridLayoutManager.java"/>
    </issue>

    <issue
        id="UnknownNullness"
        message="Unknown nullability; explicitly declare as `@Nullable` or `@NonNull` to improve Kotlin interoperability; see https://developer.android.com/kotlin/interop#nullability_annotations"
        errorLine1="            RecyclerView.State state) {"
        errorLine2="            ~~~~~~~~~~~~~~~~~~">
        <location
            file="src/main/java/androidx/recyclerview/widget/GridLayoutManager.java"/>
    </issue>

    <issue
        id="UnknownNullness"
        message="Unknown nullability; explicitly declare as `@Nullable` or `@NonNull` to improve Kotlin interoperability; see https://developer.android.com/kotlin/interop#nullability_annotations"
        errorLine1="    public int scrollVerticallyBy(int dy, RecyclerView.Recycler recycler,"
        errorLine2="                                          ~~~~~~~~~~~~~~~~~~~~~">
        <location
            file="src/main/java/androidx/recyclerview/widget/GridLayoutManager.java"/>
    </issue>

    <issue
        id="UnknownNullness"
        message="Unknown nullability; explicitly declare as `@Nullable` or `@NonNull` to improve Kotlin interoperability; see https://developer.android.com/kotlin/interop#nullability_annotations"
        errorLine1="            RecyclerView.State state) {"
        errorLine2="            ~~~~~~~~~~~~~~~~~~">
        <location
            file="src/main/java/androidx/recyclerview/widget/GridLayoutManager.java"/>
    </issue>

    <issue
        id="UnknownNullness"
        message="Unknown nullability; explicitly declare as `@Nullable` or `@NonNull` to improve Kotlin interoperability; see https://developer.android.com/kotlin/interop#nullability_annotations"
        errorLine1="    public View onFocusSearchFailed(View focused, int direction,"
        errorLine2="           ~~~~">
        <location
            file="src/main/java/androidx/recyclerview/widget/GridLayoutManager.java"/>
    </issue>

    <issue
        id="UnknownNullness"
        message="Unknown nullability; explicitly declare as `@Nullable` or `@NonNull` to improve Kotlin interoperability; see https://developer.android.com/kotlin/interop#nullability_annotations"
        errorLine1="    public View onFocusSearchFailed(View focused, int direction,"
        errorLine2="                                    ~~~~">
        <location
            file="src/main/java/androidx/recyclerview/widget/GridLayoutManager.java"/>
    </issue>

    <issue
        id="UnknownNullness"
        message="Unknown nullability; explicitly declare as `@Nullable` or `@NonNull` to improve Kotlin interoperability; see https://developer.android.com/kotlin/interop#nullability_annotations"
        errorLine1="            RecyclerView.Recycler recycler, RecyclerView.State state) {"
        errorLine2="            ~~~~~~~~~~~~~~~~~~~~~">
        <location
            file="src/main/java/androidx/recyclerview/widget/GridLayoutManager.java"/>
    </issue>

    <issue
        id="UnknownNullness"
        message="Unknown nullability; explicitly declare as `@Nullable` or `@NonNull` to improve Kotlin interoperability; see https://developer.android.com/kotlin/interop#nullability_annotations"
        errorLine1="            RecyclerView.Recycler recycler, RecyclerView.State state) {"
        errorLine2="                                            ~~~~~~~~~~~~~~~~~~">
        <location
            file="src/main/java/androidx/recyclerview/widget/GridLayoutManager.java"/>
    </issue>

    <issue
        id="UnknownNullness"
        message="Unknown nullability; explicitly declare as `@Nullable` or `@NonNull` to improve Kotlin interoperability; see https://developer.android.com/kotlin/interop#nullability_annotations"
        errorLine1="    public int computeHorizontalScrollRange(RecyclerView.State state) {"
        errorLine2="                                            ~~~~~~~~~~~~~~~~~~">
        <location
            file="src/main/java/androidx/recyclerview/widget/GridLayoutManager.java"/>
    </issue>

    <issue
        id="UnknownNullness"
        message="Unknown nullability; explicitly declare as `@Nullable` or `@NonNull` to improve Kotlin interoperability; see https://developer.android.com/kotlin/interop#nullability_annotations"
        errorLine1="    public int computeVerticalScrollRange(RecyclerView.State state) {"
        errorLine2="                                          ~~~~~~~~~~~~~~~~~~">
        <location
            file="src/main/java/androidx/recyclerview/widget/GridLayoutManager.java"/>
    </issue>

    <issue
        id="UnknownNullness"
        message="Unknown nullability; explicitly declare as `@Nullable` or `@NonNull` to improve Kotlin interoperability; see https://developer.android.com/kotlin/interop#nullability_annotations"
        errorLine1="    public int computeHorizontalScrollOffset(RecyclerView.State state) {"
        errorLine2="                                             ~~~~~~~~~~~~~~~~~~">
        <location
            file="src/main/java/androidx/recyclerview/widget/GridLayoutManager.java"/>
    </issue>

    <issue
        id="UnknownNullness"
        message="Unknown nullability; explicitly declare as `@Nullable` or `@NonNull` to improve Kotlin interoperability; see https://developer.android.com/kotlin/interop#nullability_annotations"
        errorLine1="    public int computeVerticalScrollOffset(RecyclerView.State state) {"
        errorLine2="                                           ~~~~~~~~~~~~~~~~~~">
        <location
            file="src/main/java/androidx/recyclerview/widget/GridLayoutManager.java"/>
    </issue>

    <issue
        id="UnknownNullness"
        message="Unknown nullability; explicitly declare as `@Nullable` or `@NonNull` to improve Kotlin interoperability; see https://developer.android.com/kotlin/interop#nullability_annotations"
        errorLine1="        public LayoutParams(Context c, AttributeSet attrs) {"
        errorLine2="                            ~~~~~~~">
        <location
            file="src/main/java/androidx/recyclerview/widget/GridLayoutManager.java"/>
    </issue>

    <issue
        id="UnknownNullness"
        message="Unknown nullability; explicitly declare as `@Nullable` or `@NonNull` to improve Kotlin interoperability; see https://developer.android.com/kotlin/interop#nullability_annotations"
        errorLine1="        public LayoutParams(Context c, AttributeSet attrs) {"
        errorLine2="                                       ~~~~~~~~~~~~">
        <location
            file="src/main/java/androidx/recyclerview/widget/GridLayoutManager.java"/>
    </issue>

    <issue
        id="UnknownNullness"
        message="Unknown nullability; explicitly declare as `@Nullable` or `@NonNull` to improve Kotlin interoperability; see https://developer.android.com/kotlin/interop#nullability_annotations"
        errorLine1="        public LayoutParams(ViewGroup.MarginLayoutParams source) {"
        errorLine2="                            ~~~~~~~~~~~~~~~~~~~~~~~~~~~~">
        <location
            file="src/main/java/androidx/recyclerview/widget/GridLayoutManager.java"/>
    </issue>

    <issue
        id="UnknownNullness"
        message="Unknown nullability; explicitly declare as `@Nullable` or `@NonNull` to improve Kotlin interoperability; see https://developer.android.com/kotlin/interop#nullability_annotations"
        errorLine1="        public LayoutParams(ViewGroup.LayoutParams source) {"
        errorLine2="                            ~~~~~~~~~~~~~~~~~~~~~~">
        <location
            file="src/main/java/androidx/recyclerview/widget/GridLayoutManager.java"/>
    </issue>

    <issue
        id="UnknownNullness"
        message="Unknown nullability; explicitly declare as `@Nullable` or `@NonNull` to improve Kotlin interoperability; see https://developer.android.com/kotlin/interop#nullability_annotations"
        errorLine1="        public LayoutParams(RecyclerView.LayoutParams source) {"
        errorLine2="                            ~~~~~~~~~~~~~~~~~~~~~~~~~">
        <location
            file="src/main/java/androidx/recyclerview/widget/GridLayoutManager.java"/>
    </issue>

    <issue
        id="UnknownNullness"
        message="Unknown nullability; explicitly declare as `@Nullable` or `@NonNull` to improve Kotlin interoperability; see https://developer.android.com/kotlin/interop#nullability_annotations"
        errorLine1="        public void writeToParcel(Parcel dest, int flags) {"
        errorLine2="                                  ~~~~~~">
        <location
            file="src/main/java/androidx/recyclerview/widget/LinearLayoutManager.java"/>
    </issue>

    <issue
        id="UnknownNullness"
        message="Unknown nullability; explicitly declare as `@Nullable` or `@NonNull` to improve Kotlin interoperability; see https://developer.android.com/kotlin/interop#nullability_annotations"
        errorLine1="    public int[] calculateDistanceToFinalSnap("
        errorLine2="           ~~~~~">
        <location
            file="src/main/java/androidx/recyclerview/widget/LinearSnapHelper.java"/>
    </issue>

    <issue
        id="UnknownNullness"
        message="Unknown nullability; explicitly declare as `@Nullable` or `@NonNull` to improve Kotlin interoperability; see https://developer.android.com/kotlin/interop#nullability_annotations"
        errorLine1="    public int findTargetSnapPosition(RecyclerView.LayoutManager layoutManager, int velocityX,"
        errorLine2="                                      ~~~~~~~~~~~~~~~~~~~~~~~~~~">
        <location
            file="src/main/java/androidx/recyclerview/widget/LinearSnapHelper.java"/>
    </issue>

    <issue
        id="UnknownNullness"
        message="Unknown nullability; explicitly declare as `@Nullable` or `@NonNull` to improve Kotlin interoperability; see https://developer.android.com/kotlin/interop#nullability_annotations"
        errorLine1="    public View findSnapView(RecyclerView.LayoutManager layoutManager) {"
        errorLine2="           ~~~~">
        <location
            file="src/main/java/androidx/recyclerview/widget/LinearSnapHelper.java"/>
    </issue>

    <issue
        id="UnknownNullness"
        message="Unknown nullability; explicitly declare as `@Nullable` or `@NonNull` to improve Kotlin interoperability; see https://developer.android.com/kotlin/interop#nullability_annotations"
        errorLine1="    public View findSnapView(RecyclerView.LayoutManager layoutManager) {"
        errorLine2="                             ~~~~~~~~~~~~~~~~~~~~~~~~~~">
        <location
            file="src/main/java/androidx/recyclerview/widget/LinearSnapHelper.java"/>
    </issue>

    <issue
        id="UnknownNullness"
        message="Unknown nullability; explicitly declare as `@Nullable` or `@NonNull` to improve Kotlin interoperability; see https://developer.android.com/kotlin/interop#nullability_annotations"
        errorLine1="    public RecyclerView.LayoutManager getLayoutManager() {"
        errorLine2="           ~~~~~~~~~~~~~~~~~~~~~~~~~~">
        <location
            file="src/main/java/androidx/recyclerview/widget/OrientationHelper.java"/>
    </issue>

    <issue
        id="UnknownNullness"
        message="Unknown nullability; explicitly declare as `@Nullable` or `@NonNull` to improve Kotlin interoperability; see https://developer.android.com/kotlin/interop#nullability_annotations"
        errorLine1="    public abstract int getDecoratedStart(View view);"
        errorLine2="                                          ~~~~">
        <location
            file="src/main/java/androidx/recyclerview/widget/OrientationHelper.java"/>
    </issue>

    <issue
        id="UnknownNullness"
        message="Unknown nullability; explicitly declare as `@Nullable` or `@NonNull` to improve Kotlin interoperability; see https://developer.android.com/kotlin/interop#nullability_annotations"
        errorLine1="    public abstract int getDecoratedEnd(View view);"
        errorLine2="                                        ~~~~">
        <location
            file="src/main/java/androidx/recyclerview/widget/OrientationHelper.java"/>
    </issue>

    <issue
        id="UnknownNullness"
        message="Unknown nullability; explicitly declare as `@Nullable` or `@NonNull` to improve Kotlin interoperability; see https://developer.android.com/kotlin/interop#nullability_annotations"
        errorLine1="    public abstract int getTransformedEndWithDecoration(View view);"
        errorLine2="                                                        ~~~~">
        <location
            file="src/main/java/androidx/recyclerview/widget/OrientationHelper.java"/>
    </issue>

    <issue
        id="UnknownNullness"
        message="Unknown nullability; explicitly declare as `@Nullable` or `@NonNull` to improve Kotlin interoperability; see https://developer.android.com/kotlin/interop#nullability_annotations"
        errorLine1="    public abstract int getTransformedStartWithDecoration(View view);"
        errorLine2="                                                          ~~~~">
        <location
            file="src/main/java/androidx/recyclerview/widget/OrientationHelper.java"/>
    </issue>

    <issue
        id="UnknownNullness"
        message="Unknown nullability; explicitly declare as `@Nullable` or `@NonNull` to improve Kotlin interoperability; see https://developer.android.com/kotlin/interop#nullability_annotations"
        errorLine1="    public abstract int getDecoratedMeasurement(View view);"
        errorLine2="                                                ~~~~">
        <location
            file="src/main/java/androidx/recyclerview/widget/OrientationHelper.java"/>
    </issue>

    <issue
        id="UnknownNullness"
        message="Unknown nullability; explicitly declare as `@Nullable` or `@NonNull` to improve Kotlin interoperability; see https://developer.android.com/kotlin/interop#nullability_annotations"
        errorLine1="    public abstract int getDecoratedMeasurementInOther(View view);"
        errorLine2="                                                       ~~~~">
        <location
            file="src/main/java/androidx/recyclerview/widget/OrientationHelper.java"/>
    </issue>

    <issue
        id="UnknownNullness"
        message="Unknown nullability; explicitly declare as `@Nullable` or `@NonNull` to improve Kotlin interoperability; see https://developer.android.com/kotlin/interop#nullability_annotations"
        errorLine1="    public abstract void offsetChild(View view, int offset);"
        errorLine2="                                     ~~~~">
        <location
            file="src/main/java/androidx/recyclerview/widget/OrientationHelper.java"/>
    </issue>

    <issue
        id="UnknownNullness"
        message="Unknown nullability; explicitly declare as `@Nullable` or `@NonNull` to improve Kotlin interoperability; see https://developer.android.com/kotlin/interop#nullability_annotations"
        errorLine1="    public static OrientationHelper createOrientationHelper("
        errorLine2="                  ~~~~~~~~~~~~~~~~~">
        <location
            file="src/main/java/androidx/recyclerview/widget/OrientationHelper.java"/>
    </issue>

    <issue
        id="UnknownNullness"
        message="Unknown nullability; explicitly declare as `@Nullable` or `@NonNull` to improve Kotlin interoperability; see https://developer.android.com/kotlin/interop#nullability_annotations"
        errorLine1="            RecyclerView.LayoutManager layoutManager, @RecyclerView.Orientation int orientation) {"
        errorLine2="            ~~~~~~~~~~~~~~~~~~~~~~~~~~">
        <location
            file="src/main/java/androidx/recyclerview/widget/OrientationHelper.java"/>
    </issue>

    <issue
        id="UnknownNullness"
        message="Unknown nullability; explicitly declare as `@Nullable` or `@NonNull` to improve Kotlin interoperability; see https://developer.android.com/kotlin/interop#nullability_annotations"
        errorLine1="    public static OrientationHelper createHorizontalHelper("
        errorLine2="                  ~~~~~~~~~~~~~~~~~">
        <location
            file="src/main/java/androidx/recyclerview/widget/OrientationHelper.java"/>
    </issue>

    <issue
        id="UnknownNullness"
        message="Unknown nullability; explicitly declare as `@Nullable` or `@NonNull` to improve Kotlin interoperability; see https://developer.android.com/kotlin/interop#nullability_annotations"
        errorLine1="            RecyclerView.LayoutManager layoutManager) {"
        errorLine2="            ~~~~~~~~~~~~~~~~~~~~~~~~~~">
        <location
            file="src/main/java/androidx/recyclerview/widget/OrientationHelper.java"/>
    </issue>

    <issue
        id="UnknownNullness"
        message="Unknown nullability; explicitly declare as `@Nullable` or `@NonNull` to improve Kotlin interoperability; see https://developer.android.com/kotlin/interop#nullability_annotations"
        errorLine1="    public static OrientationHelper createVerticalHelper(RecyclerView.LayoutManager layoutManager) {"
        errorLine2="                  ~~~~~~~~~~~~~~~~~">
        <location
            file="src/main/java/androidx/recyclerview/widget/OrientationHelper.java"/>
    </issue>

    <issue
        id="UnknownNullness"
        message="Unknown nullability; explicitly declare as `@Nullable` or `@NonNull` to improve Kotlin interoperability; see https://developer.android.com/kotlin/interop#nullability_annotations"
        errorLine1="    public static OrientationHelper createVerticalHelper(RecyclerView.LayoutManager layoutManager) {"
        errorLine2="                                                         ~~~~~~~~~~~~~~~~~~~~~~~~~~">
        <location
            file="src/main/java/androidx/recyclerview/widget/OrientationHelper.java"/>
    </issue>

    <issue
        id="UnknownNullness"
        message="Unknown nullability; explicitly declare as `@Nullable` or `@NonNull` to improve Kotlin interoperability; see https://developer.android.com/kotlin/interop#nullability_annotations"
        errorLine1="    protected Parcelable onSaveInstanceState() {"
        errorLine2="              ~~~~~~~~~~">
        <location
            file="src/main/java/androidx/recyclerview/widget/RecyclerView.java"/>
    </issue>

    <issue
        id="UnknownNullness"
        message="Unknown nullability; explicitly declare as `@Nullable` or `@NonNull` to improve Kotlin interoperability; see https://developer.android.com/kotlin/interop#nullability_annotations"
        errorLine1="    public boolean requestChildRectangleOnScreen(View child, Rect rect, boolean immediate) {"
        errorLine2="                                                 ~~~~">
        <location
            file="src/main/java/androidx/recyclerview/widget/RecyclerView.java"/>
    </issue>

    <issue
        id="UnknownNullness"
        message="Unknown nullability; explicitly declare as `@Nullable` or `@NonNull` to improve Kotlin interoperability; see https://developer.android.com/kotlin/interop#nullability_annotations"
        errorLine1="    public ViewHolder getChildViewHolder(@NonNull View child) {"
        errorLine2="           ~~~~~~~~~~">
        <location
            file="src/main/java/androidx/recyclerview/widget/RecyclerView.java"/>
    </issue>

    <issue
        id="UnknownNullness"
        message="Unknown nullability; explicitly declare as `@Nullable` or `@NonNull` to improve Kotlin interoperability; see https://developer.android.com/kotlin/interop#nullability_annotations"
        errorLine1="    public ViewHolder findViewHolderForItemId(long id) {"
        errorLine2="           ~~~~~~~~~~">
        <location
            file="src/main/java/androidx/recyclerview/widget/RecyclerView.java"/>
    </issue>

    <issue
        id="UnknownNullness"
        message="Unknown nullability; explicitly declare as `@Nullable` or `@NonNull` to improve Kotlin interoperability; see https://developer.android.com/kotlin/interop#nullability_annotations"
        errorLine1="        public void putRecycledView(ViewHolder scrap) {"
        errorLine2="                                    ~~~~~~~~~~">
        <location
            file="src/main/java/androidx/recyclerview/widget/RecyclerView.java"/>
    </issue>

    <issue
        id="UnknownNullness"
        message="Unknown nullability; explicitly declare as `@Nullable` or `@NonNull` to improve Kotlin interoperability; see https://developer.android.com/kotlin/interop#nullability_annotations"
        errorLine1="        public void setMeasuredDimension(Rect childrenBounds, int wSpec, int hSpec) {"
        errorLine2="                                         ~~~~">
        <location
            file="src/main/java/androidx/recyclerview/widget/RecyclerView.java"/>
    </issue>

    <issue
        id="UnknownNullness"
        message="Unknown nullability; explicitly declare as `@Nullable` or `@NonNull` to improve Kotlin interoperability; see https://developer.android.com/kotlin/interop#nullability_annotations"
        errorLine1="        public void assertInLayoutOrScroll(String message) {"
        errorLine2="                                           ~~~~~~">
        <location
            file="src/main/java/androidx/recyclerview/widget/RecyclerView.java"/>
    </issue>

    <issue
        id="UnknownNullness"
        message="Unknown nullability; explicitly declare as `@Nullable` or `@NonNull` to improve Kotlin interoperability; see https://developer.android.com/kotlin/interop#nullability_annotations"
        errorLine1="        public void postOnAnimation(Runnable action) {"
        errorLine2="                                    ~~~~~~~~">
        <location
            file="src/main/java/androidx/recyclerview/widget/RecyclerView.java"/>
    </issue>

    <issue
        id="UnknownNullness"
        message="Unknown nullability; explicitly declare as `@Nullable` or `@NonNull` to improve Kotlin interoperability; see https://developer.android.com/kotlin/interop#nullability_annotations"
        errorLine1="        public boolean removeCallbacks(Runnable action) {"
        errorLine2="                                       ~~~~~~~~">
        <location
            file="src/main/java/androidx/recyclerview/widget/RecyclerView.java"/>
    </issue>

    <issue
        id="UnknownNullness"
        message="Unknown nullability; explicitly declare as `@Nullable` or `@NonNull` to improve Kotlin interoperability; see https://developer.android.com/kotlin/interop#nullability_annotations"
        errorLine1="        public void onAttachedToWindow(RecyclerView view) {"
        errorLine2="                                       ~~~~~~~~~~~~">
        <location
            file="src/main/java/androidx/recyclerview/widget/RecyclerView.java"/>
    </issue>

    <issue
        id="UnknownNullness"
        message="Unknown nullability; explicitly declare as `@Nullable` or `@NonNull` to improve Kotlin interoperability; see https://developer.android.com/kotlin/interop#nullability_annotations"
        errorLine1="        public boolean checkLayoutParams(LayoutParams lp) {"
        errorLine2="                                         ~~~~~~~~~~~~">
        <location
            file="src/main/java/androidx/recyclerview/widget/RecyclerView.java"/>
    </issue>

    <issue
        id="UnknownNullness"
        message="Unknown nullability; explicitly declare as `@Nullable` or `@NonNull` to improve Kotlin interoperability; see https://developer.android.com/kotlin/interop#nullability_annotations"
        errorLine1="        public void attachView(@NonNull View child, int index, LayoutParams lp) {"
        errorLine2="                                                               ~~~~~~~~~~~~">
        <location
            file="src/main/java/androidx/recyclerview/widget/RecyclerView.java"/>
    </issue>

    <issue
        id="UnknownNullness"
        message="Unknown nullability; explicitly declare as `@Nullable` or `@NonNull` to improve Kotlin interoperability; see https://developer.android.com/kotlin/interop#nullability_annotations"
        errorLine1="        public static Properties getProperties(@NonNull Context context,"
        errorLine2="                      ~~~~~~~~~~">
        <location
            file="src/main/java/androidx/recyclerview/widget/RecyclerView.java"/>
    </issue>

    <issue
        id="UnknownNullness"
        message="Unknown nullability; explicitly declare as `@Nullable` or `@NonNull` to improve Kotlin interoperability; see https://developer.android.com/kotlin/interop#nullability_annotations"
        errorLine1="            int dyUnconsumed, int[] offsetInWindow) {"
        errorLine2="                              ~~~~~">
        <location
            file="src/main/java/androidx/recyclerview/widget/RecyclerView.java"/>
    </issue>

    <issue
        id="UnknownNullness"
        message="Unknown nullability; explicitly declare as `@Nullable` or `@NonNull` to improve Kotlin interoperability; see https://developer.android.com/kotlin/interop#nullability_annotations"
        errorLine1="            int dyUnconsumed, int[] offsetInWindow, int type) {"
        errorLine2="                              ~~~~~">
        <location
            file="src/main/java/androidx/recyclerview/widget/RecyclerView.java"/>
    </issue>

    <issue
        id="UnknownNullness"
        message="Unknown nullability; explicitly declare as `@Nullable` or `@NonNull` to improve Kotlin interoperability; see https://developer.android.com/kotlin/interop#nullability_annotations"
        errorLine1="            int dyUnconsumed, int[] offsetInWindow, int type, @NonNull int[] consumed) {"
        errorLine2="                              ~~~~~">
        <location
            file="src/main/java/androidx/recyclerview/widget/RecyclerView.java"/>
    </issue>

    <issue
        id="UnknownNullness"
        message="Unknown nullability; explicitly declare as `@Nullable` or `@NonNull` to improve Kotlin interoperability; see https://developer.android.com/kotlin/interop#nullability_annotations"
        errorLine1="    public boolean dispatchNestedPreScroll(int dx, int dy, int[] consumed, int[] offsetInWindow) {"
        errorLine2="                                                           ~~~~~">
        <location
            file="src/main/java/androidx/recyclerview/widget/RecyclerView.java"/>
    </issue>

    <issue
        id="UnknownNullness"
        message="Unknown nullability; explicitly declare as `@Nullable` or `@NonNull` to improve Kotlin interoperability; see https://developer.android.com/kotlin/interop#nullability_annotations"
        errorLine1="    public boolean dispatchNestedPreScroll(int dx, int dy, int[] consumed, int[] offsetInWindow) {"
        errorLine2="                                                                           ~~~~~">
        <location
            file="src/main/java/androidx/recyclerview/widget/RecyclerView.java"/>
    </issue>

    <issue
        id="UnknownNullness"
        message="Unknown nullability; explicitly declare as `@Nullable` or `@NonNull` to improve Kotlin interoperability; see https://developer.android.com/kotlin/interop#nullability_annotations"
        errorLine1="    public boolean dispatchNestedPreScroll(int dx, int dy, int[] consumed, int[] offsetInWindow,"
        errorLine2="                                                           ~~~~~">
        <location
            file="src/main/java/androidx/recyclerview/widget/RecyclerView.java"/>
    </issue>

    <issue
        id="UnknownNullness"
        message="Unknown nullability; explicitly declare as `@Nullable` or `@NonNull` to improve Kotlin interoperability; see https://developer.android.com/kotlin/interop#nullability_annotations"
        errorLine1="    public boolean dispatchNestedPreScroll(int dx, int dy, int[] consumed, int[] offsetInWindow,"
        errorLine2="                                                                           ~~~~~">
        <location
            file="src/main/java/androidx/recyclerview/widget/RecyclerView.java"/>
    </issue>

    <issue
        id="UnknownNullness"
        message="Unknown nullability; explicitly declare as `@Nullable` or `@NonNull` to improve Kotlin interoperability; see https://developer.android.com/kotlin/interop#nullability_annotations"
        errorLine1="        public LayoutParams(Context c, AttributeSet attrs) {"
        errorLine2="                            ~~~~~~~">
        <location
            file="src/main/java/androidx/recyclerview/widget/RecyclerView.java"/>
    </issue>

    <issue
        id="UnknownNullness"
        message="Unknown nullability; explicitly declare as `@Nullable` or `@NonNull` to improve Kotlin interoperability; see https://developer.android.com/kotlin/interop#nullability_annotations"
        errorLine1="        public LayoutParams(Context c, AttributeSet attrs) {"
        errorLine2="                                       ~~~~~~~~~~~~">
        <location
            file="src/main/java/androidx/recyclerview/widget/RecyclerView.java"/>
    </issue>

    <issue
        id="UnknownNullness"
        message="Unknown nullability; explicitly declare as `@Nullable` or `@NonNull` to improve Kotlin interoperability; see https://developer.android.com/kotlin/interop#nullability_annotations"
        errorLine1="        public LayoutParams(MarginLayoutParams source) {"
        errorLine2="                            ~~~~~~~~~~~~~~~~~~">
        <location
            file="src/main/java/androidx/recyclerview/widget/RecyclerView.java"/>
    </issue>

    <issue
        id="UnknownNullness"
        message="Unknown nullability; explicitly declare as `@Nullable` or `@NonNull` to improve Kotlin interoperability; see https://developer.android.com/kotlin/interop#nullability_annotations"
        errorLine1="        public LayoutParams(ViewGroup.LayoutParams source) {"
        errorLine2="                            ~~~~~~~~~~~~~~~~~~~~~~">
        <location
            file="src/main/java/androidx/recyclerview/widget/RecyclerView.java"/>
    </issue>

    <issue
        id="UnknownNullness"
        message="Unknown nullability; explicitly declare as `@Nullable` or `@NonNull` to improve Kotlin interoperability; see https://developer.android.com/kotlin/interop#nullability_annotations"
        errorLine1="        public LayoutParams(LayoutParams source) {"
        errorLine2="                            ~~~~~~~~~~~~">
        <location
            file="src/main/java/androidx/recyclerview/widget/RecyclerView.java"/>
    </issue>

    <issue
        id="UnknownNullness"
        message="Unknown nullability; explicitly declare as `@Nullable` or `@NonNull` to improve Kotlin interoperability; see https://developer.android.com/kotlin/interop#nullability_annotations"
        errorLine1="        public int getChildPosition(View view) {"
        errorLine2="                                    ~~~~">
        <location
            file="src/main/java/androidx/recyclerview/widget/RecyclerView.java"/>
    </issue>

    <issue
        id="UnknownNullness"
        message="Unknown nullability; explicitly declare as `@Nullable` or `@NonNull` to improve Kotlin interoperability; see https://developer.android.com/kotlin/interop#nullability_annotations"
        errorLine1="        public View findViewByPosition(int position) {"
        errorLine2="               ~~~~">
        <location
            file="src/main/java/androidx/recyclerview/widget/RecyclerView.java"/>
    </issue>

    <issue
        id="UnknownNullness"
        message="Unknown nullability; explicitly declare as `@Nullable` or `@NonNull` to improve Kotlin interoperability; see https://developer.android.com/kotlin/interop#nullability_annotations"
        errorLine1="        protected void onChildAttachedToWindow(View child) {"
        errorLine2="                                               ~~~~">
        <location
            file="src/main/java/androidx/recyclerview/widget/RecyclerView.java"/>
    </issue>

    <issue
        id="UnknownNullness"
        message="Unknown nullability; explicitly declare as `@Nullable` or `@NonNull` to improve Kotlin interoperability; see https://developer.android.com/kotlin/interop#nullability_annotations"
        errorLine1="        public void writeToParcel(Parcel dest, int flags) {"
        errorLine2="                                  ~~~~~~">
        <location
            file="src/main/java/androidx/recyclerview/widget/RecyclerView.java"/>
    </issue>

    <issue
        id="UnknownNullness"
        message="Unknown nullability; explicitly declare as `@Nullable` or `@NonNull` to improve Kotlin interoperability; see https://developer.android.com/kotlin/interop#nullability_annotations"
        errorLine1="        public void put(int resourceId, Object data) {"
        errorLine2="                                        ~~~~~~">
        <location
            file="src/main/java/androidx/recyclerview/widget/RecyclerView.java"/>
    </issue>

    <issue
        id="UnknownNullness"
        message="Unknown nullability; explicitly declare as `@Nullable` or `@NonNull` to improve Kotlin interoperability; see https://developer.android.com/kotlin/interop#nullability_annotations"
        errorLine1="    public StaggeredGridLayoutManager(Context context, AttributeSet attrs, int defStyleAttr,"
        errorLine2="                                      ~~~~~~~">
        <location
            file="src/main/java/androidx/recyclerview/widget/StaggeredGridLayoutManager.java"/>
    </issue>

    <issue
        id="UnknownNullness"
        message="Unknown nullability; explicitly declare as `@Nullable` or `@NonNull` to improve Kotlin interoperability; see https://developer.android.com/kotlin/interop#nullability_annotations"
        errorLine1="    public StaggeredGridLayoutManager(Context context, AttributeSet attrs, int defStyleAttr,"
        errorLine2="                                                       ~~~~~~~~~~~~">
        <location
            file="src/main/java/androidx/recyclerview/widget/StaggeredGridLayoutManager.java"/>
    </issue>

    <issue
        id="UnknownNullness"
        message="Unknown nullability; explicitly declare as `@Nullable` or `@NonNull` to improve Kotlin interoperability; see https://developer.android.com/kotlin/interop#nullability_annotations"
        errorLine1="    public void onDetachedFromWindow(RecyclerView view, RecyclerView.Recycler recycler) {"
        errorLine2="                                     ~~~~~~~~~~~~">
        <location
            file="src/main/java/androidx/recyclerview/widget/StaggeredGridLayoutManager.java"/>
    </issue>

    <issue
        id="UnknownNullness"
        message="Unknown nullability; explicitly declare as `@Nullable` or `@NonNull` to improve Kotlin interoperability; see https://developer.android.com/kotlin/interop#nullability_annotations"
        errorLine1="    public void onDetachedFromWindow(RecyclerView view, RecyclerView.Recycler recycler) {"
        errorLine2="                                                        ~~~~~~~~~~~~~~~~~~~~~">
        <location
            file="src/main/java/androidx/recyclerview/widget/StaggeredGridLayoutManager.java"/>
    </issue>

    <issue
        id="UnknownNullness"
        message="Unknown nullability; explicitly declare as `@Nullable` or `@NonNull` to improve Kotlin interoperability; see https://developer.android.com/kotlin/interop#nullability_annotations"
        errorLine1="    public void assertNotInLayoutOrScroll(String message) {"
        errorLine2="                                          ~~~~~~">
        <location
            file="src/main/java/androidx/recyclerview/widget/StaggeredGridLayoutManager.java"/>
    </issue>

    <issue
        id="UnknownNullness"
        message="Unknown nullability; explicitly declare as `@Nullable` or `@NonNull` to improve Kotlin interoperability; see https://developer.android.com/kotlin/interop#nullability_annotations"
        errorLine1="    public void setMeasuredDimension(Rect childrenBounds, int wSpec, int hSpec) {"
        errorLine2="                                     ~~~~">
        <location
            file="src/main/java/androidx/recyclerview/widget/StaggeredGridLayoutManager.java"/>
    </issue>

    <issue
        id="UnknownNullness"
        message="Unknown nullability; explicitly declare as `@Nullable` or `@NonNull` to improve Kotlin interoperability; see https://developer.android.com/kotlin/interop#nullability_annotations"
        errorLine1="    public void onLayoutChildren(RecyclerView.Recycler recycler, RecyclerView.State state) {"
        errorLine2="                                 ~~~~~~~~~~~~~~~~~~~~~">
        <location
            file="src/main/java/androidx/recyclerview/widget/StaggeredGridLayoutManager.java"/>
    </issue>

    <issue
        id="UnknownNullness"
        message="Unknown nullability; explicitly declare as `@Nullable` or `@NonNull` to improve Kotlin interoperability; see https://developer.android.com/kotlin/interop#nullability_annotations"
        errorLine1="    public void onLayoutChildren(RecyclerView.Recycler recycler, RecyclerView.State state) {"
        errorLine2="                                                                 ~~~~~~~~~~~~~~~~~~">
        <location
            file="src/main/java/androidx/recyclerview/widget/StaggeredGridLayoutManager.java"/>
    </issue>

    <issue
        id="UnknownNullness"
        message="Unknown nullability; explicitly declare as `@Nullable` or `@NonNull` to improve Kotlin interoperability; see https://developer.android.com/kotlin/interop#nullability_annotations"
        errorLine1="    public void onLayoutCompleted(RecyclerView.State state) {"
        errorLine2="                                  ~~~~~~~~~~~~~~~~~~">
        <location
            file="src/main/java/androidx/recyclerview/widget/StaggeredGridLayoutManager.java"/>
    </issue>

    <issue
        id="UnknownNullness"
        message="Unknown nullability; explicitly declare as `@Nullable` or `@NonNull` to improve Kotlin interoperability; see https://developer.android.com/kotlin/interop#nullability_annotations"
        errorLine1="    public int[] findFirstVisibleItemPositions(int[] into) {"
        errorLine2="           ~~~~~">
        <location
            file="src/main/java/androidx/recyclerview/widget/StaggeredGridLayoutManager.java"/>
    </issue>

    <issue
        id="UnknownNullness"
        message="Unknown nullability; explicitly declare as `@Nullable` or `@NonNull` to improve Kotlin interoperability; see https://developer.android.com/kotlin/interop#nullability_annotations"
        errorLine1="    public int[] findFirstVisibleItemPositions(int[] into) {"
        errorLine2="                                               ~~~~~">
        <location
            file="src/main/java/androidx/recyclerview/widget/StaggeredGridLayoutManager.java"/>
    </issue>

    <issue
        id="UnknownNullness"
        message="Unknown nullability; explicitly declare as `@Nullable` or `@NonNull` to improve Kotlin interoperability; see https://developer.android.com/kotlin/interop#nullability_annotations"
        errorLine1="    public int[] findFirstCompletelyVisibleItemPositions(int[] into) {"
        errorLine2="           ~~~~~">
        <location
            file="src/main/java/androidx/recyclerview/widget/StaggeredGridLayoutManager.java"/>
    </issue>

    <issue
        id="UnknownNullness"
        message="Unknown nullability; explicitly declare as `@Nullable` or `@NonNull` to improve Kotlin interoperability; see https://developer.android.com/kotlin/interop#nullability_annotations"
        errorLine1="    public int[] findFirstCompletelyVisibleItemPositions(int[] into) {"
        errorLine2="                                                         ~~~~~">
        <location
            file="src/main/java/androidx/recyclerview/widget/StaggeredGridLayoutManager.java"/>
    </issue>

    <issue
        id="UnknownNullness"
        message="Unknown nullability; explicitly declare as `@Nullable` or `@NonNull` to improve Kotlin interoperability; see https://developer.android.com/kotlin/interop#nullability_annotations"
        errorLine1="    public int[] findLastVisibleItemPositions(int[] into) {"
        errorLine2="           ~~~~~">
        <location
            file="src/main/java/androidx/recyclerview/widget/StaggeredGridLayoutManager.java"/>
    </issue>

    <issue
        id="UnknownNullness"
        message="Unknown nullability; explicitly declare as `@Nullable` or `@NonNull` to improve Kotlin interoperability; see https://developer.android.com/kotlin/interop#nullability_annotations"
        errorLine1="    public int[] findLastVisibleItemPositions(int[] into) {"
        errorLine2="                                              ~~~~~">
        <location
            file="src/main/java/androidx/recyclerview/widget/StaggeredGridLayoutManager.java"/>
    </issue>

    <issue
        id="UnknownNullness"
        message="Unknown nullability; explicitly declare as `@Nullable` or `@NonNull` to improve Kotlin interoperability; see https://developer.android.com/kotlin/interop#nullability_annotations"
        errorLine1="    public int[] findLastCompletelyVisibleItemPositions(int[] into) {"
        errorLine2="           ~~~~~">
        <location
            file="src/main/java/androidx/recyclerview/widget/StaggeredGridLayoutManager.java"/>
    </issue>

    <issue
        id="UnknownNullness"
        message="Unknown nullability; explicitly declare as `@Nullable` or `@NonNull` to improve Kotlin interoperability; see https://developer.android.com/kotlin/interop#nullability_annotations"
        errorLine1="    public int[] findLastCompletelyVisibleItemPositions(int[] into) {"
        errorLine2="                                                        ~~~~~">
        <location
            file="src/main/java/androidx/recyclerview/widget/StaggeredGridLayoutManager.java"/>
    </issue>

    <issue
        id="UnknownNullness"
        message="Unknown nullability; explicitly declare as `@Nullable` or `@NonNull` to improve Kotlin interoperability; see https://developer.android.com/kotlin/interop#nullability_annotations"
        errorLine1="    public int computeHorizontalScrollOffset(RecyclerView.State state) {"
        errorLine2="                                             ~~~~~~~~~~~~~~~~~~">
        <location
            file="src/main/java/androidx/recyclerview/widget/StaggeredGridLayoutManager.java"/>
    </issue>

    <issue
        id="UnknownNullness"
        message="Unknown nullability; explicitly declare as `@Nullable` or `@NonNull` to improve Kotlin interoperability; see https://developer.android.com/kotlin/interop#nullability_annotations"
        errorLine1="    public int computeVerticalScrollOffset(RecyclerView.State state) {"
        errorLine2="                                           ~~~~~~~~~~~~~~~~~~">
        <location
            file="src/main/java/androidx/recyclerview/widget/StaggeredGridLayoutManager.java"/>
    </issue>

    <issue
        id="UnknownNullness"
        message="Unknown nullability; explicitly declare as `@Nullable` or `@NonNull` to improve Kotlin interoperability; see https://developer.android.com/kotlin/interop#nullability_annotations"
        errorLine1="    public int computeHorizontalScrollExtent(RecyclerView.State state) {"
        errorLine2="                                             ~~~~~~~~~~~~~~~~~~">
        <location
            file="src/main/java/androidx/recyclerview/widget/StaggeredGridLayoutManager.java"/>
    </issue>

    <issue
        id="UnknownNullness"
        message="Unknown nullability; explicitly declare as `@Nullable` or `@NonNull` to improve Kotlin interoperability; see https://developer.android.com/kotlin/interop#nullability_annotations"
        errorLine1="    public int computeVerticalScrollExtent(RecyclerView.State state) {"
        errorLine2="                                           ~~~~~~~~~~~~~~~~~~">
        <location
            file="src/main/java/androidx/recyclerview/widget/StaggeredGridLayoutManager.java"/>
    </issue>

    <issue
        id="UnknownNullness"
        message="Unknown nullability; explicitly declare as `@Nullable` or `@NonNull` to improve Kotlin interoperability; see https://developer.android.com/kotlin/interop#nullability_annotations"
        errorLine1="    public int computeHorizontalScrollRange(RecyclerView.State state) {"
        errorLine2="                                            ~~~~~~~~~~~~~~~~~~">
        <location
            file="src/main/java/androidx/recyclerview/widget/StaggeredGridLayoutManager.java"/>
    </issue>

    <issue
        id="UnknownNullness"
        message="Unknown nullability; explicitly declare as `@Nullable` or `@NonNull` to improve Kotlin interoperability; see https://developer.android.com/kotlin/interop#nullability_annotations"
        errorLine1="    public int computeVerticalScrollRange(RecyclerView.State state) {"
        errorLine2="                                          ~~~~~~~~~~~~~~~~~~">
        <location
            file="src/main/java/androidx/recyclerview/widget/StaggeredGridLayoutManager.java"/>
    </issue>

    <issue
        id="UnknownNullness"
        message="Unknown nullability; explicitly declare as `@Nullable` or `@NonNull` to improve Kotlin interoperability; see https://developer.android.com/kotlin/interop#nullability_annotations"
        errorLine1="    public void onRestoreInstanceState(Parcelable state) {"
        errorLine2="                                       ~~~~~~~~~~">
        <location
            file="src/main/java/androidx/recyclerview/widget/StaggeredGridLayoutManager.java"/>
    </issue>

    <issue
        id="UnknownNullness"
        message="Unknown nullability; explicitly declare as `@Nullable` or `@NonNull` to improve Kotlin interoperability; see https://developer.android.com/kotlin/interop#nullability_annotations"
        errorLine1="    public Parcelable onSaveInstanceState() {"
        errorLine2="           ~~~~~~~~~~">
        <location
            file="src/main/java/androidx/recyclerview/widget/StaggeredGridLayoutManager.java"/>
    </issue>

    <issue
        id="UnknownNullness"
        message="Unknown nullability; explicitly declare as `@Nullable` or `@NonNull` to improve Kotlin interoperability; see https://developer.android.com/kotlin/interop#nullability_annotations"
        errorLine1="    public void onInitializeAccessibilityEvent(AccessibilityEvent event) {"
        errorLine2="                                               ~~~~~~~~~~~~~~~~~~">
        <location
            file="src/main/java/androidx/recyclerview/widget/StaggeredGridLayoutManager.java"/>
    </issue>

    <issue
        id="UnknownNullness"
        message="Unknown nullability; explicitly declare as `@Nullable` or `@NonNull` to improve Kotlin interoperability; see https://developer.android.com/kotlin/interop#nullability_annotations"
        errorLine1="    public void onItemsRemoved(RecyclerView recyclerView, int positionStart, int itemCount) {"
        errorLine2="                               ~~~~~~~~~~~~">
        <location
            file="src/main/java/androidx/recyclerview/widget/StaggeredGridLayoutManager.java"/>
    </issue>

    <issue
        id="UnknownNullness"
        message="Unknown nullability; explicitly declare as `@Nullable` or `@NonNull` to improve Kotlin interoperability; see https://developer.android.com/kotlin/interop#nullability_annotations"
        errorLine1="    public void onItemsAdded(RecyclerView recyclerView, int positionStart, int itemCount) {"
        errorLine2="                             ~~~~~~~~~~~~">
        <location
            file="src/main/java/androidx/recyclerview/widget/StaggeredGridLayoutManager.java"/>
    </issue>

    <issue
        id="UnknownNullness"
        message="Unknown nullability; explicitly declare as `@Nullable` or `@NonNull` to improve Kotlin interoperability; see https://developer.android.com/kotlin/interop#nullability_annotations"
        errorLine1="    public void onItemsChanged(RecyclerView recyclerView) {"
        errorLine2="                               ~~~~~~~~~~~~">
        <location
            file="src/main/java/androidx/recyclerview/widget/StaggeredGridLayoutManager.java"/>
    </issue>

    <issue
        id="UnknownNullness"
        message="Unknown nullability; explicitly declare as `@Nullable` or `@NonNull` to improve Kotlin interoperability; see https://developer.android.com/kotlin/interop#nullability_annotations"
        errorLine1="    public void onItemsMoved(RecyclerView recyclerView, int from, int to, int itemCount) {"
        errorLine2="                             ~~~~~~~~~~~~">
        <location
            file="src/main/java/androidx/recyclerview/widget/StaggeredGridLayoutManager.java"/>
    </issue>

    <issue
        id="UnknownNullness"
        message="Unknown nullability; explicitly declare as `@Nullable` or `@NonNull` to improve Kotlin interoperability; see https://developer.android.com/kotlin/interop#nullability_annotations"
        errorLine1="    public void onItemsUpdated(RecyclerView recyclerView, int positionStart, int itemCount,"
        errorLine2="                               ~~~~~~~~~~~~">
        <location
            file="src/main/java/androidx/recyclerview/widget/StaggeredGridLayoutManager.java"/>
    </issue>

    <issue
        id="UnknownNullness"
        message="Unknown nullability; explicitly declare as `@Nullable` or `@NonNull` to improve Kotlin interoperability; see https://developer.android.com/kotlin/interop#nullability_annotations"
        errorLine1="            Object payload) {"
        errorLine2="            ~~~~~~">
        <location
            file="src/main/java/androidx/recyclerview/widget/StaggeredGridLayoutManager.java"/>
    </issue>

    <issue
        id="UnknownNullness"
        message="Unknown nullability; explicitly declare as `@Nullable` or `@NonNull` to improve Kotlin interoperability; see https://developer.android.com/kotlin/interop#nullability_annotations"
        errorLine1="    public int scrollHorizontallyBy(int dx, RecyclerView.Recycler recycler,"
        errorLine2="                                            ~~~~~~~~~~~~~~~~~~~~~">
        <location
            file="src/main/java/androidx/recyclerview/widget/StaggeredGridLayoutManager.java"/>
    </issue>

    <issue
        id="UnknownNullness"
        message="Unknown nullability; explicitly declare as `@Nullable` or `@NonNull` to improve Kotlin interoperability; see https://developer.android.com/kotlin/interop#nullability_annotations"
        errorLine1="            RecyclerView.State state) {"
        errorLine2="            ~~~~~~~~~~~~~~~~~~">
        <location
            file="src/main/java/androidx/recyclerview/widget/StaggeredGridLayoutManager.java"/>
    </issue>

    <issue
        id="UnknownNullness"
        message="Unknown nullability; explicitly declare as `@Nullable` or `@NonNull` to improve Kotlin interoperability; see https://developer.android.com/kotlin/interop#nullability_annotations"
        errorLine1="    public int scrollVerticallyBy(int dy, RecyclerView.Recycler recycler,"
        errorLine2="                                          ~~~~~~~~~~~~~~~~~~~~~">
        <location
            file="src/main/java/androidx/recyclerview/widget/StaggeredGridLayoutManager.java"/>
    </issue>

    <issue
        id="UnknownNullness"
        message="Unknown nullability; explicitly declare as `@Nullable` or `@NonNull` to improve Kotlin interoperability; see https://developer.android.com/kotlin/interop#nullability_annotations"
        errorLine1="            RecyclerView.State state) {"
        errorLine2="            ~~~~~~~~~~~~~~~~~~">
        <location
            file="src/main/java/androidx/recyclerview/widget/StaggeredGridLayoutManager.java"/>
    </issue>

    <issue
        id="UnknownNullness"
        message="Unknown nullability; explicitly declare as `@Nullable` or `@NonNull` to improve Kotlin interoperability; see https://developer.android.com/kotlin/interop#nullability_annotations"
        errorLine1="    public PointF computeScrollVectorForPosition(int targetPosition) {"
        errorLine2="           ~~~~~~">
        <location
            file="src/main/java/androidx/recyclerview/widget/StaggeredGridLayoutManager.java"/>
    </issue>

    <issue
        id="UnknownNullness"
        message="Unknown nullability; explicitly declare as `@Nullable` or `@NonNull` to improve Kotlin interoperability; see https://developer.android.com/kotlin/interop#nullability_annotations"
        errorLine1="    public void smoothScrollToPosition(RecyclerView recyclerView, RecyclerView.State state,"
        errorLine2="                                       ~~~~~~~~~~~~">
        <location
            file="src/main/java/androidx/recyclerview/widget/StaggeredGridLayoutManager.java"/>
    </issue>

    <issue
        id="UnknownNullness"
        message="Unknown nullability; explicitly declare as `@Nullable` or `@NonNull` to improve Kotlin interoperability; see https://developer.android.com/kotlin/interop#nullability_annotations"
        errorLine1="    public void smoothScrollToPosition(RecyclerView recyclerView, RecyclerView.State state,"
        errorLine2="                                                                  ~~~~~~~~~~~~~~~~~~">
        <location
            file="src/main/java/androidx/recyclerview/widget/StaggeredGridLayoutManager.java"/>
    </issue>

    <issue
        id="UnknownNullness"
        message="Unknown nullability; explicitly declare as `@Nullable` or `@NonNull` to improve Kotlin interoperability; see https://developer.android.com/kotlin/interop#nullability_annotations"
        errorLine1="    public void collectAdjacentPrefetchPositions(int dx, int dy, RecyclerView.State state,"
        errorLine2="                                                                 ~~~~~~~~~~~~~~~~~~">
        <location
            file="src/main/java/androidx/recyclerview/widget/StaggeredGridLayoutManager.java"/>
    </issue>

    <issue
        id="UnknownNullness"
        message="Unknown nullability; explicitly declare as `@Nullable` or `@NonNull` to improve Kotlin interoperability; see https://developer.android.com/kotlin/interop#nullability_annotations"
        errorLine1="            LayoutPrefetchRegistry layoutPrefetchRegistry) {"
        errorLine2="            ~~~~~~~~~~~~~~~~~~~~~~">
        <location
            file="src/main/java/androidx/recyclerview/widget/StaggeredGridLayoutManager.java"/>
    </issue>

    <issue
        id="UnknownNullness"
        message="Unknown nullability; explicitly declare as `@Nullable` or `@NonNull` to improve Kotlin interoperability; see https://developer.android.com/kotlin/interop#nullability_annotations"
        errorLine1="    public RecyclerView.LayoutParams generateDefaultLayoutParams() {"
        errorLine2="           ~~~~~~~~~~~~~~~~~~~~~~~~~">
        <location
            file="src/main/java/androidx/recyclerview/widget/StaggeredGridLayoutManager.java"/>
    </issue>

    <issue
        id="UnknownNullness"
        message="Unknown nullability; explicitly declare as `@Nullable` or `@NonNull` to improve Kotlin interoperability; see https://developer.android.com/kotlin/interop#nullability_annotations"
        errorLine1="    public RecyclerView.LayoutParams generateLayoutParams(Context c, AttributeSet attrs) {"
        errorLine2="           ~~~~~~~~~~~~~~~~~~~~~~~~~">
        <location
            file="src/main/java/androidx/recyclerview/widget/StaggeredGridLayoutManager.java"/>
    </issue>

    <issue
        id="UnknownNullness"
        message="Unknown nullability; explicitly declare as `@Nullable` or `@NonNull` to improve Kotlin interoperability; see https://developer.android.com/kotlin/interop#nullability_annotations"
        errorLine1="    public RecyclerView.LayoutParams generateLayoutParams(Context c, AttributeSet attrs) {"
        errorLine2="                                                          ~~~~~~~">
        <location
            file="src/main/java/androidx/recyclerview/widget/StaggeredGridLayoutManager.java"/>
    </issue>

    <issue
        id="UnknownNullness"
        message="Unknown nullability; explicitly declare as `@Nullable` or `@NonNull` to improve Kotlin interoperability; see https://developer.android.com/kotlin/interop#nullability_annotations"
        errorLine1="    public RecyclerView.LayoutParams generateLayoutParams(Context c, AttributeSet attrs) {"
        errorLine2="                                                                     ~~~~~~~~~~~~">
        <location
            file="src/main/java/androidx/recyclerview/widget/StaggeredGridLayoutManager.java"/>
    </issue>

    <issue
        id="UnknownNullness"
        message="Unknown nullability; explicitly declare as `@Nullable` or `@NonNull` to improve Kotlin interoperability; see https://developer.android.com/kotlin/interop#nullability_annotations"
        errorLine1="    public RecyclerView.LayoutParams generateLayoutParams(ViewGroup.LayoutParams lp) {"
        errorLine2="           ~~~~~~~~~~~~~~~~~~~~~~~~~">
        <location
            file="src/main/java/androidx/recyclerview/widget/StaggeredGridLayoutManager.java"/>
    </issue>

    <issue
        id="UnknownNullness"
        message="Unknown nullability; explicitly declare as `@Nullable` or `@NonNull` to improve Kotlin interoperability; see https://developer.android.com/kotlin/interop#nullability_annotations"
        errorLine1="    public RecyclerView.LayoutParams generateLayoutParams(ViewGroup.LayoutParams lp) {"
        errorLine2="                                                          ~~~~~~~~~~~~~~~~~~~~~~">
        <location
            file="src/main/java/androidx/recyclerview/widget/StaggeredGridLayoutManager.java"/>
    </issue>

    <issue
        id="UnknownNullness"
        message="Unknown nullability; explicitly declare as `@Nullable` or `@NonNull` to improve Kotlin interoperability; see https://developer.android.com/kotlin/interop#nullability_annotations"
        errorLine1="    public boolean checkLayoutParams(RecyclerView.LayoutParams lp) {"
        errorLine2="                                     ~~~~~~~~~~~~~~~~~~~~~~~~~">
        <location
            file="src/main/java/androidx/recyclerview/widget/StaggeredGridLayoutManager.java"/>
    </issue>

    <issue
        id="UnknownNullness"
        message="Unknown nullability; explicitly declare as `@Nullable` or `@NonNull` to improve Kotlin interoperability; see https://developer.android.com/kotlin/interop#nullability_annotations"
        errorLine1="    public View onFocusSearchFailed(View focused, int direction, RecyclerView.Recycler recycler,"
        errorLine2="                                    ~~~~">
        <location
            file="src/main/java/androidx/recyclerview/widget/StaggeredGridLayoutManager.java"/>
    </issue>

    <issue
        id="UnknownNullness"
        message="Unknown nullability; explicitly declare as `@Nullable` or `@NonNull` to improve Kotlin interoperability; see https://developer.android.com/kotlin/interop#nullability_annotations"
        errorLine1="    public View onFocusSearchFailed(View focused, int direction, RecyclerView.Recycler recycler,"
        errorLine2="                                                                 ~~~~~~~~~~~~~~~~~~~~~">
        <location
            file="src/main/java/androidx/recyclerview/widget/StaggeredGridLayoutManager.java"/>
    </issue>

    <issue
        id="UnknownNullness"
        message="Unknown nullability; explicitly declare as `@Nullable` or `@NonNull` to improve Kotlin interoperability; see https://developer.android.com/kotlin/interop#nullability_annotations"
        errorLine1="            RecyclerView.State state) {"
        errorLine2="            ~~~~~~~~~~~~~~~~~~">
        <location
            file="src/main/java/androidx/recyclerview/widget/StaggeredGridLayoutManager.java"/>
    </issue>

    <issue
        id="UnknownNullness"
        message="Unknown nullability; explicitly declare as `@Nullable` or `@NonNull` to improve Kotlin interoperability; see https://developer.android.com/kotlin/interop#nullability_annotations"
        errorLine1="        public LayoutParams(Context c, AttributeSet attrs) {"
        errorLine2="                            ~~~~~~~">
        <location
            file="src/main/java/androidx/recyclerview/widget/StaggeredGridLayoutManager.java"/>
    </issue>

    <issue
        id="UnknownNullness"
        message="Unknown nullability; explicitly declare as `@Nullable` or `@NonNull` to improve Kotlin interoperability; see https://developer.android.com/kotlin/interop#nullability_annotations"
        errorLine1="        public LayoutParams(Context c, AttributeSet attrs) {"
        errorLine2="                                       ~~~~~~~~~~~~">
        <location
            file="src/main/java/androidx/recyclerview/widget/StaggeredGridLayoutManager.java"/>
    </issue>

    <issue
        id="UnknownNullness"
        message="Unknown nullability; explicitly declare as `@Nullable` or `@NonNull` to improve Kotlin interoperability; see https://developer.android.com/kotlin/interop#nullability_annotations"
        errorLine1="        public LayoutParams(ViewGroup.MarginLayoutParams source) {"
        errorLine2="                            ~~~~~~~~~~~~~~~~~~~~~~~~~~~~">
        <location
            file="src/main/java/androidx/recyclerview/widget/StaggeredGridLayoutManager.java"/>
    </issue>

    <issue
        id="UnknownNullness"
        message="Unknown nullability; explicitly declare as `@Nullable` or `@NonNull` to improve Kotlin interoperability; see https://developer.android.com/kotlin/interop#nullability_annotations"
        errorLine1="        public LayoutParams(ViewGroup.LayoutParams source) {"
        errorLine2="                            ~~~~~~~~~~~~~~~~~~~~~~">
        <location
            file="src/main/java/androidx/recyclerview/widget/StaggeredGridLayoutManager.java"/>
    </issue>

    <issue
        id="UnknownNullness"
        message="Unknown nullability; explicitly declare as `@Nullable` or `@NonNull` to improve Kotlin interoperability; see https://developer.android.com/kotlin/interop#nullability_annotations"
        errorLine1="        public LayoutParams(RecyclerView.LayoutParams source) {"
        errorLine2="                            ~~~~~~~~~~~~~~~~~~~~~~~~~">
        <location
            file="src/main/java/androidx/recyclerview/widget/StaggeredGridLayoutManager.java"/>
    </issue>

    <issue
        id="UnknownNullness"
        message="Unknown nullability; explicitly declare as `@Nullable` or `@NonNull` to improve Kotlin interoperability; see https://developer.android.com/kotlin/interop#nullability_annotations"
        errorLine1="        public SavedState(SavedState other) {"
        errorLine2="                          ~~~~~~~~~~">
        <location
            file="src/main/java/androidx/recyclerview/widget/StaggeredGridLayoutManager.java"/>
    </issue>

    <issue
        id="UnknownNullness"
        message="Unknown nullability; explicitly declare as `@Nullable` or `@NonNull` to improve Kotlin interoperability; see https://developer.android.com/kotlin/interop#nullability_annotations"
        errorLine1="        public void writeToParcel(Parcel dest, int flags) {"
        errorLine2="                                  ~~~~~~">
        <location
            file="src/main/java/androidx/recyclerview/widget/StaggeredGridLayoutManager.java"/>
    </issue>

</issues><|MERGE_RESOLUTION|>--- conflicted
+++ resolved
@@ -1,36 +1,266 @@
 <?xml version="1.0" encoding="UTF-8"?>
-<<<<<<< HEAD
-<issues format="6" by="lint 7.4.0-alpha08" type="baseline" client="gradle" dependencies="false" name="AGP (7.4.0-alpha08)" variant="all" version="7.4.0-alpha08">
-
-    <issue
-        id="NewApi"
-        message="Call requires API level 16 (current min is 14): `android.view.View#getMinimumWidth`"
-        errorLine1="                            getMinimumWidth()),"
-        errorLine2="                            ~~~~~~~~~~~~~~~">
-        <location
-            file="src/androidTest/java/androidx/recyclerview/widget/TestedFrameLayout.java"/>
-    </issue>
-
-    <issue
-        id="NewApi"
-        message="Call requires API level 16 (current min is 14): `android.view.View#getMinimumHeight`"
-        errorLine1="                            getMinimumHeight()));"
-        errorLine2="                            ~~~~~~~~~~~~~~~~">
-        <location
-            file="src/androidTest/java/androidx/recyclerview/widget/TestedFrameLayout.java"/>
-    </issue>
-
-    <issue
-        id="NewApi"
-        message="Call requires API level 19 (current min is 14): `new android.widget.FrameLayout.LayoutParams`"
-        errorLine1="            super(source);"
-        errorLine2="            ~~~~~">
-        <location
-            file="src/androidTest/java/androidx/recyclerview/widget/TestedFrameLayout.java"/>
-    </issue>
-=======
 <issues format="6" by="lint 8.3.0-alpha04" type="baseline" client="gradle" dependencies="false" name="AGP (8.3.0-alpha04)" variant="all" version="8.3.0-alpha04">
->>>>>>> fdff00cc
+
+    <issue
+        id="BanThreadSleep"
+        message="Uses Thread.sleep()"
+        errorLine1="        Thread.sleep(500);  // Wait for possible spurious messages."
+        errorLine2="               ~~~~~">
+        <location
+            file="src/androidTest/java/androidx/recyclerview/widget/AsyncListUtilLayoutTest.java"/>
+    </issue>
+
+    <issue
+        id="BanThreadSleep"
+        message="Uses Thread.sleep()"
+        errorLine1="                Thread.sleep(100);"
+        errorLine2="                       ~~~~~">
+        <location
+            file="src/androidTest/java/androidx/recyclerview/widget/AsyncListUtilLayoutTest.java"/>
+    </issue>
+
+    <issue
+        id="BanThreadSleep"
+        message="Uses Thread.sleep()"
+        errorLine1="            Thread.sleep(100);"
+        errorLine2="                   ~~~~~">
+        <location
+            file="src/androidTest/java/androidx/recyclerview/widget/ItemTouchHelperTest.java"/>
+    </issue>
+
+    <issue
+        id="BanThreadSleep"
+        message="Uses Thread.sleep()"
+        errorLine1="            Thread.sleep(400);"
+        errorLine2="                   ~~~~~">
+        <location
+            file="src/androidTest/java/androidx/recyclerview/widget/LinearLayoutManagerBaseConfigSetTest.java"/>
+    </issue>
+
+    <issue
+        id="BanThreadSleep"
+        message="Uses Thread.sleep()"
+        errorLine1="        Thread.sleep(100);"
+        errorLine2="               ~~~~~">
+        <location
+            file="src/androidTest/java/androidx/recyclerview/widget/LinearLayoutManagerTest.java"/>
+    </issue>
+
+    <issue
+        id="BanThreadSleep"
+        message="Uses Thread.sleep()"
+        errorLine1="            Thread.sleep(15);"
+        errorLine2="                   ~~~~~">
+        <location
+            file="src/androidTest/java/androidx/recyclerview/widget/LinearLayoutManagerTest.java"/>
+    </issue>
+
+    <issue
+        id="BanThreadSleep"
+        message="Uses Thread.sleep()"
+        errorLine1="            Thread.sleep(25);"
+        errorLine2="                   ~~~~~">
+        <location
+            file="src/androidTest/java/androidx/recyclerview/widget/LinearLayoutManagerTest.java"/>
+    </issue>
+
+    <issue
+        id="BanThreadSleep"
+        message="Uses Thread.sleep()"
+        errorLine1="        Thread.sleep(250);"
+        errorLine2="               ~~~~~">
+        <location
+            file="src/androidTest/java/androidx/recyclerview/widget/RecyclerViewAccessibilityTest.java"/>
+    </issue>
+
+    <issue
+        id="BanThreadSleep"
+        message="Uses Thread.sleep()"
+        errorLine1="            Thread.sleep(50);"
+        errorLine2="                   ~~~~~">
+        <location
+            file="src/androidTest/java/androidx/recyclerview/widget/RecyclerViewAnimationsTest.java"/>
+    </issue>
+
+    <issue
+        id="BanThreadSleep"
+        message="Uses Thread.sleep()"
+        errorLine1="            Thread.sleep(100);"
+        errorLine2="                   ~~~~~">
+        <location
+            file="src/androidTest/java/androidx/recyclerview/widget/RecyclerViewAnimationsTest.java"/>
+    </issue>
+
+    <issue
+        id="BanThreadSleep"
+        message="Uses Thread.sleep()"
+        errorLine1="            Thread.sleep(100);"
+        errorLine2="                   ~~~~~">
+        <location
+            file="src/androidTest/java/androidx/recyclerview/widget/RecyclerViewAnimationsTest.java"/>
+    </issue>
+
+    <issue
+        id="BanThreadSleep"
+        message="Uses Thread.sleep()"
+        errorLine1="            Thread.sleep(100);"
+        errorLine2="                   ~~~~~">
+        <location
+            file="src/androidTest/java/androidx/recyclerview/widget/RecyclerViewAnimationsTest.java"/>
+    </issue>
+
+    <issue
+        id="BanThreadSleep"
+        message="Uses Thread.sleep()"
+        errorLine1="            Thread.sleep(0, 1);"
+        errorLine2="                   ~~~~~">
+        <location
+            file="src/androidTest/java/androidx/recyclerview/widget/RecyclerViewBasicTest.java"/>
+    </issue>
+
+    <issue
+        id="BanThreadSleep"
+        message="Uses Thread.sleep()"
+        errorLine1="        Thread.sleep(250);"
+        errorLine2="               ~~~~~">
+        <location
+            file="src/androidTest/java/androidx/recyclerview/widget/RecyclerViewLayoutTest.java"/>
+    </issue>
+
+    <issue
+        id="BanThreadSleep"
+        message="Uses Thread.sleep()"
+        errorLine1="            Thread.sleep(100);"
+        errorLine2="                   ~~~~~">
+        <location
+            file="src/androidTest/java/androidx/recyclerview/widget/RecyclerViewLayoutTest.java"/>
+    </issue>
+
+    <issue
+        id="BanThreadSleep"
+        message="Uses Thread.sleep()"
+        errorLine1="        Thread.sleep(5000);"
+        errorLine2="               ~~~~~">
+        <location
+            file="src/androidTest/java/androidx/recyclerview/widget/RecyclerViewLayoutTest.java"/>
+    </issue>
+
+    <issue
+        id="BanThreadSleep"
+        message="Uses Thread.sleep()"
+        errorLine1="        Thread.sleep(1000); //wait for other layouts."
+        errorLine2="               ~~~~~">
+        <location
+            file="src/androidTest/java/androidx/recyclerview/widget/RecyclerViewLayoutTest.java"/>
+    </issue>
+
+    <issue
+        id="BanThreadSleep"
+        message="Uses Thread.sleep()"
+        errorLine1="            Thread.sleep(200);"
+        errorLine2="                   ~~~~~">
+        <location
+            file="src/androidTest/java/androidx/recyclerview/widget/RecyclerViewLayoutTest.java"/>
+    </issue>
+
+    <issue
+        id="BanThreadSleep"
+        message="Uses Thread.sleep()"
+        errorLine1="            Thread.sleep(400);"
+        errorLine2="                   ~~~~~">
+        <location
+            file="src/androidTest/java/androidx/recyclerview/widget/StaggeredGridLayoutManagerBaseConfigSetTest.java"/>
+    </issue>
+
+    <issue
+        id="BanThreadSleep"
+        message="Uses Thread.sleep()"
+        errorLine1="        Thread.sleep(500);"
+        errorLine2="               ~~~~~">
+        <location
+            file="src/androidTest/java/androidx/recyclerview/widget/StaggeredGridLayoutManagerGapTest.java"/>
+    </issue>
+
+    <issue
+        id="BanThreadSleep"
+        message="Uses Thread.sleep()"
+        errorLine1="        Thread.sleep(500);"
+        errorLine2="               ~~~~~">
+        <location
+            file="src/androidTest/java/androidx/recyclerview/widget/StaggeredGridLayoutManagerGapTest.java"/>
+    </issue>
+
+    <issue
+        id="BanThreadSleep"
+        message="Uses Thread.sleep()"
+        errorLine1="        Thread.sleep(1000);"
+        errorLine2="               ~~~~~">
+        <location
+            file="src/androidTest/java/androidx/recyclerview/widget/StaggeredGridLayoutManagerTest.java"/>
+    </issue>
+
+    <issue
+        id="BanThreadSleep"
+        message="Uses Thread.sleep()"
+        errorLine1="        Thread.sleep(500);"
+        errorLine2="               ~~~~~">
+        <location
+            file="src/androidTest/java/androidx/recyclerview/widget/StaggeredGridLayoutManagerTest.java"/>
+    </issue>
+
+    <issue
+        id="BanThreadSleep"
+        message="Uses Thread.sleep()"
+        errorLine1="        Thread.sleep(200);"
+        errorLine2="               ~~~~~">
+        <location
+            file="src/androidTest/java/androidx/recyclerview/widget/StaggeredGridLayoutManagerTest.java"/>
+    </issue>
+
+    <issue
+        id="BanThreadSleep"
+        message="Uses Thread.sleep()"
+        errorLine1="        Thread.sleep(200);"
+        errorLine2="               ~~~~~">
+        <location
+            file="src/androidTest/java/androidx/recyclerview/widget/StaggeredGridLayoutManagerTest.java"/>
+    </issue>
+
+    <issue
+        id="BanThreadSleep"
+        message="Uses Thread.sleep()"
+        errorLine1="            Thread.sleep(1000);"
+        errorLine2="                   ~~~~~">
+        <location
+            file="src/androidTest/java/androidx/recyclerview/widget/TouchUtils.java"/>
+    </issue>
+
+    <issue
+        id="BanThreadSleep"
+        message="Uses Thread.sleep()"
+        errorLine1="            Thread.sleep((long) (longPressTime / 2));"
+        errorLine2="                   ~~~~~">
+        <location
+            file="src/androidTest/java/androidx/recyclerview/widget/TouchUtils.java"/>
+    </issue>
+
+    <issue
+        id="BanThreadSleep"
+        message="Uses Thread.sleep()"
+        errorLine1="            Thread.sleep((long) (longPressTime / 2));"
+        errorLine2="                   ~~~~~">
+        <location
+            file="src/androidTest/java/androidx/recyclerview/widget/TouchUtils.java"/>
+    </issue>
+
+    <issue
+        id="BanThreadSleep"
+        message="Uses Thread.sleep()"
+        errorLine1="                Thread.sleep(100);"
+        errorLine2="                       ~~~~~">
+        <location
+            file="src/androidTest/java/androidx/recyclerview/widget/WrappedRecyclerView.java"/>
+    </issue>
 
     <issue
         id="KotlinPropertyAccess"
