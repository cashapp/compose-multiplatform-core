<?xml version="1.0" encoding="utf-8"?>
<!--
 Copyright (C) 2021 The Android Open Source Project

 Licensed under the Apache License, Version 2.0 (the "License");
 you may not use this file except in compliance with the License.
 You may obtain a copy of the License at

      http://www.apache.org/licenses/LICENSE-2.0

 Unless required by applicable law or agreed to in writing, software
 distributed under the License is distributed on an "AS IS" BASIS,
 WITHOUT WARRANTIES OR CONDITIONS OF ANY KIND, either express or implied.
 See the License for the specific language governing permissions and
 limitations under the License.
-->
<!--
  This manifest is a copy of AndroidManifest with uses-sdk tag under the same folder,
  please update this manifest after changing the other AndroidManifest.
-->
<manifest
    xmlns:android="http://schemas.android.com/apk/res/android"
    xmlns:tools="http://schemas.android.com/tools"
    package="androidx.car.app.sample.showcase"
    android:versionCode="1"
    android:versionName="1.0">

  <uses-sdk
      android:minSdkVersion="29"
      android:targetSdkVersion="33" />

  <uses-permission android:name="android.permission.INTERNET"/>
  <uses-permission android:name="android.permission.ACCESS_NETWORK_STATE"/>
  <uses-permission android:name="android.permission.FOREGROUND_SERVICE"/>

  <!-- For PlaceListMapTemplate -->
  <uses-permission android:name="androidx.car.app.MAP_TEMPLATES"/>

  <!-- For the navigation demos. -->
  <uses-permission android:name="androidx.car.app.NAVIGATION_TEMPLATES"/>
  <uses-permission android:name="androidx.car.app.ACCESS_SURFACE"/>

<<<<<<< HEAD
=======
  <!-- For the Microphone Recording demos. -->
  <uses-permission android:name="android.permission.RECORD_AUDIO"/>

  <!-- SDK 33 onwards, apps require this permission to send any notifications to the system -->
  <uses-permission android:name="android.permission.POST_NOTIFICATIONS" />

>>>>>>> fdff00cc
  <!-- For Access to Car Hardware. -->
  <uses-permission android:name="android.permission.ACCESS_FINE_LOCATION"/>
  <uses-permission android:name="android.car.permission.CAR_MILEAGE"/>
  <uses-permission android:name="android.car.permission.CAR_SPEED"/>
  <uses-permission android:name="android.car.permission.CAR_INFO"/>
  <uses-permission android:name="android.car.permission.CAR_ENERGY"/>
  <uses-permission android:name="android.car.permission.READ_CAR_DISPLAY_UNITS"/>
  <uses-permission android:name="android.car.permission.CAR_ENERGY_PORTS"/>

  <!-- Various required feature settings for an automotive app. -->
  <uses-feature
      android:name="android.hardware.type.automotive"
      android:required="true" />
  <uses-feature
      android:name="android.software.car.templates_host"
      android:required="true" />
  <uses-feature
      android:name="android.hardware.wifi"
      android:required="false" />
  <uses-feature
      android:name="android.hardware.screen.portrait"
      android:required="false" />
  <uses-feature
      android:name="android.hardware.screen.landscape"
      android:required="false" />

  <application
      android:label="@string/app_name"
      android:icon="@drawable/ic_launcher"
      android:extractNativeLibs="false">

    <meta-data
        android:name="com.android.automotive"
        android:resource="@xml/automotive_app_desc"
        tools:ignore="MetadataTagInsideApplicationTag" />

    <meta-data
        android:name="androidx.car.app.theme"
        android:resource="@style/CarAppTheme"
        tools:ignore="MetadataTagInsideApplicationTag" />

    <meta-data android:name="androidx.car.app.minCarApiLevel"
        android:value="1"
        tools:ignore="MetadataTagInsideApplicationTag" />

    <service
        android:name="androidx.car.app.sample.showcase.common.ShowcaseService"
        android:exported="true">
      <intent-filter>
        <action android:name="androidx.car.app.CarAppService"/>
        <category android:name="androidx.car.app.category.NAVIGATION"/>
      </intent-filter>
    </service>

    <service
        android:name=".common.screens.navigationdemos.NavigationNotificationService"
        android:exported="true">
    </service>

    <provider
        android:name=".common.screens.templatelayouts.listtemplates.DelayedFileProvider"
        android:authorities="com.showcase.fileprovider"
        android:exported="false"
        android:grantUriPermissions="true">
      <meta-data
          android:name="android.support.FILE_PROVIDER_PATHS"
          android:resource="@xml/file_provider_paths"/>
    </provider>

    <activity
        android:name="androidx.car.app.activity.CarAppActivity"
        android:configChanges="uiMode"
        android:theme="@android:style/Theme.DeviceDefault.NoActionBar"
        android:exported="true"
        android:launchMode="singleTask"
        android:label="Showcase">
      <intent-filter>
        <action android:name="android.intent.action.MAIN" />
        <category android:name="android.intent.category.LAUNCHER" />
      </intent-filter>
      <intent-filter>
        <action android:name="androidx.car.app.action.NAVIGATE" />
        <category android:name="android.intent.category.DEFAULT"/>
        <data android:scheme="geo" />
      </intent-filter>
      <meta-data android:name="distractionOptimized" android:value="true"/>
    </activity>

    <activity
        android:name="androidx.car.app.sample.showcase.automotive.DebugActivity"
        android:theme="@android:style/Theme.DeviceDefault.NoActionBar"
        android:exported="true"
        android:launchMode="singleTask"
        android:label="Showcase - Debug">
      <intent-filter>
        <action android:name="android.intent.action.MAIN" />
        <category android:name="android.intent.category.LAUNCHER" />
      </intent-filter>
    </activity>

  </application>
</manifest><|MERGE_RESOLUTION|>--- conflicted
+++ resolved
@@ -40,17 +40,15 @@
   <uses-permission android:name="androidx.car.app.NAVIGATION_TEMPLATES"/>
   <uses-permission android:name="androidx.car.app.ACCESS_SURFACE"/>
 
-<<<<<<< HEAD
-=======
   <!-- For the Microphone Recording demos. -->
   <uses-permission android:name="android.permission.RECORD_AUDIO"/>
 
   <!-- SDK 33 onwards, apps require this permission to send any notifications to the system -->
   <uses-permission android:name="android.permission.POST_NOTIFICATIONS" />
 
->>>>>>> fdff00cc
   <!-- For Access to Car Hardware. -->
   <uses-permission android:name="android.permission.ACCESS_FINE_LOCATION"/>
+  <uses-permission android:name="android.permission.ACCESS_COARSE_LOCATION"/>
   <uses-permission android:name="android.car.permission.CAR_MILEAGE"/>
   <uses-permission android:name="android.car.permission.CAR_SPEED"/>
   <uses-permission android:name="android.car.permission.CAR_INFO"/>
@@ -77,8 +75,7 @@
 
   <application
       android:label="@string/app_name"
-      android:icon="@drawable/ic_launcher"
-      android:extractNativeLibs="false">
+      android:icon="@drawable/ic_launcher">
 
     <meta-data
         android:name="com.android.automotive"
