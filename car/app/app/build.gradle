/*
 * Copyright (C) 2020 The Android Open Source Project
 *
 * Licensed under the Apache License, Version 2.0 (the "License");
 * you may not use this file except in compliance with the License.
 * You may obtain a copy of the License at
 *
 *      http://www.apache.org/licenses/LICENSE-2.0
 *
 * Unless required by applicable law or agreed to in writing, software
 * distributed under the License is distributed on an "AS IS" BASIS,
 * WITHOUT WARRANTIES OR CONDITIONS OF ANY KIND, either express or implied.
 * See the License for the specific language governing permissions and
 * limitations under the License.
 */

/**
 * This file was created using the `create_project.py` script located in the
 * `<AndroidX root>/development/project-creator` directory.
 *
 * Please use that script when creating a new project, rather than copying an existing project and
 * modifying its settings.
 */
import androidx.build.LibraryType
import androidx.build.Release
import androidx.build.metalava.MetalavaRunnerKt
import androidx.build.uptodatedness.EnableCachingKt
import androidx.build.Version

import com.android.build.gradle.LibraryExtension
import com.android.build.gradle.api.SourceKind
import com.google.common.io.Files
import org.apache.commons.io.FileUtils
import org.jetbrains.kotlin.gradle.dsl.KotlinVersion

import java.util.concurrent.TimeUnit
import javax.inject.Inject

buildscript {
    dependencies {
        // This dependency means that tasks in this project might become out-of-date whenever
        // certain classes in buildSrc change, and should generally be avoided.
        // See b/140265324 for more information
        classpath(project.files("${project.rootProject.ext["outDir"]}/buildSrc/private/build/libs/private.jar"))
    }
}

plugins {
    id("AndroidXPlugin")
    id("com.android.library")
    id("androidx.stableaidl")
    id("org.jetbrains.kotlin.android")
}

dependencies {
    // OnBackPressedDispatcher is part of the API
    api("androidx.activity:activity:1.2.0")
    implementation(libs.guavaAndroid)
    implementation("androidx.annotation:annotation:1.2.0")
    implementation("androidx.core:core:1.7.0")
    implementation("androidx.lifecycle:lifecycle-viewmodel:2.2.0")
    implementation ("androidx.media:media:1.6.0")
    // Session and Screen both implement LifeCycleOwner so this needs to be exposed.
    api("androidx.lifecycle:lifecycle-common-java8:2.2.0")
    api("androidx.annotation:annotation-experimental:1.4.0")
<<<<<<< HEAD
=======

    api(libs.kotlinStdlib)
    implementation(libs.kotlinStdlibCommon)
>>>>>>> 532d983f

    annotationProcessor(libs.nullaway)

    // TODO(shiufai): We need this for assertThrows. Point back to the AndroidX shared version if
    // it is ever upgraded.
    testImplementation(libs.junit)
    testImplementation(libs.testCore)
    testImplementation(libs.testRunner)
    testImplementation(libs.junit)
    testImplementation(libs.mockitoCore4)
    testImplementation(libs.mockitoKotlin4)
    testImplementation(libs.robolectric)
    testImplementation(libs.truth)
    testImplementation project(path: ':car:app:app-testing')
}

project.ext {
    latestCarAppApiLevel = "7"
}

android {
    buildFeatures {
        resValues = true
        aidl = true
    }
    defaultConfig {
        minSdkVersion 21
        multiDexEnabled = true
        testInstrumentationRunner "androidx.test.runner.AndroidJUnitRunner"

        resValue "string", "car_app_library_version", androidx.LibraryVersions.CAR_APP.toString()
        consumerProguardFiles "proguard-rules.pro"
    }
    buildTypes.configureEach {
        stableAidl {
            version 1
        }
    }

    testOptions.unitTests.includeAndroidResources = true
    namespace "androidx.car.app"
}

androidx {
    name = "Android for Cars App"
    type = LibraryType.PUBLISHED_LIBRARY
    inceptionYear = "2020"
    description = "Build navigation, parking, and charging apps for Android Auto"
    metalavaK2UastEnabled = true
    legacyDisableKotlinStrictApiMode = true
}

// Use MetalavaRunnerKt to execute Metalava operations. MetalavaRunnerKt is defined in the buildSrc
// project and provides convience methods for interacting with Metalava. Configruation required
// for MetalavaRunnerKt is taken from buildSrc/src/main/kotlin/androidx/build/checkapi/ApiTasks.kt.
abstract class ProtocolApiTask extends DefaultTask {
    private final WorkerExecutor workerExecutor

    @Classpath
    public FileCollection metalavaClasspath
    @Classpath
    public FileCollection bootClasspath
    @Classpath
    public FileCollection dependencyClasspath
    @InputFiles
    @PathSensitive(PathSensitivity.RELATIVE)
    public FileCollection sourceDirs

    @Input
    public Property<KotlinVersion> kotlinSourceLevel

    @Inject
    ProtocolApiTask(WorkerExecutor workerExecutor, ObjectFactory objects) {
        this.workerExecutor = workerExecutor
        this.kotlinSourceLevel = objects.property(KotlinVersion)
    }

    @Internal
    def runMetalava(List<String> additionalArgs) {
        List<String> standardArgs = [
                "--classpath",
                (bootClasspath.files + dependencyClasspath.files).join(File.pathSeparator),
                '--source-path',
                sourceDirs.filter { it.exists() }.join(File.pathSeparator),
                '--format=v4',
                '--quiet'
        ]
        standardArgs.addAll(additionalArgs)

        MetalavaRunnerKt.runMetalavaWithArgs(
                metalavaClasspath,
                standardArgs,
                /* k2UastEnabled= */ false,
                kotlinSourceLevel.get(),
                workerExecutor,
        )
    }
}

// Use Metalava to generate an API signature file that only includes public API that is annotated
// with @androidx.car.app.annotations.CarProtocol
abstract class GenerateProtocolApiTask extends ProtocolApiTask {
    @Inject
    GenerateProtocolApiTask(WorkerExecutor workerExecutor, ObjectFactory objects) {
        super(workerExecutor, objects)
    }

    @OutputFile
    File generatedApi

    @TaskAction
    def exec() {
        List<String> args = [
                '--api',
                generatedApi.toString(),
                "--show-annotation",
                "androidx.car.app.annotations.CarProtocol",
                "--hide",
                "UnhiddenSystemApi"
        ]

        runMetalava(args)
    }
}

// Compare two files and throw an exception if they are not equivalent. This task is used to check
// for diffs to generated Metalava API signature files, which would indicate a protocol API change.
abstract class CheckProtocolApiTask extends DefaultTask {
    @InputFile
    @Optional
    File currentApi

    @InputFile
    @Optional
    File previousApi

    @InputFile
    File generatedApi

    def summarizeDiff(File a, File b) {
        if (!a.exists()) {
            return "$a does not exist"
        }
        if (!b.exists()) {
            return "$b does not exist"
        }
        Process process = new ProcessBuilder(Arrays.asList("diff", a.toString(), b.toString()))
                .redirectOutput(ProcessBuilder.Redirect.PIPE)
                .start()
        process.waitFor(5, TimeUnit.SECONDS)
        List<String> diffLines = process.inputStream.newReader().readLines()
        int maxSummaryLines = 50
        if (diffLines.size() > maxSummaryLines) {
            diffLines = diffLines.subList(0, maxSummaryLines)
            diffLines.add("[long diff was truncated]")
        }
        return String.join("\n", diffLines)
    }

    @TaskAction
    def exec() {
        if (currentApi == null && previousApi == null) {
            return
        }

        File apiFile
        if (currentApi != null) {
            apiFile = currentApi
        } else {
            apiFile = previousApi
        }

        if (!FileUtils.contentEquals(apiFile, generatedApi)) {
            String diff = summarizeDiff(apiFile, generatedApi)
            String message = """API definition has changed

                    Declared definition is $apiFile
                    True     definition is $generatedApi

                    Please run `./gradlew updateProtocolApi` to confirm these changes are
                    intentional by updating the API definition.

                    Difference between these files:
                    $diff"""

            throw new GradleException("Protocol changes detected!\n$message")
        }
    }
}

// Check for compatibility breaking changes between two Metalava API signature files. This task is
// used to detect backward-compatibility breaking changes to protocol API.
abstract class CheckProtocolApiCompatibilityTask extends ProtocolApiTask {
    @Inject
    CheckProtocolApiCompatibilityTask(WorkerExecutor workerExecutor, ObjectFactory objects) {
        super(workerExecutor, objects)
    }

    @InputFile
    @Optional
    File previousApi

    @InputFile
    @Optional
    File generatedApi

    @TaskAction
    def exec() {
        if (previousApi == null || generatedApi == null) {
            return
        }

        List<String> args = [
                '--source-files',
                generatedApi.toString(),
                "--check-compatibility:api:released",
                previousApi.toString()
        ]
        runMetalava(args)
    }
}

// Update protocol API signature file for current Car API level to reflect the state of current
// protocol API in the project.
class UpdateProtocolApiTask extends DefaultTask {
    @Internal
    File protocolDir

    @InputFile
    File generatedApi

    @Internal
    File currentApi

    @TaskAction
    def exec() {
        // The expected Car protocol API signature file for the current Car API level and project
        // version
        File updatedApi = new File(protocolDir, String.format(
                "protocol-%s_%s.txt", project.latestCarAppApiLevel, project.version))

        if (currentApi != null && FileUtils.contentEquals(currentApi, generatedApi)) {
            return
        }

        // Determine whether this API level was previously released by checking whether the project
        // version matches
        boolean alreadyReleased = currentApi != updatedApi

        // Determine whether this API level is final (Only snapshot, dev, alpha releases are
        // non-final)
        boolean isCurrentApiFinal = false
        if (currentApi != null) {
            isCurrentApiFinal = ProtocolLocation.parseVersion(currentApi).isFinalApi()
        }

        if (currentApi != null && alreadyReleased && isCurrentApiFinal) {
            throw new GradleException("Version has changed for current Car API level. Increment " +
                    "Car API level before making protocol API changes")
        }

        // Create new protocol API signature file for current Car API level
        Files.copy(generatedApi, updatedApi)
    }
}

class ApiLevelFileWriterTask extends DefaultTask {
    @Input
    String carApiLevel = project.latestCarAppApiLevel

    @OutputDirectory
    final DirectoryProperty outputDir = project.objects.directoryProperty()

    @TaskAction
    def exec() {
        def outputFile = new File(outputDir.get().asFile, "car-app-api.level")
        outputFile.parentFile.mkdirs()
        PrintWriter writer = new PrintWriter(outputFile)
        writer.println(carApiLevel)
        writer.close()
    }
}

// Paths and file locations required for protocol API operations
class ProtocolLocation {
    File buildDir
    File protocolDir
    File generatedApi
    File currentApi
    File previousApi

    static Version parseVersion(File file) {
        int versionStart = file.name.indexOf("_")
        int versionEnd = file.name.indexOf(".txt")
        String parsedCurrentVersion = file.name.substring(versionStart + 1, versionEnd)
        return new Version(parsedCurrentVersion)
    }

    def getProtocolApiFile(int carApiLevel) {
        File[] apiFiles = protocolDir.listFiles(new FilenameFilter() {
            boolean accept(File dir, String name) {
                return name.startsWith(String.format("protocol-%d_", carApiLevel))
            }
        })

        if (apiFiles == null || apiFiles.size() == 0) {
            return null
        } else if (apiFiles.size() > 1) {
            File latestApiFile = apiFiles[0]
            Version latestVersion = parseVersion(latestApiFile)
            for (int i = 1; i < apiFiles.size(); i++) {
                File file = apiFiles[i]
                Version fileVersion = parseVersion(file)
                if (fileVersion > latestVersion) {
                    latestApiFile = file
                    latestVersion = fileVersion
                }

            }
            return latestApiFile
        }

        return apiFiles[0]
    }

    ProtocolLocation(Project project) {
        buildDir = new File(project.buildDir, "/protocol/")
        generatedApi = new File(buildDir, "/generated.txt")
        protocolDir = new File(project.projectDir, "/protocol/")
        int currentApiLevel = Integer.parseInt(project.latestCarAppApiLevel)
        currentApi = getProtocolApiFile(currentApiLevel)
        previousApi = getProtocolApiFile(currentApiLevel - 1)
    }
}

def getLibraryExtension() {
    return project.extensions.findByType(LibraryExtension.class)
}

def getLibraryVariant() {
    LibraryExtension extension = getLibraryExtension()
    return extension.libraryVariants.find({
        it.name == Release.DEFAULT_PUBLISH_CONFIG
    })
}

public FileCollection getSourceCollection() {
    def taskDependencies = new ArrayList<Object>()
    def sourceFiles = project.provider {
        getLibraryVariant().getSourceFolders(SourceKind.JAVA).collect { folder ->
            for (builtBy in folder.builtBy) {
                taskDependencies.add(builtBy)
            }
            folder.dir
        }
    }
    def sourceCollection = project.files(sourceFiles)
    for (dep in taskDependencies) {
        sourceCollection.builtBy(dep)
    }
    return sourceCollection
}

def writeCarApiLevel = tasks.register("writeCarApiLevelFile", ApiLevelFileWriterTask)

androidComponents {
    onVariants(selector().all(), { variant ->
        variant.sources.resources.addGeneratedSourceDirectory(writeCarApiLevel, { it.outputDir })
    })
}

// afterEvaluate required to read extension properties
afterEvaluate {
    FileCollection sourceCollection = getSourceCollection()
    FileCollection dependencyClasspath = getLibraryVariant().getCompileClasspath(null)
    FileCollection metalavaClasspath = MetalavaRunnerKt.getMetalavaClasspath(project)
    FileCollection bootClasspath = project.files(getLibraryExtension().bootClasspath)
    Provider<KotlinVersion> kotlinSourceLevel = androidx.kotlinApiVersion

    ProtocolLocation projectProtocolLocation = new ProtocolLocation(project)
    tasks.register("generateProtocolApi", GenerateProtocolApiTask) { task ->
        task.description = "Generate an API signature file for the classes annotated with @CarProtocol"
        task.generatedApi = projectProtocolLocation.generatedApi
        task.dependsOn(assemble)
        task.sourceDirs = sourceCollection
        task.dependencyClasspath = dependencyClasspath
        task.metalavaClasspath = metalavaClasspath
        task.bootClasspath = bootClasspath
        task.kotlinSourceLevel.set(kotlinSourceLevel)
    }
    tasks.register("checkProtocolApiCompat", CheckProtocolApiCompatibilityTask) { task ->
        task.description = "Check for BREAKING changes to the protocol API"
        task.previousApi = projectProtocolLocation.previousApi
        task.generatedApi = projectProtocolLocation.generatedApi
        task.dependsOn(generateProtocolApi)
        task.sourceDirs = sourceCollection
        task.dependencyClasspath = dependencyClasspath
        task.metalavaClasspath = metalavaClasspath
        task.bootClasspath = bootClasspath
        task.kotlinSourceLevel.set(kotlinSourceLevel)
    }
    tasks.register("checkProtocolApi", CheckProtocolApiTask) { task ->
        task.description = "Check for changes to the protocol API"
        task.generatedApi = projectProtocolLocation.generatedApi
        task.previousApi = projectProtocolLocation.previousApi
        task.currentApi = projectProtocolLocation.currentApi
        task.dependsOn(checkProtocolApiCompat)
    }
    tasks.register("updateProtocolApi", UpdateProtocolApiTask) { task ->
        task.description = "Update protocol API signature file for current Car API level to reflect" +
                "the current state of the protocol API in the source tree."
        task.protocolDir = projectProtocolLocation.protocolDir
        task.generatedApi = projectProtocolLocation.generatedApi
        task.currentApi = projectProtocolLocation.currentApi
        task.dependsOn(checkProtocolApiCompat)
    }
    EnableCachingKt.cacheEvenIfNoOutputs(checkProtocolApi)
    EnableCachingKt.cacheEvenIfNoOutputs(checkProtocolApiCompat)
    afterEvaluate {
        checkApi.dependsOn(checkProtocolApi)
    }
}<|MERGE_RESOLUTION|>--- conflicted
+++ resolved
@@ -63,12 +63,9 @@
     // Session and Screen both implement LifeCycleOwner so this needs to be exposed.
     api("androidx.lifecycle:lifecycle-common-java8:2.2.0")
     api("androidx.annotation:annotation-experimental:1.4.0")
-<<<<<<< HEAD
-=======
 
     api(libs.kotlinStdlib)
     implementation(libs.kotlinStdlibCommon)
->>>>>>> 532d983f
 
     annotationProcessor(libs.nullaway)
 
