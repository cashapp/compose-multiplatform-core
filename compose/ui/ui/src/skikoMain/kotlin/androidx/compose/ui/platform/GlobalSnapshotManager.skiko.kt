--- conflicted
+++ resolved
@@ -16,9 +16,6 @@
 
 package androidx.compose.ui.platform
 
-<<<<<<< HEAD
-import androidx.compose.ui.SynchronizedObject
-=======
 import androidx.compose.runtime.snapshots.Snapshot
 import kotlinx.atomicfu.atomic
 import kotlinx.coroutines.CoroutineDispatcher
@@ -26,7 +23,6 @@
 import kotlinx.coroutines.channels.Channel
 import kotlinx.coroutines.channels.consumeEach
 import kotlinx.coroutines.launch
->>>>>>> fdff00cc
 
 /**
  * Platform-specific mechanism for starting a monitor of global snapshot state writes
@@ -36,15 +32,6 @@
  *
  * Composition bootstrapping mechanisms for a particular platform/framework should call
  * [ensureStarted] during setup to initialize periodic global snapshot notifications.
-<<<<<<< HEAD
- * For desktop, these notifications are always sent on [MainUIDispatcher]. Other platforms
- * may establish different policies for these notifications.
- */
-internal expect object GlobalSnapshotManager {
-    internal val sync: SynchronizedObject
-    fun ensureStarted()
-}
-=======
  */
 internal object GlobalSnapshotManager {
     private val started = atomic(0)
@@ -68,5 +55,4 @@
     }
 }
 
-internal expect val GlobalSnapshotManagerDispatcher: CoroutineDispatcher
->>>>>>> fdff00cc
+internal expect val GlobalSnapshotManagerDispatcher: CoroutineDispatcher