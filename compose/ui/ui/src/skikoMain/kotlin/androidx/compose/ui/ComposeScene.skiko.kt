/*
 * Copyright 2021 The Android Open Source Project
 *
 * Licensed under the Apache License, Version 2.0 (the "License");
 * you may not use this file except in compliance with the License.
 * You may obtain a copy of the License at
 *
 *      http://www.apache.org/licenses/LICENSE-2.0
 *
 * Unless required by applicable law or agreed to in writing, software
 * distributed under the License is distributed on an "AS IS" BASIS,
 * WITHOUT WARRANTIES OR CONDITIONS OF ANY KIND, either express or implied.
 * See the License for the specific language governing permissions and
 * limitations under the License.
 */
package androidx.compose.ui

import androidx.compose.runtime.BroadcastFrameClock
import androidx.compose.runtime.Composable
import androidx.compose.runtime.Composition
import androidx.compose.runtime.CompositionContext
import androidx.compose.runtime.CompositionLocalProvider
import androidx.compose.runtime.LaunchedEffect
import androidx.compose.runtime.Recomposer
import androidx.compose.runtime.rememberCoroutineScope
import androidx.compose.runtime.snapshots.Snapshot
import androidx.compose.runtime.staticCompositionLocalOf
import androidx.compose.runtime.withFrameNanos
import androidx.compose.ui.geometry.Offset
import androidx.compose.ui.input.key.KeyEvent as ComposeKeyEvent
import androidx.compose.ui.input.pointer.PointerEventType
import androidx.compose.ui.input.pointer.PointerInputEvent
import androidx.compose.ui.input.pointer.PointerType
import androidx.compose.ui.node.LayoutNode
import androidx.compose.ui.platform.AccessibilityController
import androidx.compose.ui.platform.PlatformComponent
import androidx.compose.ui.platform.SkiaBasedOwner
import androidx.compose.ui.platform.PlatformInput
import androidx.compose.ui.platform.DummyPlatformComponent
import androidx.compose.ui.platform.FlushCoroutineDispatcher
import androidx.compose.ui.platform.GlobalSnapshotManager
import androidx.compose.ui.platform.setContent
import androidx.compose.ui.node.RootForTest
import androidx.compose.ui.unit.Constraints
import androidx.compose.ui.unit.Density
import androidx.compose.ui.unit.IntSize
import androidx.compose.ui.unit.dp
import kotlinx.coroutines.CoroutineScope
import kotlinx.coroutines.CoroutineStart
import kotlinx.coroutines.Dispatchers
import kotlinx.coroutines.Job
import kotlinx.coroutines.launch
import org.jetbrains.skia.Canvas
import kotlin.coroutines.CoroutineContext
import kotlin.jvm.Volatile

internal val LocalComposeScene = staticCompositionLocalOf<ComposeScene> {
    error("CompositionLocal LocalComposeScene not provided")
}

/**
 * A virtual container that encapsulates Compose UI content. UI content can be constructed via
 * [setContent] method and with any Composable that manipulates [LayoutNode] tree.
 *
 * To draw content on [Canvas], you can use [render] method.
 *
 * To specify available size for the content, you should use [constraints].
 *
 * After [ComposeScene] will no longer needed, you should call [close] method, so all resources
 * and subscriptions will be properly closed. Otherwise there can be a memory leak.
 */
class ComposeScene internal constructor(
<<<<<<< HEAD
    coroutineContext: CoroutineContext,
=======
    coroutineContext: CoroutineContext = Dispatchers.Unconfined,
>>>>>>> 6f2bc895
    private val component: PlatformComponent,
    density: Density,
    private val invalidate: () -> Unit
) {
    /**
     * Constructs [ComposeScene]
     *
     * @param coroutineContext Context which will be used to launch effects ([LaunchedEffect],
     * [rememberCoroutineScope]) and run recompositions.
     * @param density Initial density of the content which will be used to convert [dp] units.
     * @param invalidate Callback which will be called when the content need to be recomposed or
     * rerendered. If you draw your content using [render] method, in this callback you should
     * schedule the next [render] in your rendering loop.
     */
    constructor(
        coroutineContext: CoroutineContext = Dispatchers.Unconfined,
        density: Density = Density(1f),
        invalidate: () -> Unit = {}
    ) : this(
        coroutineContext,
        DummyPlatformComponent,
        density,
        invalidate
    )

    private var isInvalidationDisabled = false

    @Volatile
    private var hasPendingDraws = true
    private inline fun <T> postponeInvalidation(block: () -> T): T {
        isInvalidationDisabled = true
        val result = try {
            block()
        } finally {
            isInvalidationDisabled = false
        }
        invalidateIfNeeded()
        return result
    }

    private fun invalidateIfNeeded() {
        hasPendingDraws = frameClock.hasAwaiters || list.any(SkiaBasedOwner::needRender)
        if (hasPendingDraws && !isInvalidationDisabled) {
            invalidate()
        }
    }

    private val list = LinkedHashSet<SkiaBasedOwner>()
    private val listCopy = mutableListOf<SkiaBasedOwner>()

    private inline fun forEachOwner(action: (SkiaBasedOwner) -> Unit) {
        listCopy.addAll(list)
        listCopy.forEach(action)
        listCopy.clear()
    }

    /**
     * All currently registered [RootForTest]s. After calling [setContent] the first root
     * will be added. If there is an any [Popup] is present in the content, it will be added as
     * another [RootForTest]
     */
    val roots: Set<RootForTest> get() = list

    private var pointerId = 0L
    private var isMousePressed = false

    private val job = Job()
    private val coroutineScope = CoroutineScope(coroutineContext + job)
    // We use FlushCoroutineDispatcher for effectDispatcher not because we need `flush` for
    // LaunchEffect tasks, but because we need to know if it is idle (hasn't scheduled tasks)
    private val effectDispatcher = FlushCoroutineDispatcher(coroutineScope)
    private val recomposeDispatcher = FlushCoroutineDispatcher(coroutineScope)
    private val frameClock = BroadcastFrameClock(onNewAwaiters = ::invalidateIfNeeded)

    private val recomposer = Recomposer(coroutineContext + job + effectDispatcher)

    internal val platformInputService: PlatformInput = PlatformInput(component)

    internal var mainOwner: SkiaBasedOwner? = null
    private var composition: Composition? = null

    /**
     * Density of the content which will be used to convert [dp] units.
     */
    var density: Density = density
        set(value) {
            check(!isClosed) { "ComposeScene is closed" }
            field = value
            mainOwner?.density = value
        }

    private var isClosed = false

    init {
        GlobalSnapshotManager.ensureStarted()
        coroutineScope.launch(
            recomposeDispatcher + frameClock,
            start = CoroutineStart.UNDISPATCHED
        ) {
            recomposer.runRecomposeAndApplyChanges()
        }
    }

    // TODO(CL) non-experimental changed API. we can't remove it when we merge it into AOSP, we can just deprecate it.
    /**
     * Close all resources and subscriptions. Not calling this method when [ComposeScene] is no
     * longer needed will cause a memory leak.
     *
     * All effects launched via [LaunchedEffect] or [rememberCoroutineScope] will be cancelled
     * (but not immediately).
     *
     * After calling this method, you cannot call any other method of this [ComposeScene].
     */
    fun close() {
        composition?.dispose()
        mainOwner?.dispose()
        recomposer.cancel()
        job.cancel()
        isClosed = true
    }

    private fun dispatchCommand(command: () -> Unit) {
        coroutineScope.launch {
            command()
        }
    }

    /**
     * Returns true if there are pending recompositions, renders or dispatched tasks.
     * Can be called from any thread.
     */
    fun hasInvalidations() = hasPendingDraws ||
        recomposer.hasPendingWork ||
        effectDispatcher.hasTasks() ||
        recomposeDispatcher.hasTasks()

    internal fun attach(skiaBasedOwner: SkiaBasedOwner) {
        check(!isClosed) { "ComposeScene is closed" }
        list.add(skiaBasedOwner)
        skiaBasedOwner.onNeedRender = ::invalidateIfNeeded
        skiaBasedOwner.onDispatchCommand = ::dispatchCommand
        skiaBasedOwner.constraints = constraints
        skiaBasedOwner.containerCursor = component
<<<<<<< HEAD
=======
        skiaBasedOwner.accessibilityController = makeAccessibilityController(
            skiaBasedOwner,
            component
        )
>>>>>>> 6f2bc895
        invalidateIfNeeded()
        if (skiaBasedOwner.isFocusable) {
            focusedOwner = skiaBasedOwner
        }
    }

    internal fun detach(skiaBasedOwner: SkiaBasedOwner) {
        check(!isClosed) { "ComposeScene is closed" }
        list.remove(skiaBasedOwner)
        skiaBasedOwner.onDispatchCommand = null
        skiaBasedOwner.onNeedRender = null
        invalidateIfNeeded()
        if (skiaBasedOwner == focusedOwner) {
            focusedOwner = list.lastOrNull { it.isFocusable }
        }
    }

    /**
     * Update the composition with the content described by the [content] composable. After this
     * has been called the changes to produce the initial composition has been calculated and
     * applied to the composition.
     *
     * Will throw an [IllegalStateException] if the composition has been disposed.
     *
     * @param content Content of the [ComposeScene]
     */
    fun setContent(
        content: @Composable () -> Unit
    ) = setContent(
        parentComposition = null,
        content = content
    )

    // TODO(demin): We should configure routing of key events if there
    //  are any popups/root present:
    //   - ComposeScene.sendKeyEvent
    //   - ComposeScene.onPreviewKeyEvent (or Window.onPreviewKeyEvent)
    //   - Popup.onPreviewKeyEvent
    //   - NestedPopup.onPreviewKeyEvent
    //   - NestedPopup.onKeyEvent
    //   - Popup.onKeyEvent
    //   - ComposeScene.onKeyEvent
    //  Currently we have this routing:
    //   - [active Popup or the main content].onPreviewKeyEvent
    //   - [active Popup or the main content].onKeyEvent
    //   After we change routing, we can remove onPreviewKeyEvent/onKeyEvent from this method
    internal fun setContent(
        parentComposition: CompositionContext? = null,
        onPreviewKeyEvent: (ComposeKeyEvent) -> Boolean = { false },
        onKeyEvent: (ComposeKeyEvent) -> Boolean = { false },
        content: @Composable () -> Unit
    ) {
        check(!isClosed) { "ComposeScene is closed" }
        composition?.dispose()
        mainOwner?.dispose()
        val mainOwner = SkiaBasedOwner(
            platformInputService,
            density,
            onPreviewKeyEvent = onPreviewKeyEvent,
            onKeyEvent = onKeyEvent
        )
        attach(mainOwner)
        composition = mainOwner.setContent(parentComposition ?: recomposer) {
            CompositionLocalProvider(
                LocalComposeScene provides this,
                content = content
            )
        }
        this.mainOwner = mainOwner

        // to perform all pending work synchronously. to start LaunchedEffect for example
        recomposeDispatcher.flush()
    }

    /**
     * Constraints used to measure and layout content.
     */
    var constraints: Constraints = Constraints()
        set(value) {
            field = value
            forEachOwner {
                it.constraints = constraints
            }
        }

    /**
     * Returns the current content size
     */
    val contentSize: IntSize
        get() {
            check(!isClosed) { "ComposeScene is closed" }
            val mainOwner = mainOwner ?: return IntSize.Zero
            mainOwner.measureAndLayout()
            return IntSize(mainOwner.root.width, mainOwner.root.height)
        }

    /**
     * Render the current content on [canvas]. Passed [nanoTime] will be used to drive all
     * animations in the content (or any other code, which uses [withFrameNanos]
     */
    fun render(canvas: Canvas, nanoTime: Long) {
        check(!isClosed) { "ComposeScene is closed" }
        postponeInvalidation {
            // We must see the actual state before we will render the frame
            Snapshot.sendApplyNotifications()
            recomposeDispatcher.flush()
            frameClock.sendFrame(nanoTime)

            forEachOwner {
                it.render(canvas)
            }
        }
    }

    private var focusedOwner: SkiaBasedOwner? = null
    private val hoveredOwner: SkiaBasedOwner?
        get() = list.lastOrNull { it.isHovered(pointLocation) } ?: list.lastOrNull()

    private fun SkiaBasedOwner?.isAbove(
        targetOwner: SkiaBasedOwner?
    ) = list.indexOf(this) > list.indexOf(targetOwner)

    // TODO(demin): return Boolean (when it is consumed).
    //  see ComposeLayer todo about AWTDebounceEventQueue
    /**
     * Send pointer event to the content.
     *
     * @param eventType Indicates the primary reason that the event was sent.
     * @param position The [Offset] of the current pointer event, relative to the content.
     * @param scrollDelta scroll delta for the PointerEventType.Scroll event
     * @param timeMillis The time of the current pointer event, in milliseconds. The start (`0`) time
     * is platform-dependent.
     * @param type The device type that produced the event, such as [mouse][PointerType.Mouse],
     * or [touch][PointerType.Touch].
     * @param nativeEvent The original native event.
     */
    @OptIn(ExperimentalComposeUiApi::class)
    fun sendPointerEvent(
        eventType: PointerEventType,
        position: Offset,
        scrollDelta: Offset = Offset(0f, 0f),
        timeMillis: Long = System.nanoTime() / 1_000_000L,
        type: PointerType = PointerType.Mouse,
        nativeEvent: Any? = null,
        // TODO(demin): support PointerButtons, PointerKeyboardModifiers
//        buttons: PointerButtons? = null,
//        keyboardModifiers: PointerKeyboardModifiers? = null,
<<<<<<< HEAD
    ): Unit = postponeInvalidation {
        check(!isDisposed) { "ComposeScene is disposed" }
=======
    ) {
        check(!isClosed) { "ComposeScene is closed" }
>>>>>>> 6f2bc895
        when (eventType) {
            PointerEventType.Press -> isMousePressed = true
            PointerEventType.Release -> isMousePressed = false
        }
        val event = pointerInputEvent(
            eventType,
            position,
            timeMillis,
            nativeEvent,
            type,
            isMousePressed,
            pointerId,
            scrollDelta
        )
        when (eventType) {
            PointerEventType.Press -> onMousePressed(event)
            PointerEventType.Release -> onMouseReleased(event)
            PointerEventType.Move -> {
                pointLocation = position
                hoveredOwner?.processPointerInput(event)
            }
            PointerEventType.Enter -> hoveredOwner?.processPointerInput(event)
            PointerEventType.Exit -> hoveredOwner?.processPointerInput(event)
            PointerEventType.Scroll -> hoveredOwner?.processPointerInput(event)
        }
    }

<<<<<<< HEAD
=======
    // TODO(demin): remove/change when we will have scroll event support in the common code
    // TODO(demin): return Boolean (when it is consumed).
    //  see ComposeLayer todo about AWTDebounceEventQueue
    /**
     * Send pointer scroll event to the content.
     *
     * @param position The [Offset] of the current pointer event, relative to the content
     * @param delta Change of mouse scroll.
     * Positive if scrolling down, negative if scrolling up.
     * @param orientation Orientation in which scrolling event occurs.
     * Up/down wheel scrolling causes events in vertical orientation.
     * Left/right wheel scrolling causes events in horizontal orientation.
     * @param timeMillis The time of the current pointer event, in milliseconds. The start (`0`) time
     * is platform-dependent.
     * @param type The device type that produced the event, such as [mouse][PointerType.Mouse],
     * or [touch][PointerType.Touch].
     * @param nativeEvent The original native event
     */
    @OptIn(ExperimentalComposeUiApi::class)
    @Suppress("UNUSED_PARAMETER")
    @ExperimentalComposeUiApi // it is more experimental than ComposeScene itself
    fun sendPointerScrollEvent(
        position: Offset,
        delta: MouseScrollUnit,
        orientation: MouseScrollOrientation = MouseScrollOrientation.Vertical,
        timeMillis: Long = System.nanoTime() / 1_000_000L,
        type: PointerType = PointerType.Mouse,
        nativeEvent: Any? = null,
//        buttons: PointerButtons? = null,
//        keyboardModifiers: PointerKeyboardModifiers? = null,
    ) {
        check(!isClosed) { "ComposeScene is closed" }
        hoveredOwner?.onMouseScroll(position, MouseScrollEvent(delta, orientation))
    }

>>>>>>> 6f2bc895
    private fun onMousePressed(event: PointerInputEvent) {
        val currentOwner = hoveredOwner
        if (currentOwner != null) {
            if (focusedOwner.isAbove(currentOwner)) {
                focusedOwner?.onDismissRequest?.invoke()
            } else {
                currentOwner.processPointerInput(event)
            }
        } else {
            focusedOwner?.processPointerInput(event)
        }
    }

    private fun onMouseReleased(event: PointerInputEvent) {
        val owner = hoveredOwner ?: focusedOwner
        owner?.processPointerInput(event)
        pointerId += 1
    }

    private var pointLocation = Offset.Zero

    /**
     * Send [KeyEvent] to the content.
     * @return true if the event was consumed by the content
     */
    fun sendKeyEvent(event: ComposeKeyEvent): Boolean = postponeInvalidation {
        return focusedOwner?.sendKeyEvent(event) == true
    }

    internal fun onInputMethodEvent(event: Any) = this.onPlatformInputMethodEvent(event)
}

internal expect fun ComposeScene.onPlatformInputMethodEvent(event: Any)

internal expect fun pointerInputEvent(
    eventType: PointerEventType,
    position: Offset,
    timeMillis: Long,
    nativeEvent: Any?,
    type: PointerType,
    isMousePressed: Boolean,
<<<<<<< HEAD
    pointerId: Long,
    scrollDelta: Offset
): PointerInputEvent
=======
    pointerId: Long
): PointerInputEvent

internal expect fun makeAccessibilityController(
    skiaBasedOwner: SkiaBasedOwner,
    component: PlatformComponent
): AccessibilityController
>>>>>>> 6f2bc895
<|MERGE_RESOLUTION|>--- conflicted
+++ resolved
@@ -70,11 +70,7 @@
  * and subscriptions will be properly closed. Otherwise there can be a memory leak.
  */
 class ComposeScene internal constructor(
-<<<<<<< HEAD
-    coroutineContext: CoroutineContext,
-=======
     coroutineContext: CoroutineContext = Dispatchers.Unconfined,
->>>>>>> 6f2bc895
     private val component: PlatformComponent,
     density: Density,
     private val invalidate: () -> Unit
@@ -218,13 +214,10 @@
         skiaBasedOwner.onDispatchCommand = ::dispatchCommand
         skiaBasedOwner.constraints = constraints
         skiaBasedOwner.containerCursor = component
-<<<<<<< HEAD
-=======
         skiaBasedOwner.accessibilityController = makeAccessibilityController(
             skiaBasedOwner,
             component
         )
->>>>>>> 6f2bc895
         invalidateIfNeeded()
         if (skiaBasedOwner.isFocusable) {
             focusedOwner = skiaBasedOwner
@@ -372,13 +365,8 @@
         // TODO(demin): support PointerButtons, PointerKeyboardModifiers
 //        buttons: PointerButtons? = null,
 //        keyboardModifiers: PointerKeyboardModifiers? = null,
-<<<<<<< HEAD
-    ): Unit = postponeInvalidation {
-        check(!isDisposed) { "ComposeScene is disposed" }
-=======
-    ) {
+    ) = postponeInvalidation {
         check(!isClosed) { "ComposeScene is closed" }
->>>>>>> 6f2bc895
         when (eventType) {
             PointerEventType.Press -> isMousePressed = true
             PointerEventType.Release -> isMousePressed = false
@@ -406,44 +394,6 @@
         }
     }
 
-<<<<<<< HEAD
-=======
-    // TODO(demin): remove/change when we will have scroll event support in the common code
-    // TODO(demin): return Boolean (when it is consumed).
-    //  see ComposeLayer todo about AWTDebounceEventQueue
-    /**
-     * Send pointer scroll event to the content.
-     *
-     * @param position The [Offset] of the current pointer event, relative to the content
-     * @param delta Change of mouse scroll.
-     * Positive if scrolling down, negative if scrolling up.
-     * @param orientation Orientation in which scrolling event occurs.
-     * Up/down wheel scrolling causes events in vertical orientation.
-     * Left/right wheel scrolling causes events in horizontal orientation.
-     * @param timeMillis The time of the current pointer event, in milliseconds. The start (`0`) time
-     * is platform-dependent.
-     * @param type The device type that produced the event, such as [mouse][PointerType.Mouse],
-     * or [touch][PointerType.Touch].
-     * @param nativeEvent The original native event
-     */
-    @OptIn(ExperimentalComposeUiApi::class)
-    @Suppress("UNUSED_PARAMETER")
-    @ExperimentalComposeUiApi // it is more experimental than ComposeScene itself
-    fun sendPointerScrollEvent(
-        position: Offset,
-        delta: MouseScrollUnit,
-        orientation: MouseScrollOrientation = MouseScrollOrientation.Vertical,
-        timeMillis: Long = System.nanoTime() / 1_000_000L,
-        type: PointerType = PointerType.Mouse,
-        nativeEvent: Any? = null,
-//        buttons: PointerButtons? = null,
-//        keyboardModifiers: PointerKeyboardModifiers? = null,
-    ) {
-        check(!isClosed) { "ComposeScene is closed" }
-        hoveredOwner?.onMouseScroll(position, MouseScrollEvent(delta, orientation))
-    }
-
->>>>>>> 6f2bc895
     private fun onMousePressed(event: PointerInputEvent) {
         val currentOwner = hoveredOwner
         if (currentOwner != null) {
@@ -485,16 +435,11 @@
     nativeEvent: Any?,
     type: PointerType,
     isMousePressed: Boolean,
-<<<<<<< HEAD
     pointerId: Long,
     scrollDelta: Offset
 ): PointerInputEvent
-=======
-    pointerId: Long
-): PointerInputEvent
 
 internal expect fun makeAccessibilityController(
     skiaBasedOwner: SkiaBasedOwner,
     component: PlatformComponent
-): AccessibilityController
->>>>>>> 6f2bc895
+): AccessibilityController