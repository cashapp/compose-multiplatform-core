--- conflicted
+++ resolved
@@ -442,22 +442,6 @@
     it.updateModifierLocalConsumer()
 }
 
-<<<<<<< HEAD
-/**
- * Used internally for FocusOrderModifiers so that we can compare the modifiers and can reuse
- * the ModifierLocalConsumerEntity and ModifierLocalProviderEntity.
- */
-@Suppress("DEPRECATION")
-private class FocusOrderModifierToProperties(
-    val modifier: FocusOrderModifier
-) : (FocusProperties) -> Unit {
-    override fun invoke(focusProperties: FocusProperties) {
-        modifier.populateFocusOrder(FocusOrder(focusProperties))
-    }
-}
-
-=======
->>>>>>> 4fbd9517
 private fun BackwardsCompatNode.isChainUpdate(): Boolean {
     val tailNode = requireLayoutNode().nodes.tail as TailModifierNode
     return tailNode.attachHasBeenRun
