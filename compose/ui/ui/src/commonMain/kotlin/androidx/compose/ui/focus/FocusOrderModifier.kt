/*
 * Copyright 2020 The Android Open Source Project
 *
 * Licensed under the Apache License, Version 2.0 (the "License");
 * you may not use this file except in compliance with the License.
 * You may obtain a copy of the License at
 *
 *      http://www.apache.org/licenses/LICENSE-2.0
 *
 * Unless required by applicable law or agreed to in writing, software
 * distributed under the License is distributed on an "AS IS" BASIS,
 * WITHOUT WARRANTIES OR CONDITIONS OF ANY KIND, either express or implied.
 * See the License for the specific language governing permissions and
 * limitations under the License.
 */

package androidx.compose.ui.focus

import androidx.compose.ui.Modifier
import androidx.compose.ui.internal.JvmDefaultWithCompatibility

/**
 * A [modifier][Modifier.Element] that can be used to set a custom focus traversal order.
 *
 * @see Modifier.focusOrder
 */
@Deprecated("Use Modifier.focusProperties() instead")
@JvmDefaultWithCompatibility
interface FocusOrderModifier : Modifier.Element {

    /**
     * Populates the [next][FocusOrder.next] / [left][FocusOrder.left] /
     * [right][FocusOrder.right] / [up][FocusOrder.up] / [down][FocusOrder.down] items if
     * you don't want to use the default focus traversal order.
     */
    @Suppress("DEPRECATION")
    fun populateFocusOrder(focusOrder: FocusOrder)
}

/**
 * Specifies custom focus destinations that are used instead of the default focus traversal order.
 *
 * @sample androidx.compose.ui.samples.CustomFocusOrderSample
 */
@Deprecated("Use FocusProperties instead")
class FocusOrder internal constructor(private val focusProperties: FocusProperties) {
    @Suppress("unused")
    constructor() : this(FocusPropertiesImpl())

    /**
     * A custom item to be used when the user requests a focus moves to the "next" item.
     *
     * @sample androidx.compose.ui.samples.CustomFocusOrderSample
     */
    var next: FocusRequester
        get() = focusProperties.next
        set(next) {
            focusProperties.next = next
        }

    /**
     * A custom item to be used when the user requests a focus moves to the "previous" item.
     *
     * @sample androidx.compose.ui.samples.CustomFocusOrderSample
     */
    var previous: FocusRequester
        get() = focusProperties.previous
        set(previous) {
            focusProperties.previous = previous
        }

    /**
     *  A custom item to be used when the user moves focus "up".
     *
     *  @sample androidx.compose.ui.samples.CustomFocusOrderSample
     */
    var up: FocusRequester
        get() = focusProperties.up
        set(up) {
            focusProperties.up = up
        }

    /**
     *  A custom item to be used when the user moves focus "down".
     *
     *  @sample androidx.compose.ui.samples.CustomFocusOrderSample
     */
    var down: FocusRequester
        get() = focusProperties.down
        set(down) {
            focusProperties.down = down
        }

    /**
     * A custom item to be used when the user requests a focus moves to the "left" item.
     *
     * @sample androidx.compose.ui.samples.CustomFocusOrderSample
     */
    var left: FocusRequester
        get() = focusProperties.left
        set(left) {
            focusProperties.left = left
        }

    /**
     * A custom item to be used when the user requests a focus moves to the "right" item.
     *
     * @sample androidx.compose.ui.samples.CustomFocusOrderSample
     */
    var right: FocusRequester
        get() = focusProperties.right
        set(right) {
            focusProperties.right = right
        }

    /**
     * A custom item to be used when the user requests a focus moves to the "left" in LTR mode and
     * "right" in RTL mode.
     *
     * @sample androidx.compose.ui.samples.CustomFocusOrderSample
     */
    var start: FocusRequester
        get() = focusProperties.start
        set(start) {
            focusProperties.start = start
        }

    /**
     * A custom item to be used when the user requests a focus moves to the "right" in LTR mode
     * and "left" in RTL mode.
     *
     * @sample androidx.compose.ui.samples.CustomFocusOrderSample
     */
    var end: FocusRequester
        get() = focusProperties.end
        set(end) {
            focusProperties.end = end
        }
}

/**
 * Use this modifier to specify a custom focus traversal order.
 *
 * @param focusOrderReceiver Specifies [FocusRequester]s that are used when the user wants
 * to move the current focus to the [next][FocusOrder.next] item, or wants to move
 * focus [left][FocusOrder.left], [right][FocusOrder.right], [up][FocusOrder.up] or
 * [down][FocusOrder.down].
 *
 * @sample androidx.compose.ui.samples.CustomFocusOrderSample
 */
@Deprecated(
    "Use focusProperties() instead",
    ReplaceWith(
        "this.focusProperties(focusOrderReceiver)",
        "androidx.compose.ui.focus.focusProperties"
    )
)
fun Modifier.focusOrder(
    @Suppress("DEPRECATION")
    focusOrderReceiver: FocusOrder.() -> Unit
): Modifier =
    focusProperties({
        FocusOrderToProperties(focusOrderReceiver).invoke(this)
    })

/**
 * A modifier that lets you specify a [FocusRequester] for the current composable so that this
 * [focusRequester] can be used by another composable to specify a custom focus order.
 *
 * @sample androidx.compose.ui.samples.CustomFocusOrderSample
 */
@Deprecated(
    "Use focusRequester() instead",
    ReplaceWith("this.focusRequester(focusRequester)", "androidx.compose.ui.focus.focusRequester")
)
fun Modifier.focusOrder(focusRequester: FocusRequester): Modifier = focusRequester(focusRequester)

/**
 * A modifier that lets you specify a [FocusRequester] for the current composable along with
 * [focusOrder].
 */
@Deprecated(
    "Use focusProperties() and focusRequester() instead",
    ReplaceWith(
        "this.focusRequester(focusRequester).focusProperties(focusOrderReceiver)",
        "androidx.compose.ui.focus.focusProperties, androidx.compose.ui.focus.focusRequester"
    )
)
fun Modifier.focusOrder(
    focusRequester: FocusRequester,
    @Suppress("DEPRECATION")
    focusOrderReceiver: FocusOrder.() -> Unit
): Modifier = this
    .focusRequester(focusRequester)
    .focusProperties({
        FocusOrderToProperties(focusOrderReceiver).invoke(this)
    })

<<<<<<< HEAD
/**
 * Search up the component tree for any parent/parents that have specified a custom focus order.
 * Allowing parents higher up the hierarchy to overwrite the focus order specified by their
 * children.
 *
 * @param focusDirection the focus direction passed to [FocusManager.moveFocus] that triggered this
 * focus search.
 * @param layoutDirection the current system [LayoutDirection].
 */
internal fun FocusModifier.customFocusSearch(
    focusDirection: FocusDirection,
    layoutDirection: LayoutDirection
): FocusRequester {
    return when (focusDirection) {
        Next -> focusProperties.next
        Previous -> focusProperties.previous
        Up -> focusProperties.up
        Down -> focusProperties.down
        Left -> when (layoutDirection) {
            Ltr -> focusProperties.start
            Rtl -> focusProperties.end
        }.takeUnless { it == FocusRequester.Default } ?: focusProperties.left
        Right -> when (layoutDirection) {
            Ltr -> focusProperties.end
            Rtl -> focusProperties.start
        }.takeUnless { it == FocusRequester.Default } ?: focusProperties.right
        // TODO(b/183746982): add focus order API for "In" and "Out".
        //  Developers can to specify a custom "In" to specify which child should be visited when
        //  the user presses dPad center. (They can also redirect the "In" to some other item).
        //  Developers can specify a custom "Out" to specify which composable should take focus
        //  when the user presses the back button.
        @OptIn(ExperimentalComposeUiApi::class)
        Enter -> {
            @OptIn(ExperimentalComposeUiApi::class)
            focusProperties.enter(focusDirection)
        }
        @OptIn(ExperimentalComposeUiApi::class)
        Exit -> {
            @OptIn(ExperimentalComposeUiApi::class)
            focusProperties.exit(focusDirection)
        }
        else -> error("invalid FocusDirection")
    }
}

fun interface InvokeOnFocusProperties {
    fun invoke(focusProperties: FocusProperties)
}

=======
>>>>>>> c5b142d6
@Suppress("DEPRECATION")
internal class FocusOrderToProperties(
    val focusOrderReceiver: FocusOrder.() -> Unit
) : InvokeOnFocusProperties {
    override fun invoke(focusProperties: FocusProperties) {
        focusOrderReceiver(FocusOrder(focusProperties))
    }
<<<<<<< HEAD
}

/**
 * Used internally for FocusOrderModifiers so that we can compare the modifiers and can reuse
 * the ModifierLocalConsumerEntity and ModifierLocalProviderEntity.
 */
@Suppress("DEPRECATION")
internal class FocusOrderModifierToProperties(
    val modifier: FocusOrderModifier
) : InvokeOnFocusProperties {
    override fun invoke(focusProperties: FocusProperties) {
        modifier.populateFocusOrder(FocusOrder(focusProperties))
    }
=======
>>>>>>> c5b142d6
}<|MERGE_RESOLUTION|>--- conflicted
+++ resolved
@@ -196,58 +196,6 @@
         FocusOrderToProperties(focusOrderReceiver).invoke(this)
     })
 
-<<<<<<< HEAD
-/**
- * Search up the component tree for any parent/parents that have specified a custom focus order.
- * Allowing parents higher up the hierarchy to overwrite the focus order specified by their
- * children.
- *
- * @param focusDirection the focus direction passed to [FocusManager.moveFocus] that triggered this
- * focus search.
- * @param layoutDirection the current system [LayoutDirection].
- */
-internal fun FocusModifier.customFocusSearch(
-    focusDirection: FocusDirection,
-    layoutDirection: LayoutDirection
-): FocusRequester {
-    return when (focusDirection) {
-        Next -> focusProperties.next
-        Previous -> focusProperties.previous
-        Up -> focusProperties.up
-        Down -> focusProperties.down
-        Left -> when (layoutDirection) {
-            Ltr -> focusProperties.start
-            Rtl -> focusProperties.end
-        }.takeUnless { it == FocusRequester.Default } ?: focusProperties.left
-        Right -> when (layoutDirection) {
-            Ltr -> focusProperties.end
-            Rtl -> focusProperties.start
-        }.takeUnless { it == FocusRequester.Default } ?: focusProperties.right
-        // TODO(b/183746982): add focus order API for "In" and "Out".
-        //  Developers can to specify a custom "In" to specify which child should be visited when
-        //  the user presses dPad center. (They can also redirect the "In" to some other item).
-        //  Developers can specify a custom "Out" to specify which composable should take focus
-        //  when the user presses the back button.
-        @OptIn(ExperimentalComposeUiApi::class)
-        Enter -> {
-            @OptIn(ExperimentalComposeUiApi::class)
-            focusProperties.enter(focusDirection)
-        }
-        @OptIn(ExperimentalComposeUiApi::class)
-        Exit -> {
-            @OptIn(ExperimentalComposeUiApi::class)
-            focusProperties.exit(focusDirection)
-        }
-        else -> error("invalid FocusDirection")
-    }
-}
-
-fun interface InvokeOnFocusProperties {
-    fun invoke(focusProperties: FocusProperties)
-}
-
-=======
->>>>>>> c5b142d6
 @Suppress("DEPRECATION")
 internal class FocusOrderToProperties(
     val focusOrderReceiver: FocusOrder.() -> Unit
@@ -255,20 +203,8 @@
     override fun invoke(focusProperties: FocusProperties) {
         focusOrderReceiver(FocusOrder(focusProperties))
     }
-<<<<<<< HEAD
 }
 
-/**
- * Used internally for FocusOrderModifiers so that we can compare the modifiers and can reuse
- * the ModifierLocalConsumerEntity and ModifierLocalProviderEntity.
- */
-@Suppress("DEPRECATION")
-internal class FocusOrderModifierToProperties(
-    val modifier: FocusOrderModifier
-) : InvokeOnFocusProperties {
-    override fun invoke(focusProperties: FocusProperties) {
-        modifier.populateFocusOrder(FocusOrder(focusProperties))
-    }
-=======
->>>>>>> c5b142d6
+fun interface InvokeOnFocusProperties {
+    fun invoke(focusProperties: FocusProperties)
 }