--- conflicted
+++ resolved
@@ -656,25 +656,7 @@
     sampleCount: Int,
     isDataDifferential: Boolean
 ): Float {
-<<<<<<< HEAD
-    if (sampleCount < 2) {
-        return 0f
-    }
-    if (sampleCount == 2) {
-        if (time[0] == time[1]) {
-            return 0f
-        }
-        val dataPointsDelta =
-        // For differential data points, each measurement reflects the amount of change in the
-        // subject's position. However, the first sample is discarded in computation because we
-            // don't know the time duration over which this change has occurred.
-            if (isDataDifferential) dataPoints[0]
-            else dataPoints[0] - dataPoints[1]
-        return dataPointsDelta / (time[0] - time[1])
-    }
-=======
     println(sampleCount)
->>>>>>> 63b0f62a
     var work = 0f
     val start = sampleCount - 1
     var nextTime = time[start]
