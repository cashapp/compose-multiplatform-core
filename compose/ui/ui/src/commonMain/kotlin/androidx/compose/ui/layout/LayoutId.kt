--- conflicted
+++ resolved
@@ -17,7 +17,6 @@
 package androidx.compose.ui.layout
 
 import androidx.compose.runtime.Stable
-import androidx.compose.ui.ExperimentalComposeUiApi
 import androidx.compose.ui.Modifier
 import androidx.compose.ui.node.ModifierNodeElement
 import androidx.compose.ui.node.ParentDataModifierNode
@@ -33,12 +32,7 @@
 @Stable
 fun Modifier.layoutId(layoutId: Any) = this then LayoutIdElement(layoutId = layoutId)
 
-<<<<<<< HEAD
-@OptIn(ExperimentalComposeUiApi::class)
-private data class LayoutIdModifierElement(
-=======
 private data class LayoutIdElement(
->>>>>>> fdff00cc
     private val layoutId: Any
 ) : ModifierNodeElement<LayoutIdModifier>() {
     override fun create() = LayoutIdModifier(layoutId)
@@ -58,12 +52,7 @@
  * will act as parent data, and can be used for example by parent layouts to associate
  * composable children to [Measurable]s when doing layout, as shown below.
  */
-<<<<<<< HEAD
-@OptIn(ExperimentalComposeUiApi::class)
-private class LayoutIdModifier(
-=======
 internal class LayoutIdModifier(
->>>>>>> fdff00cc
     layoutId: Any,
 ) : ParentDataModifierNode, LayoutIdParentData, Modifier.Node() {
 
