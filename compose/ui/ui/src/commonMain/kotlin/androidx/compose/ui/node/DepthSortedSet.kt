--- conflicted
+++ resolved
@@ -44,12 +44,7 @@
                 return l1.hashCode().compareTo(l2.hashCode())
             }
         }
-<<<<<<< HEAD
-    }
     private val set = SortedSet(DepthComparator)
-=======
-    private val set = TreeSet(DepthComparator)
->>>>>>> f5541f29
 
     fun contains(node: LayoutNode): Boolean {
         val contains = set.contains(node)
