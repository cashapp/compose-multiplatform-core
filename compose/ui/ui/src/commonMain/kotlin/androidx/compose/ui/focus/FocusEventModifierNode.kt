/*
 * Copyright 2020 The Android Open Source Project
 *
 * Licensed under the Apache License, Version 2.0 (the "License");
 * you may not use this file except in compliance with the License.
 * You may obtain a copy of the License at
 *
 *      http://www.apache.org/licenses/LICENSE-2.0
 *
 * Unless required by applicable law or agreed to in writing, software
 * distributed under the License is distributed on an "AS IS" BASIS,
 * WITHOUT WARRANTIES OR CONDITIONS OF ANY KIND, either express or implied.
 * See the License for the specific language governing permissions and
 * limitations under the License.
 */

package androidx.compose.ui.focus

import androidx.compose.ui.ExperimentalComposeUiApi
import androidx.compose.ui.focus.FocusStateImpl.Active
import androidx.compose.ui.focus.FocusStateImpl.ActiveParent
import androidx.compose.ui.focus.FocusStateImpl.Captured
import androidx.compose.ui.focus.FocusStateImpl.Inactive
import androidx.compose.ui.node.DelegatableNode
import androidx.compose.ui.node.Nodes
import androidx.compose.ui.node.requireOwner
import androidx.compose.ui.node.visitSelfAndAncestors
import androidx.compose.ui.node.visitSelfAndChildren

/**
 * Implement this interface create a modifier node that can be used to observe focus state changes
 * to a [FocusTargetNode] down the hierarchy.
 */
@ExperimentalComposeUiApi
interface FocusEventModifierNode : DelegatableNode {

    /**
     * A parent FocusEventNode is notified of [FocusState] changes to the [FocusTargetNode]
     * associated with this [FocusEventModifierNode].
     */
    fun onFocusEvent(focusState: FocusState)
}

<<<<<<< HEAD
@OptIn(ExperimentalComposeUiApi::class)
=======
internal fun FocusEventModifierNode.invalidateFocusEvent() {
    requireOwner().focusOwner.scheduleInvalidation(this)
}

>>>>>>> fdff00cc
internal fun FocusEventModifierNode.getFocusState(): FocusState {
    visitSelfAndChildren(Nodes.FocusTarget) {
        when (val focusState = it.focusState) {
            // If we find a focused child, we use that child's state as the aggregated state.
            Active, ActiveParent, Captured -> return focusState
            // We use the Inactive state only if we don't have a focused child.
            // ie. we ignore this child if another child provides aggregated state.
            Inactive -> return@visitSelfAndChildren
        }
    }
    return Inactive
}

/**
 * Sends a "Focus Event" up the hierarchy that asks all [FocusEventModifierNode]s to recompute their
 * observed focus state.
 *
 * Make this public after [FocusTargetNode] is made public.
 */
<<<<<<< HEAD
@ExperimentalComposeUiApi
internal fun FocusTargetModifierNode.refreshFocusEventNodes() {
    visitAncestors(Nodes.FocusEvent or Nodes.FocusTarget) {
        // If we reach the previous focus target node, we have gone too far, as
        //  this is applies to the another focus event.
        if (it.isKind(Nodes.FocusTarget)) return

=======
internal fun FocusTargetNode.refreshFocusEventNodes() {
    visitSelfAndAncestors(Nodes.FocusEvent, untilType = Nodes.FocusTarget) {
>>>>>>> fdff00cc
        // TODO(251833873): Consider caching it.getFocusState().
        it.onFocusEvent(it.getFocusState())
    }
}<|MERGE_RESOLUTION|>--- conflicted
+++ resolved
@@ -16,7 +16,6 @@
 
 package androidx.compose.ui.focus
 
-import androidx.compose.ui.ExperimentalComposeUiApi
 import androidx.compose.ui.focus.FocusStateImpl.Active
 import androidx.compose.ui.focus.FocusStateImpl.ActiveParent
 import androidx.compose.ui.focus.FocusStateImpl.Captured
@@ -31,7 +30,6 @@
  * Implement this interface create a modifier node that can be used to observe focus state changes
  * to a [FocusTargetNode] down the hierarchy.
  */
-@ExperimentalComposeUiApi
 interface FocusEventModifierNode : DelegatableNode {
 
     /**
@@ -41,14 +39,10 @@
     fun onFocusEvent(focusState: FocusState)
 }
 
-<<<<<<< HEAD
-@OptIn(ExperimentalComposeUiApi::class)
-=======
 internal fun FocusEventModifierNode.invalidateFocusEvent() {
     requireOwner().focusOwner.scheduleInvalidation(this)
 }
 
->>>>>>> fdff00cc
 internal fun FocusEventModifierNode.getFocusState(): FocusState {
     visitSelfAndChildren(Nodes.FocusTarget) {
         when (val focusState = it.focusState) {
@@ -68,18 +62,8 @@
  *
  * Make this public after [FocusTargetNode] is made public.
  */
-<<<<<<< HEAD
-@ExperimentalComposeUiApi
-internal fun FocusTargetModifierNode.refreshFocusEventNodes() {
-    visitAncestors(Nodes.FocusEvent or Nodes.FocusTarget) {
-        // If we reach the previous focus target node, we have gone too far, as
-        //  this is applies to the another focus event.
-        if (it.isKind(Nodes.FocusTarget)) return
-
-=======
 internal fun FocusTargetNode.refreshFocusEventNodes() {
     visitSelfAndAncestors(Nodes.FocusEvent, untilType = Nodes.FocusTarget) {
->>>>>>> fdff00cc
         // TODO(251833873): Consider caching it.getFocusState().
         it.onFocusEvent(it.getFocusState())
     }
