/*
 * Copyright 2019 The Android Open Source Project
 *
 * Licensed under the Apache License, Version 2.0 (the "License");
 * you may not use this file except in compliance with the License.
 * You may obtain a copy of the License at
 *
 *      http://www.apache.org/licenses/LICENSE-2.0
 *
 * Unless required by applicable law or agreed to in writing, software
 * distributed under the License is distributed on an "AS IS" BASIS,
 * WITHOUT WARRANTIES OR CONDITIONS OF ANY KIND, either express or implied.
 * See the License for the specific language governing permissions and
 * limitations under the License.
 */

package androidx.compose.ui.input.pointer

import androidx.collection.LongSparseArray
import androidx.compose.ui.ExperimentalComposeUiApi
import androidx.compose.ui.geometry.Offset
import androidx.compose.ui.node.InternalCoreApi

/**
 * The normalized data structure for pointer input event information that is taken in processed by
 * Compose (via the [PointerInputEventProcessor]).
 *
 * All pointer locations are relative to the device screen.
 */
@InternalCoreApi
internal expect class PointerInputEvent {
    val uptime: Long
    val pointers: List<PointerInputEventData>
}

/**
 * Data that describes a particular pointer
 *
 * @param positionOnScreen The position of the event relative to the device screen.
 * @param position The position of the event relative to the owner.
 */
@OptIn(ExperimentalComposeUiApi::class)
internal data class PointerInputEventData(
    val id: PointerId,
    val uptime: Long,
    val positionOnScreen: Offset,
    val position: Offset,
    val down: Boolean,
    val pressure: Float,
    val type: PointerType,
    val issuesEnterExit: Boolean = false,
<<<<<<< HEAD
    val historical: List<HistoricalChange>,
    val scrollDelta: Offset = Offset.Zero
=======
    val historical: List<HistoricalChange> = mutableListOf(),
    val scrollDelta: Offset = Offset.Zero,
    val originalEventPosition: Offset = Offset.Zero,
>>>>>>> 91bb8c1f
)

/**
 * Represents a pointer input event internally.
 *
 * [PointerInputChange]s are stored in a map so that as this internal event traverses the tree,
 * it is efficient to split the changes between those that are relevant to the sub tree and those
 * that are not.
 */
@OptIn(InternalCoreApi::class)
internal expect class InternalPointerEvent(
    changes: LongSparseArray<PointerInputChange>,
    pointerInputEvent: PointerInputEvent
) {
    val changes: LongSparseArray<PointerInputChange>

    /**
     * Embedded Android Views may consume an event and [ProcessResult] should not
     * return that the position change was consumed because of this.
     */
    var suppressMovementConsumption: Boolean
    fun issuesEnterExitEvent(pointerId: PointerId): Boolean
}<|MERGE_RESOLUTION|>--- conflicted
+++ resolved
@@ -49,14 +49,9 @@
     val pressure: Float,
     val type: PointerType,
     val issuesEnterExit: Boolean = false,
-<<<<<<< HEAD
-    val historical: List<HistoricalChange>,
-    val scrollDelta: Offset = Offset.Zero
-=======
     val historical: List<HistoricalChange> = mutableListOf(),
     val scrollDelta: Offset = Offset.Zero,
     val originalEventPosition: Offset = Offset.Zero,
->>>>>>> 91bb8c1f
 )
 
 /**
