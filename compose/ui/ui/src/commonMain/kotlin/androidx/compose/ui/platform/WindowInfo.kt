--- conflicted
+++ resolved
@@ -21,11 +21,6 @@
 import androidx.compose.runtime.Stable
 import androidx.compose.runtime.rememberUpdatedState
 import androidx.compose.runtime.snapshotFlow
-<<<<<<< HEAD
-import androidx.compose.ui.ExperimentalComposeUiApi
-=======
-import androidx.compose.ui.input.pointer.EmptyPointerKeyboardModifiers
->>>>>>> 56579bc3
 import androidx.compose.ui.input.pointer.PointerKeyboardModifiers
 import androidx.compose.ui.internal.JvmDefaultWithCompatibility
 
@@ -43,16 +38,8 @@
     val isWindowFocused: Boolean
 
     /** Indicates the state of keyboard modifiers (pressed or not). */
-    // TODO(https://youtrack.jetbrains.com/issue/COMPOSE-412/Remove-getExperimentalComposeUiApi-from-val-keyboardModifiers)
-    //  remove get:ExperimentalComposeUiApi, as it actually isn't experimental
     @Suppress("OPT_IN_MARKER_ON_WRONG_TARGET")
-<<<<<<< HEAD
-    @get:ExperimentalComposeUiApi
     open val keyboardModifiers: PointerKeyboardModifiers
-=======
-    val keyboardModifiers: PointerKeyboardModifiers
-        get() = WindowInfoImpl.GlobalKeyboardModifiers.value
->>>>>>> 56579bc3
 }
 
 @Composable
@@ -62,30 +49,4 @@
     LaunchedEffect(windowInfo) {
         snapshotFlow { windowInfo.isWindowFocused }.collect { callback.value(it) }
     }
-<<<<<<< HEAD
-=======
-}
-
-internal class WindowInfoImpl : WindowInfo {
-    private val _isWindowFocused = mutableStateOf(false)
-
-    override var isWindowFocused: Boolean
-        set(value) {
-            _isWindowFocused.value = value
-        }
-        get() = _isWindowFocused.value
-
-    @Suppress("OPT_IN_MARKER_ON_WRONG_TARGET")
-    override var keyboardModifiers: PointerKeyboardModifiers
-        get() = GlobalKeyboardModifiers.value
-        set(value) {
-            GlobalKeyboardModifiers.value = value
-        }
-
-    companion object {
-        // One instance across all windows makes sense, since the state of KeyboardModifiers is
-        // common for all windows.
-        internal val GlobalKeyboardModifiers = mutableStateOf(EmptyPointerKeyboardModifiers())
-    }
->>>>>>> 56579bc3
 }