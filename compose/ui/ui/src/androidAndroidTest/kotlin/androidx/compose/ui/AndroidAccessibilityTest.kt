/*
 * Copyright 2020 The Android Open Source Project
 *
 * Licensed under the Apache License, Version 2.0 (the "License");
 * you may not use this file except in compliance with the License.
 * You may obtain a copy of the License at
 *
 *      http://www.apache.org/licenses/LICENSE-2.0
 *
 * Unless required by applicable law or agreed to in writing, software
 * distributed under the License is distributed on an "AS IS" BASIS,
 * WITHOUT WARRANTIES OR CONDITIONS OF ANY KIND, either express or implied.
 * See the License for the specific language governing permissions and
 * limitations under the License.
 */

package androidx.compose.ui

import android.graphics.Rect
import android.graphics.RectF
import android.os.Build
import android.os.Bundle
import android.view.InputDevice
import android.view.MotionEvent
import android.view.MotionEvent.ACTION_HOVER_ENTER
import android.view.MotionEvent.ACTION_HOVER_MOVE
import android.view.View
import android.view.ViewGroup
import android.view.accessibility.AccessibilityEvent
import android.view.accessibility.AccessibilityNodeInfo
import android.view.accessibility.AccessibilityNodeInfo.ACTION_CLEAR_FOCUS
import android.view.accessibility.AccessibilityNodeInfo.ACTION_CLICK
import android.view.accessibility.AccessibilityNodeInfo.ACTION_FOCUS
import android.view.accessibility.AccessibilityNodeInfo.ACTION_NEXT_AT_MOVEMENT_GRANULARITY
import android.view.accessibility.AccessibilityNodeInfo.ACTION_PREVIOUS_AT_MOVEMENT_GRANULARITY
import android.view.accessibility.AccessibilityNodeInfo.ACTION_SET_SELECTION
import android.view.accessibility.AccessibilityNodeProvider
import android.view.accessibility.AccessibilityRecord
import android.widget.Button
import android.widget.LinearLayout
import android.widget.TextView
import androidx.compose.foundation.ExperimentalFoundationApi
import androidx.compose.foundation.Image
import androidx.compose.foundation.ScrollState
import androidx.compose.foundation.clickable
import androidx.compose.foundation.gestures.Orientation
import androidx.compose.foundation.focusable
import androidx.compose.foundation.gestures.scrollBy
import androidx.compose.foundation.gestures.scrollable
import androidx.compose.foundation.layout.Box
import androidx.compose.foundation.layout.Column
import androidx.compose.foundation.layout.Row
import androidx.compose.foundation.layout.fillMaxSize
import androidx.compose.foundation.layout.offset
import androidx.compose.foundation.layout.padding
import androidx.compose.foundation.layout.requiredSize
import androidx.compose.foundation.layout.size
import androidx.compose.foundation.lazy.LazyColumn
import androidx.compose.foundation.lazy.LazyRow
import androidx.compose.foundation.lazy.LazyListState
import androidx.compose.foundation.progressSemantics
import androidx.compose.foundation.rememberScrollState
import androidx.compose.foundation.selection.selectable
import androidx.compose.foundation.selection.toggleable
import androidx.compose.foundation.text.BasicText
import androidx.compose.foundation.text.BasicTextField
import androidx.compose.foundation.verticalScroll
import androidx.compose.runtime.CompositionLocalProvider
import androidx.compose.runtime.SideEffect
import androidx.compose.runtime.getValue
import androidx.compose.runtime.mutableStateOf
import androidx.compose.runtime.remember
import androidx.compose.runtime.rememberCoroutineScope
import androidx.compose.runtime.setValue
import androidx.compose.ui.draw.alpha
import androidx.compose.ui.draw.shadow
import androidx.compose.ui.focus.FocusRequester
import androidx.compose.ui.focus.focusRequester
import androidx.compose.ui.geometry.Offset
import androidx.compose.ui.graphics.ImageBitmap
import androidx.compose.ui.graphics.toAndroidRect
import androidx.compose.ui.graphics.graphicsLayer
import androidx.compose.ui.platform.AndroidComposeView
import androidx.compose.ui.platform.AndroidComposeViewAccessibilityDelegateCompat
import androidx.compose.ui.platform.AndroidComposeViewAccessibilityDelegateCompat.Companion.ClassName
import androidx.compose.ui.platform.AndroidComposeViewAccessibilityDelegateCompat.Companion.InvalidId
import androidx.compose.ui.platform.LocalDensity
import androidx.compose.ui.platform.LocalView
import androidx.compose.ui.platform.getAllUncoveredSemanticsNodesToMap
import androidx.compose.ui.platform.testTag
import androidx.compose.ui.semantics.Role
import androidx.compose.ui.semantics.SemanticsActions
import androidx.compose.ui.semantics.SemanticsNode
import androidx.compose.ui.semantics.SemanticsProperties
import androidx.compose.ui.semantics.clearAndSetSemantics
import androidx.compose.ui.semantics.contentDescription
import androidx.compose.ui.semantics.getOrNull
import androidx.compose.ui.semantics.invisibleToUser
import androidx.compose.ui.semantics.paneTitle
import androidx.compose.ui.semantics.role
import androidx.compose.ui.semantics.semantics
import androidx.compose.ui.semantics.stateDescription
import androidx.compose.ui.semantics.textSelectionRange
import androidx.compose.ui.test.SemanticsMatcher
import androidx.compose.ui.test.TestActivity
import androidx.compose.ui.test.assert
import androidx.compose.ui.test.assertContentDescriptionEquals
import androidx.compose.ui.test.assertIsDisplayed
import androidx.compose.ui.test.assertIsNotSelected
import androidx.compose.ui.test.assertIsOff
import androidx.compose.ui.test.assertIsOn
import androidx.compose.ui.test.assertIsSelected
import androidx.compose.ui.test.assertValueEquals
import androidx.compose.ui.test.isEnabled
import androidx.compose.ui.test.junit4.createAndroidComposeRule
import androidx.compose.ui.test.onNodeWithTag
import androidx.compose.ui.test.onNodeWithText
import androidx.compose.ui.test.performClick
import androidx.compose.ui.test.performSemanticsAction
import androidx.compose.ui.text.AnnotatedString
import androidx.compose.ui.text.TextLayoutResult
import androidx.compose.ui.text.TextRange
import androidx.compose.ui.text.input.OffsetMapping
import androidx.compose.ui.text.input.PasswordVisualTransformation
import androidx.compose.ui.text.input.TextFieldValue
import androidx.compose.ui.text.input.TransformedText
import androidx.compose.ui.text.intl.LocaleList
import androidx.compose.ui.text.toUpperCase
import androidx.compose.ui.unit.Density
import androidx.compose.ui.unit.dp
import androidx.compose.ui.viewinterop.AndroidView
import androidx.compose.ui.window.Dialog
import androidx.core.view.ViewCompat
import androidx.core.view.accessibility.AccessibilityNodeInfoCompat
import androidx.test.ext.junit.runners.AndroidJUnit4
import androidx.test.filters.LargeTest
import androidx.test.filters.SdkSuppress
import androidx.test.platform.app.InstrumentationRegistry
import com.google.common.truth.Truth.assertThat
import com.nhaarman.mockitokotlin2.argThat
import com.nhaarman.mockitokotlin2.atLeastOnce
import com.nhaarman.mockitokotlin2.doReturn
import com.nhaarman.mockitokotlin2.eq
import com.nhaarman.mockitokotlin2.spy
import com.nhaarman.mockitokotlin2.times
import com.nhaarman.mockitokotlin2.verify
import kotlinx.coroutines.CoroutineScope
import kotlinx.coroutines.launch
import org.junit.Assert.assertEquals
import org.junit.Assert.assertFalse
import org.junit.Assert.assertNotEquals
import org.junit.Assert.assertNotNull
import org.junit.Assert.assertNull
import org.junit.Assert.assertTrue
import org.junit.Before
import org.junit.Ignore
import org.junit.Rule
import org.junit.Test
import org.junit.runner.RunWith
import org.mockito.ArgumentCaptor
import org.mockito.ArgumentMatcher
import org.mockito.ArgumentMatchers.any
import org.mockito.internal.matchers.apachecommons.ReflectionEquals
import java.lang.reflect.Method

@LargeTest
@RunWith(AndroidJUnit4::class)
@OptIn(ExperimentalFoundationApi::class)
class AndroidAccessibilityTest {
    @get:Rule
    val rule = createAndroidComposeRule<TestActivity>()

    private lateinit var androidComposeView: AndroidComposeView
    private lateinit var container: OpenComposeView
    private lateinit var delegate: AndroidComposeViewAccessibilityDelegateCompat
    private lateinit var provider: AccessibilityNodeProvider

    private val argument = ArgumentCaptor.forClass(AccessibilityEvent::class.java)

    @Before
    fun setup() {
        // Use uiAutomation to enable accessibility manager.
        InstrumentationRegistry.getInstrumentation().uiAutomation

        rule.activityRule.scenario.onActivity { activity ->
            container = spy(OpenComposeView(activity)) {
                on { onRequestSendAccessibilityEvent(any(), any()) } doReturn false
            }.apply {
                layoutParams = ViewGroup.LayoutParams(
                    ViewGroup.LayoutParams.MATCH_PARENT,
                    ViewGroup.LayoutParams.MATCH_PARENT
                )
            }

            activity.setContentView(container)
            androidComposeView = container.getChildAt(0) as AndroidComposeView
            delegate = ViewCompat.getAccessibilityDelegate(androidComposeView) as
                AndroidComposeViewAccessibilityDelegateCompat
            delegate.accessibilityForceEnabledForTesting = true
            provider = delegate.getAccessibilityNodeProvider(androidComposeView).provider
                as AccessibilityNodeProvider
        }
    }

    @Test
    fun testCreateAccessibilityNodeInfo_forToggleable() {
        val tag = "Toggleable"
        container.setContent {
            var checked by remember { mutableStateOf(true) }
            Box(
                Modifier
                    .toggleable(value = checked, onValueChange = { checked = it })
                    .testTag(tag)
            ) {
                BasicText("ToggleableText")
            }
        }

        val toggleableNode = rule.onNodeWithTag(tag)
            .fetchSemanticsNode("couldn't find node with tag $tag")
        val accessibilityNodeInfo = provider.createAccessibilityNodeInfo(toggleableNode.id)
        assertEquals("android.view.View", accessibilityNodeInfo.className)
        assertTrue(accessibilityNodeInfo.isClickable)
        assertTrue(accessibilityNodeInfo.isVisibleToUser)
        assertTrue(accessibilityNodeInfo.isCheckable)
        assertTrue(accessibilityNodeInfo.isChecked)
        assertTrue(
            accessibilityNodeInfo.actionList.contains(
                AccessibilityNodeInfo.AccessibilityAction(ACTION_CLICK, "toggle")
            )
        )
    }

    @Test
    fun testCreateAccessibilityNodeInfo_forSwitch() {
        val tag = "Toggleable"
        container.setContent {
            var checked by remember { mutableStateOf(true) }
            Box(
                Modifier
                    .toggleable(
                        value = checked,
                        role = Role.Switch,
                        onValueChange = { checked = it }
                    )
                    .testTag(tag)
            ) {
                BasicText("ToggleableText")
            }
        }

        val toggleableNode = rule.onNodeWithTag(tag, true)
            .fetchSemanticsNode("couldn't find node with tag $tag")
        val accessibilityNodeInfo = provider.createAccessibilityNodeInfo(toggleableNode.id)

        // We temporary send Switch role as a separate fake node
        val switchRoleNode = toggleableNode.replacedChildren.last()
        val switchRoleNodeInfo = provider.createAccessibilityNodeInfo(switchRoleNode.id)
        assertEquals("android.widget.Switch", switchRoleNodeInfo.className)

        val stateDescription = when {
            Build.VERSION.SDK_INT >= Build.VERSION_CODES.R -> {
                accessibilityNodeInfo.stateDescription
            }
            Build.VERSION.SDK_INT >= 19 -> {
                accessibilityNodeInfo.extras.getCharSequence(
                    "androidx.view.accessibility.AccessibilityNodeInfoCompat.STATE_DESCRIPTION_KEY"
                )
            }
            else -> {
                null
            }
        }
        assertEquals("On", stateDescription)
        assertTrue(accessibilityNodeInfo.isClickable)
        assertTrue(accessibilityNodeInfo.isVisibleToUser)
        assertTrue(
            accessibilityNodeInfo.actionList.contains(
                AccessibilityNodeInfo.AccessibilityAction(ACTION_CLICK, null)
            )
        )
    }

    @Test
    fun testCreateAccessibilityNodeInfo_forSelectable() {
        val tag = "Selectable"
        container.setContent {
            Box(Modifier.selectable(selected = true, onClick = {}).testTag(tag)) {
                BasicText("Text")
            }
        }

        val toggleableNode = rule.onNodeWithTag(tag)
            .fetchSemanticsNode("couldn't find node with tag $tag")
        val accessibilityNodeInfo = provider.createAccessibilityNodeInfo(toggleableNode.id)
        assertEquals("android.view.View", accessibilityNodeInfo.className)
        val stateDescription = when {
            Build.VERSION.SDK_INT >= Build.VERSION_CODES.R -> {
                accessibilityNodeInfo.stateDescription
            }
            Build.VERSION.SDK_INT >= 19 -> {
                accessibilityNodeInfo.extras.getCharSequence(
                    "androidx.view.accessibility.AccessibilityNodeInfoCompat.STATE_DESCRIPTION_KEY"
                )
            }
            else -> {
                null
            }
        }
        assertEquals("Selected", stateDescription)
        assertFalse(accessibilityNodeInfo.isClickable)
        assertTrue(accessibilityNodeInfo.isVisibleToUser)
        assertTrue(accessibilityNodeInfo.isCheckable)
        assertFalse(
            accessibilityNodeInfo.actionList.contains(
                AccessibilityNodeInfo.AccessibilityAction(ACTION_CLICK, null)
            )
        )
    }

    @Test
    fun testCreateAccessibilityNodeInfo_forTab() {
        val tag = "Selectable"
        container.setContent {
            Box(Modifier.selectable(selected = true, onClick = {}, role = Role.Tab).testTag(tag)) {
                BasicText("Text")
            }
        }

        val toggleableNode = rule.onNodeWithTag(tag)
            .fetchSemanticsNode("couldn't find node with tag $tag")
        val accessibilityNodeInfo = provider.createAccessibilityNodeInfo(toggleableNode.id)
        assertEquals("android.view.View", accessibilityNodeInfo.className)
        val stateDescription = when {
            Build.VERSION.SDK_INT >= Build.VERSION_CODES.R -> {
                accessibilityNodeInfo.stateDescription
            }
            Build.VERSION.SDK_INT >= 19 -> {
                accessibilityNodeInfo.extras.getCharSequence(
                    "androidx.view.accessibility.AccessibilityNodeInfoCompat.STATE_DESCRIPTION_KEY"
                )
            }
            else -> {
                null
            }
        }
        assertNull(stateDescription)
        assertFalse(accessibilityNodeInfo.isClickable)
        assertTrue(accessibilityNodeInfo.isVisibleToUser)
        assertTrue(accessibilityNodeInfo.isSelected)
        assertFalse(
            accessibilityNodeInfo.actionList.contains(
                AccessibilityNodeInfo.AccessibilityAction(ACTION_CLICK, null)
            )
        )
    }

    @Test
    fun testCreateAccessibilityNodeInfo_progressIndicator_determinate() {
        val tag = "progress"
        container.setContent {
            Box(Modifier.progressSemantics(0.5f).testTag(tag)) {
                BasicText("Text")
            }
        }

        val node = rule.onNodeWithTag(tag)
            .fetchSemanticsNode("couldn't find node with tag $tag")
        val accessibilityNodeInfo = provider.createAccessibilityNodeInfo(node.id)
        assertEquals("android.widget.ProgressBar", accessibilityNodeInfo.className)
        val stateDescription = when {
            Build.VERSION.SDK_INT >= Build.VERSION_CODES.R -> {
                accessibilityNodeInfo.stateDescription
            }
            Build.VERSION.SDK_INT >= 19 -> {
                accessibilityNodeInfo.extras.getCharSequence(
                    "androidx.view.accessibility.AccessibilityNodeInfoCompat.STATE_DESCRIPTION_KEY"
                )
            }
            else -> {
                null
            }
        }
        assertEquals("50 percent.", stateDescription)
        assertEquals(
            AccessibilityNodeInfoCompat.RangeInfoCompat.RANGE_TYPE_FLOAT,
            accessibilityNodeInfo.rangeInfo.getType()
        )
        assertEquals(0.5f, accessibilityNodeInfo.rangeInfo.getCurrent())
        assertEquals(0f, accessibilityNodeInfo.rangeInfo.getMin())
        assertEquals(1f, accessibilityNodeInfo.rangeInfo.getMax())
    }

    @Test
    fun testCreateAccessibilityNodeInfo_progressIndicator_determinate_indeterminate() {
        val tag = "progress"
        container.setContent {
            Box(
                Modifier
                    .progressSemantics()
                    .testTag(tag)
            ) {
                BasicText("Text")
            }
        }

        val toggleableNode = rule.onNodeWithTag(tag)
            .fetchSemanticsNode("couldn't find node with tag $tag")
        val accessibilityNodeInfo = provider.createAccessibilityNodeInfo(toggleableNode.id)
        assertEquals("android.widget.ProgressBar", accessibilityNodeInfo.className)
        val stateDescription = when {
            Build.VERSION.SDK_INT >= Build.VERSION_CODES.R -> {
                accessibilityNodeInfo.stateDescription
            }
            Build.VERSION.SDK_INT >= 19 -> {
                accessibilityNodeInfo.extras.getCharSequence(
                    "androidx.view.accessibility.AccessibilityNodeInfoCompat.STATE_DESCRIPTION_KEY"
                )
            }
            else -> {
                null
            }
        }
        assertEquals("In progress", stateDescription)
        assertNull(accessibilityNodeInfo.rangeInfo)
    }

    @Test
    fun testCreateAccessibilityNodeInfo_forTextField() {
        val tag = "TextField"
        container.setContent {
            var value by remember { mutableStateOf(TextFieldValue("hello")) }
            BasicTextField(
                modifier = Modifier.testTag(tag),
                value = value,
                onValueChange = { value = it }
            )
        }

        val textFieldNode = rule.onNodeWithTag(tag)
            .fetchSemanticsNode("couldn't find node with tag $tag")
        val accessibilityNodeInfo = provider.createAccessibilityNodeInfo(textFieldNode.id)

        assertEquals("android.widget.EditText", accessibilityNodeInfo.className)
        assertEquals("hello", accessibilityNodeInfo.text.toString())
        assertTrue(accessibilityNodeInfo.isFocusable)
        assertFalse(accessibilityNodeInfo.isFocused)
        assertTrue(accessibilityNodeInfo.isEditable)
        assertTrue(accessibilityNodeInfo.isVisibleToUser)
        assertTrue(
            accessibilityNodeInfo.actionList.contains(
                AccessibilityNodeInfo.AccessibilityAction(ACTION_CLICK, null)
            )
        )
        assertTrue(
            accessibilityNodeInfo.actionList.contains(
                AccessibilityNodeInfo.AccessibilityAction(ACTION_SET_SELECTION, null)
            )
        )
        assertTrue(
            accessibilityNodeInfo.actionList.contains(
                AccessibilityNodeInfo.AccessibilityAction(ACTION_NEXT_AT_MOVEMENT_GRANULARITY, null)
            )
        )
        assertTrue(
            accessibilityNodeInfo.actionList.contains(
                AccessibilityNodeInfo.AccessibilityAction(
                    ACTION_PREVIOUS_AT_MOVEMENT_GRANULARITY, null
                )
            )
        )
        assertTrue(
            accessibilityNodeInfo.actionList.contains(
                AccessibilityNodeInfo.AccessibilityAction(ACTION_FOCUS, null)
            )
        )
        assertFalse(
            accessibilityNodeInfo.actionList.contains(
                AccessibilityNodeInfo.AccessibilityAction(ACTION_CLEAR_FOCUS, null)
            )
        )
        if (Build.VERSION.SDK_INT >= 26) {
            assertEquals(
                listOf(
                    AccessibilityNodeInfo.EXTRA_DATA_TEXT_CHARACTER_LOCATION_KEY,
                    "androidx.compose.ui.semantics.testTag"
                ),
                accessibilityNodeInfo.availableExtraData
            )
        }
    }

    @Test
    fun testCreateAccessibilityNodeInfo_forFocusable_notFocused() {
        val tag = "node"
        container.setContent {
            Box(Modifier.testTag(tag).focusable()) {
                BasicText("focusable")
            }
        }

        val focusableNode = rule.onNodeWithTag(tag)
            .assert(SemanticsMatcher.expectValue(SemanticsProperties.Focused, false))
            .fetchSemanticsNode("couldn't find node with tag $tag")
        val accessibilityNodeInfo = provider.createAccessibilityNodeInfo(focusableNode.id)
        assertTrue(
            accessibilityNodeInfo.actionList.contains(
                AccessibilityNodeInfo.AccessibilityAction(ACTION_FOCUS, null)
            )
        )
        assertFalse(
            accessibilityNodeInfo.actionList.contains(
                AccessibilityNodeInfo.AccessibilityAction(ACTION_CLEAR_FOCUS, null)
            )
        )
        accessibilityNodeInfo.recycle()
    }

    @Test
    fun testCreateAccessibilityNodeInfo_forFocusable_focused() {
        val tag = "node"
        val focusRequester = FocusRequester()
        container.setContent {
            Box(Modifier.testTag(tag).focusRequester(focusRequester).focusable()) {
                BasicText("focusable")
            }
        }
        rule.runOnIdle { focusRequester.requestFocus() }

        val focusableNode = rule.onNodeWithTag(tag)
            .assert(SemanticsMatcher.expectValue(SemanticsProperties.Focused, true))
            .fetchSemanticsNode("couldn't find node with tag $tag")
        val accessibilityNodeInfo = provider.createAccessibilityNodeInfo(focusableNode.id)
        assertFalse(
            accessibilityNodeInfo.actionList.contains(
                AccessibilityNodeInfo.AccessibilityAction(ACTION_FOCUS, null)
            )
        )
        assertTrue(
            accessibilityNodeInfo.actionList.contains(
                AccessibilityNodeInfo.AccessibilityAction(ACTION_CLEAR_FOCUS, null)
            )
        )
        accessibilityNodeInfo.recycle()
    }

    @Test
    fun testPerformAction_showOnScreen() {
        rule.mainClock.autoAdvance = false

        val scrollState = ScrollState(initial = 0)
        val target1Tag = "target1"
        val target2Tag = "target2"
        container.setContent {
            Box {
                with(LocalDensity.current) {
                    Column(
                        Modifier
                            .size(200.toDp())
                            .verticalScroll(scrollState)
                    ) {
                        BasicText("Backward", Modifier.testTag(target2Tag).size(150.toDp()))
                        BasicText("Forward", Modifier.testTag(target1Tag).size(150.toDp()))
                    }
                }
            }
        }

        waitForSubtreeEventToSend()
        assertThat(scrollState.value).isEqualTo(0)

        val showOnScreen = android.R.id.accessibilityActionShowOnScreen
        val targetNode1 = rule.onNodeWithTag(target1Tag)
            .fetchSemanticsNode("couldn't find node with tag $target1Tag")
        rule.runOnUiThread {
            assertTrue(provider.performAction(targetNode1.id, showOnScreen, null))
        }
        rule.mainClock.advanceTimeBy(5000)
        assertThat(scrollState.value).isGreaterThan(99)

        val targetNode2 = rule.onNodeWithTag(target2Tag)
            .fetchSemanticsNode("couldn't find node with tag $target2Tag")
        rule.runOnUiThread {
            assertTrue(provider.performAction(targetNode2.id, showOnScreen, null))
        }
        rule.mainClock.advanceTimeBy(5000)
        assertThat(scrollState.value).isEqualTo(0)
    }

    @Test
    fun testPerformAction_showOnScreen_lazy() {
        rule.mainClock.autoAdvance = false

        val lazyState = LazyListState()
        val target1Tag = "target1"
        val target2Tag = "target2"
        container.setContent {
            Box {
                with(LocalDensity.current) {
                    LazyColumn(
                        modifier = Modifier.size(200.toDp()),
                        state = lazyState
                    ) {
                        item {
                            BasicText("Backward", Modifier.testTag(target2Tag).size(150.toDp()))
                        }
                        item {
                            BasicText("Forward", Modifier.testTag(target1Tag).size(150.toDp()))
                        }
                    }
                }
            }
        }

        waitForSubtreeEventToSend()
        assertThat(lazyState.firstVisibleItemScrollOffset).isEqualTo(0)

        val showOnScreen = android.R.id.accessibilityActionShowOnScreen
        val targetNode1 = rule.onNodeWithTag(target1Tag)
            .fetchSemanticsNode("couldn't find node with tag $target1Tag")
        rule.runOnUiThread {
            assertTrue(provider.performAction(targetNode1.id, showOnScreen, null))
        }
        rule.mainClock.advanceTimeBy(5000)
        assertThat(lazyState.firstVisibleItemIndex).isEqualTo(0)
        assertThat(lazyState.firstVisibleItemScrollOffset).isGreaterThan(99)

        val targetNode2 = rule.onNodeWithTag(target2Tag)
            .fetchSemanticsNode("couldn't find node with tag $target2Tag")
        rule.runOnUiThread {
            assertTrue(provider.performAction(targetNode2.id, showOnScreen, null))
        }
        rule.mainClock.advanceTimeBy(5000)
        assertThat(lazyState.firstVisibleItemIndex).isEqualTo(0)
        assertThat(lazyState.firstVisibleItemScrollOffset).isEqualTo(0)
    }

    @Test
    fun testPerformAction_showOnScreen_lazynested() {
        val parentLazyState = LazyListState()
        val lazyState = LazyListState()
        val target1Tag = "target1"
        val target2Tag = "target2"
        container.setContent {
            Box {
                with(LocalDensity.current) {
                    LazyRow(
                        modifier = Modifier.size(250.toDp()),
                        state = parentLazyState
                    ) {
                        item {
                            LazyColumn(
                                modifier = Modifier.size(200.toDp()),
                                state = lazyState
                            ) {
                                item {
                                    BasicText(
                                        "Backward",
                                        Modifier.testTag(target2Tag).size(150.toDp())
                                    )
                                }
                                item {
                                    BasicText(
                                        "Forward",
                                        Modifier.testTag(target1Tag).size(150.toDp())
                                    )
                                }
                            }
                        }
                    }
                }
            }
        }

        waitForSubtreeEventToSend()
        assertThat(lazyState.firstVisibleItemIndex).isEqualTo(0)
        assertThat(lazyState.firstVisibleItemScrollOffset).isEqualTo(0)

        // Test that child column scrolls to make it fully visible in its context, without being
        // influenced by or influencing the parent row.
        // TODO(b/190865803): Is this the ultimate right behavior we want?
        val showOnScreen = android.R.id.accessibilityActionShowOnScreen
        val targetNode1 = rule.onNodeWithTag(target1Tag)
            .fetchSemanticsNode("couldn't find node with tag $target1Tag")
        rule.runOnUiThread {
            assertTrue(provider.performAction(targetNode1.id, showOnScreen, null))
        }
        rule.mainClock.advanceTimeBy(5000)
        assertThat(lazyState.firstVisibleItemIndex).isEqualTo(0)
        assertThat(lazyState.firstVisibleItemScrollOffset).isGreaterThan(99)
        assertThat(parentLazyState.firstVisibleItemScrollOffset).isEqualTo(0)

        val targetNode2 = rule.onNodeWithTag(target2Tag)
            .fetchSemanticsNode("couldn't find node with tag $target2Tag")
        rule.runOnUiThread {
            assertTrue(provider.performAction(targetNode2.id, showOnScreen, null))
        }
        rule.mainClock.advanceTimeBy(5000)
        assertThat(lazyState.firstVisibleItemIndex).isEqualTo(0)
        assertThat(lazyState.firstVisibleItemScrollOffset).isEqualTo(0)
        assertThat(parentLazyState.firstVisibleItemScrollOffset).isEqualTo(0)
    }

    @Test
    fun testPerformAction_focus() {
        val tag = "node"
        container.setContent {
            Box(Modifier.testTag(tag).focusable()) {
                BasicText("focusable")
            }
        }

        val focusableNode = rule.onNodeWithTag(tag)
            .assert(SemanticsMatcher.expectValue(SemanticsProperties.Focused, false))
            .fetchSemanticsNode("couldn't find node with tag $tag")

        rule.runOnUiThread {
            assertTrue(provider.performAction(focusableNode.id, ACTION_FOCUS, null))
        }

        rule.onNodeWithTag(tag)
            .assert(SemanticsMatcher.expectValue(SemanticsProperties.Focused, true))
    }

    @Test
    fun testPerformAction_clearFocus() {
        val tag = "node"
        val focusRequester = FocusRequester()
        container.setContent {
            Box(Modifier.testTag(tag).focusRequester(focusRequester).focusable()) {
                BasicText("focusable")
            }
        }
        rule.runOnIdle { focusRequester.requestFocus() }

        val focusableNode = rule.onNodeWithTag(tag)
            .assert(SemanticsMatcher.expectValue(SemanticsProperties.Focused, true))
            .fetchSemanticsNode("couldn't find node with tag $tag")

        rule.runOnUiThread {
            assertTrue(provider.performAction(focusableNode.id, ACTION_CLEAR_FOCUS, null))
        }

        rule.onNodeWithTag(tag)
            .assert(SemanticsMatcher.expectValue(SemanticsProperties.Focused, false))
    }

    @Test
    fun testPerformAction_succeedOnEnabledNodes() {
        val tag = "Toggleable"
        container.setContent {
            var checked by remember { mutableStateOf(true) }
            Box(
                Modifier
                    .toggleable(value = checked, onValueChange = { checked = it })
                    .testTag(tag)
            ) {
                BasicText("ToggleableText")
            }
        }

        rule.onNodeWithTag(tag)
            .assertIsDisplayed()
            .assertIsOn()

        waitForSubtreeEventToSend()
        val toggleableNode = rule.onNodeWithTag(tag)
            .fetchSemanticsNode("couldn't find node with tag $tag")
        rule.runOnUiThread {
            assertTrue(provider.performAction(toggleableNode.id, ACTION_CLICK, null))
        }
        rule.onNodeWithTag(tag)
            .assertIsOff()
    }

    @Test
    fun testPerformAction_failOnDisabledNodes() {
        val tag = "DisabledToggleable"
        container.setContent {
            var checked by remember { mutableStateOf(true) }
            Box(
                Modifier
                    .toggleable(
                        value = checked,
                        enabled = false,
                        onValueChange = { checked = it }
                    )
                    .testTag(tag),
                content = {
                    BasicText("ToggleableText")
                }
            )
        }

        rule.onNodeWithTag(tag)
            .assertIsDisplayed()
            .assertIsOn()

        waitForSubtreeEventToSend()
        val toggleableNode = rule.onNodeWithTag(tag)
            .fetchSemanticsNode("couldn't find node with tag $tag")
        rule.runOnUiThread {
            assertFalse(provider.performAction(toggleableNode.id, ACTION_CLICK, null))
        }
        rule.onNodeWithTag(tag)
            .assertIsOn()
    }

    @Test
    fun testTextField_performClickAction_succeedOnEnabledNode() {
        val tag = "TextField"
        container.setContent {
            BasicTextField(
                modifier = Modifier.testTag(tag),
                value = "value",
                onValueChange = {}
            )
        }

        val textFieldNode = rule.onNodeWithTag(tag)
            .assertIsDisplayed()
            .fetchSemanticsNode("couldn't find node with tag $tag")

        rule.runOnUiThread {
            assertTrue(provider.performAction(textFieldNode.id, ACTION_CLICK, null))
        }

        rule.onNodeWithTag(tag)
            .assert(SemanticsMatcher.expectValue(SemanticsProperties.Focused, true))
    }

    @Test
    fun testTextField_performSetSelectionAction_succeedOnEnabledNode() {
        val tag = "TextField"
        var textFieldSelectionOne = false
        container.setContent {
            var value by remember { mutableStateOf(TextFieldValue("hello")) }
            BasicTextField(
                modifier = Modifier
                    .semantics {
                        // Make sure this block will be executed when selection changes.
                        this.textSelectionRange = value.selection
                        if (value.selection == TextRange(1)) {
                            textFieldSelectionOne = true
                        }
                    }
                    .testTag(tag),
                value = value,
                onValueChange = { value = it }
            )
        }

        val textFieldNode = rule.onNodeWithTag(tag)
            .assertIsDisplayed()
            .fetchSemanticsNode("couldn't find node with tag $tag")
        val argument = Bundle()
        argument.putInt(AccessibilityNodeInfo.ACTION_ARGUMENT_SELECTION_START_INT, 1)
        argument.putInt(AccessibilityNodeInfo.ACTION_ARGUMENT_SELECTION_END_INT, 1)

        rule.runOnUiThread {
            textFieldSelectionOne = false
            assertTrue(provider.performAction(textFieldNode.id, ACTION_SET_SELECTION, argument))
        }
        rule.waitUntil(5_000) { textFieldSelectionOne }

        rule.onNodeWithTag(tag)
            .assert(
                SemanticsMatcher.expectValue(
                    SemanticsProperties.TextSelectionRange,
                    TextRange(1)
                )
            )
    }

    @Test
    fun testTextField_testFocusClearFocusAction() {
        val tag = "TextField"
        container.setContent {
            BasicTextField(
                modifier = Modifier.testTag(tag),
                value = "value",
                onValueChange = {}
            )
        }

        val textFieldNode = rule.onNodeWithTag(tag)
            .assert(SemanticsMatcher.expectValue(SemanticsProperties.Focused, false))
            .fetchSemanticsNode("couldn't find node with tag $tag")

        rule.runOnUiThread {
            assertTrue(provider.performAction(textFieldNode.id, ACTION_FOCUS, null))
        }

        rule.onNodeWithTag(tag)
            .assert(SemanticsMatcher.expectValue(SemanticsProperties.Focused, true))

        rule.runOnUiThread {
            assertTrue(provider.performAction(textFieldNode.id, ACTION_CLEAR_FOCUS, null))
        }

        rule.onNodeWithTag(tag)
            .assert(SemanticsMatcher.expectValue(SemanticsProperties.Focused, false))
    }

    @Test
    @SdkSuppress(minSdkVersion = Build.VERSION_CODES.O)
    fun testAddExtraDataToAccessibilityNodeInfo_notMerged() {
        val tag = "TextField"
        lateinit var textLayoutResult: TextLayoutResult

        container.setContent {
            BasicTextField(
                modifier = Modifier.testTag(tag),
                value = "texy",
                onValueChange = {},
                onTextLayout = { textLayoutResult = it }
            )
        }

        val textFieldNode = rule.onNodeWithTag(tag)
            .fetchSemanticsNode("couldn't find node with tag $tag")
        val info = AccessibilityNodeInfo.obtain()
        val argument = Bundle()
        argument.putInt(AccessibilityNodeInfo.EXTRA_DATA_TEXT_CHARACTER_LOCATION_ARG_START_INDEX, 0)
        argument.putInt(AccessibilityNodeInfo.EXTRA_DATA_TEXT_CHARACTER_LOCATION_ARG_LENGTH, 1)
        provider.addExtraDataToAccessibilityNodeInfo(
            textFieldNode.id,
            info,
            AccessibilityNodeInfo.EXTRA_DATA_TEXT_CHARACTER_LOCATION_KEY,
            argument
        )
        val data = info.extras
            .getParcelableArray(AccessibilityNodeInfo.EXTRA_DATA_TEXT_CHARACTER_LOCATION_KEY)
        assertEquals(1, data!!.size)

        val rectF = data[0] as RectF // result in screen coordinates
        val expectedRectInLocalCoords = textLayoutResult.getBoundingBox(0).translate(
            textFieldNode.positionInWindow
        )
        val expectedTopLeftInScreenCoords = androidComposeView.localToScreen(
            expectedRectInLocalCoords.toAndroidRect().topLeftToOffset()
        )
        assertEquals(expectedTopLeftInScreenCoords.x, rectF.left)
        assertEquals(expectedTopLeftInScreenCoords.y, rectF.top)
        assertEquals(expectedRectInLocalCoords.width, rectF.width())
        assertEquals(expectedRectInLocalCoords.height, rectF.height())

        val testTagKey = "androidx.compose.ui.semantics.testTag"
        provider.addExtraDataToAccessibilityNodeInfo(
            textFieldNode.id,
            info,
            testTagKey,
            argument
        )
        val testTagData = info.extras.getCharSequence(testTagKey)
        assertEquals(tag, testTagData.toString())
    }

    @Test
    fun sendClickedEvent_whenClick() {
        val tag = "Clickable"
        container.setContent {
            Box(Modifier.clickable(onClick = {}).testTag(tag)) {
                BasicText("Text")
            }
        }

        waitForSubtreeEventToSend()
        val node = rule.onNodeWithTag(tag)
            .fetchSemanticsNode("couldn't find node with tag $tag")
        rule.runOnUiThread {
            assertTrue(provider.performAction(node.id, ACTION_CLICK, null))
        }

        rule.runOnIdle {
            verify(container, times(1)).requestSendAccessibilityEvent(
                eq(androidComposeView),
                argThat(
                    ArgumentMatcher {
                        getAccessibilityEventSourceSemanticsNodeId(it) == node.id &&
                            it.eventType == AccessibilityEvent.TYPE_VIEW_CLICKED
                    }
                )
            )
        }
    }

    @Test
    fun sendStateChangeEvent_whenStateChange() {
        var state by mutableStateOf("state one")
        val tag = "State"
        container.setContent {
            Box(
                Modifier
                    .semantics { stateDescription = state }
                    .testTag(tag)
            ) {
                BasicText("Text")
            }
        }

        rule.onNodeWithTag(tag)
            .assertValueEquals("state one")

        waitForSubtreeEventToSend()
        state = "state two"

        val node = rule.onNodeWithTag(tag)
            .fetchSemanticsNode("couldn't find node with tag $tag")

        rule.runOnIdle {
            verify(container, times(1)).requestSendAccessibilityEvent(
                eq(androidComposeView),
                argThat(
                    ArgumentMatcher {
                        getAccessibilityEventSourceSemanticsNodeId(it) == node.id &&
                            it.eventType == AccessibilityEvent.TYPE_WINDOW_CONTENT_CHANGED &&
                            it.contentChangeTypes ==
                            AccessibilityEvent.CONTENT_CHANGE_TYPE_STATE_DESCRIPTION
                    }
                )
            )
            // Temporary(b/192295060) fix, sending CONTENT_CHANGE_TYPE_UNDEFINED to
            // force ViewRootImpl to update its accessibility-focused virtual-node.
            // If we have an androidx fix, we can remove this event.
            verify(container, times(1)).requestSendAccessibilityEvent(
                eq(androidComposeView),
                argThat(
                    ArgumentMatcher {
                        getAccessibilityEventSourceSemanticsNodeId(it) == node.id &&
                            it.eventType == AccessibilityEvent.TYPE_WINDOW_CONTENT_CHANGED &&
                            it.contentChangeTypes ==
                            AccessibilityEvent.CONTENT_CHANGE_TYPE_UNDEFINED
                    }
                )
            )
        }
    }

    @Test
    fun sendStateChangeEvent_whenClickToggleable() {
        val tag = "Toggleable"
        container.setContent {
            var checked by remember { mutableStateOf(true) }
            Box(
                Modifier.toggleable(
                    value = checked,
                    onValueChange = { checked = it }
                ).testTag(tag)
            ) {
                BasicText("ToggleableText")
            }
        }

        rule.onNodeWithTag(tag)
            .assertIsDisplayed()
            .assertIsOn()

        waitForSubtreeEventToSend()
        rule.onNodeWithTag(tag)
            .performClick()
            .assertIsOff()

        val toggleableNode = rule.onNodeWithTag(tag)
            .fetchSemanticsNode("couldn't find node with tag $tag")

        rule.runOnIdle {
            verify(container, times(1)).requestSendAccessibilityEvent(
                eq(androidComposeView),
                argThat(
                    ArgumentMatcher {
                        getAccessibilityEventSourceSemanticsNodeId(it) == toggleableNode.id &&
                            it.eventType == AccessibilityEvent.TYPE_WINDOW_CONTENT_CHANGED &&
                            it.contentChangeTypes ==
                            AccessibilityEvent.CONTENT_CHANGE_TYPE_STATE_DESCRIPTION
                    }
                )
            )
            // Temporary(b/192295060) fix, sending CONTENT_CHANGE_TYPE_UNDEFINED to
            // force ViewRootImpl to update its accessibility-focused virtual-node.
            // If we have an androidx fix, we can remove this event.
            verify(container, times(1)).requestSendAccessibilityEvent(
                eq(androidComposeView),
                argThat(
                    ArgumentMatcher {
                        getAccessibilityEventSourceSemanticsNodeId(it) == toggleableNode.id &&
                            it.eventType == AccessibilityEvent.TYPE_WINDOW_CONTENT_CHANGED &&
                            it.contentChangeTypes ==
                            AccessibilityEvent.CONTENT_CHANGE_TYPE_UNDEFINED
                    }
                )
            )
        }
    }

    @Test
    fun sendStateChangeEvent_whenSelectedChange() {
        val tag = "Selectable"
        container.setContent {
            var selected by remember { mutableStateOf(false) }
            Box(
                Modifier
                    .selectable(selected = selected, onClick = { selected = true })
                    .testTag(tag)
            ) {
                BasicText("Text")
            }
        }

        rule.onNodeWithTag(tag)
            .assertIsDisplayed()
            .assertIsNotSelected()

        waitForSubtreeEventToSend()
        rule.onNodeWithTag(tag)
            .performClick()
            .assertIsSelected()

        val node = rule.onNodeWithTag(tag)
            .fetchSemanticsNode("couldn't find node with tag $tag")
        rule.runOnIdle {
            verify(container, times(1)).requestSendAccessibilityEvent(
                eq(androidComposeView),
                argThat(
                    ArgumentMatcher {
                        getAccessibilityEventSourceSemanticsNodeId(it) == node.id &&
                            it.eventType == AccessibilityEvent.TYPE_WINDOW_CONTENT_CHANGED &&
                            it.contentChangeTypes ==
                            AccessibilityEvent.CONTENT_CHANGE_TYPE_STATE_DESCRIPTION
                    }
                )
            )
            // Temporary(b/192295060) fix, sending CONTENT_CHANGE_TYPE_UNDEFINED to
            // force ViewRootImpl to update its accessibility-focused virtual-node.
            // If we have an androidx fix, we can remove this event.
            verify(container, times(1)).requestSendAccessibilityEvent(
                eq(androidComposeView),
                argThat(
                    ArgumentMatcher {
                        getAccessibilityEventSourceSemanticsNodeId(it) == node.id &&
                            it.eventType == AccessibilityEvent.TYPE_WINDOW_CONTENT_CHANGED &&
                            it.contentChangeTypes ==
                            AccessibilityEvent.CONTENT_CHANGE_TYPE_UNDEFINED
                    }
                )
            )
        }
    }

    @Test
    fun sendViewSelectedEvent_whenSelectedChange_forTab() {
        val tag = "Tab"
        container.setContent {
            var selected by remember { mutableStateOf(false) }
            Box(
                Modifier
                    .selectable(selected = selected, onClick = { selected = true }, role = Role.Tab)
                    .testTag(tag)
            ) {
                BasicText("Text")
            }
        }

        rule.onNodeWithTag(tag)
            .assertIsDisplayed()
            .assertIsNotSelected()

        waitForSubtreeEventToSend()
        rule.onNodeWithTag(tag)
            .performClick()
            .assertIsSelected()

        val node = rule.onNodeWithTag(tag)
            .fetchSemanticsNode("couldn't find node with tag $tag")
        rule.runOnIdle {
            verify(container, times(1)).requestSendAccessibilityEvent(
                eq(androidComposeView),
                argThat(
                    ArgumentMatcher {
                        getAccessibilityEventSourceSemanticsNodeId(it) == node.id &&
                            it.eventType == AccessibilityEvent.TYPE_VIEW_SELECTED &&
                            it.text.size == 1 &&
                            it.text[0].toString() == "Text"
                    }
                )
            )
        }
    }

    @Test
    fun sendStateChangeEvent_whenRangeInfoChange() {
        val tag = "Progress"
        var current by mutableStateOf(0.5f)
        container.setContent {
            Box(Modifier.progressSemantics(current).testTag(tag)) {
                BasicText("Text")
            }
        }
        waitForSubtreeEventToSend()

        current = 0.9f

        val node = rule.onNodeWithTag(tag)
            .fetchSemanticsNode("couldn't find node with tag $tag")
        rule.runOnIdle {
            verify(container, times(1)).requestSendAccessibilityEvent(
                eq(androidComposeView),
                argThat(
                    ArgumentMatcher {
                        getAccessibilityEventSourceSemanticsNodeId(it) == node.id &&
                            it.eventType == AccessibilityEvent.TYPE_WINDOW_CONTENT_CHANGED &&
                            it.contentChangeTypes ==
                            AccessibilityEvent.CONTENT_CHANGE_TYPE_STATE_DESCRIPTION
                    }
                )
            )
            // Temporary(b/192295060) fix, sending CONTENT_CHANGE_TYPE_UNDEFINED to
            // force ViewRootImpl to update its accessibility-focused virtual-node.
            // If we have an androidx fix, we can remove this event.
            verify(container, times(1)).requestSendAccessibilityEvent(
                eq(androidComposeView),
                argThat(
                    ArgumentMatcher {
                        getAccessibilityEventSourceSemanticsNodeId(it) == node.id &&
                            it.eventType == AccessibilityEvent.TYPE_WINDOW_CONTENT_CHANGED &&
                            it.contentChangeTypes ==
                            AccessibilityEvent.CONTENT_CHANGE_TYPE_UNDEFINED
                    }
                )
            )
        }
    }

    @Test
    fun sendTextEvents_whenSetText() {
        val locale = LocaleList("en_US")
        val tag = "TextField"
        val initialText = "h"
        val text = "hello"
        container.setContent {
            var value by remember { mutableStateOf(TextFieldValue(initialText)) }
            BasicTextField(
                modifier = Modifier.testTag(tag),
                value = value,
                onValueChange = { value = it },
                visualTransformation = {
                    TransformedText(
                        it.toUpperCase(locale),
                        OffsetMapping.Identity
                    )
                }
            )
        }

        rule.onNodeWithTag(tag)
            .assertIsDisplayed()
            .assert(
                SemanticsMatcher.expectValue(
                    SemanticsProperties.EditableText,
                    AnnotatedString("H")
                )
            )

        waitForSubtreeEventToSend()
        rule.onNodeWithTag(tag)
            .performSemanticsAction(SemanticsActions.SetText) { it(AnnotatedString(text)) }
            .assert(
                SemanticsMatcher.expectValue(
                    SemanticsProperties.EditableText,
                    AnnotatedString("HELLO")
                )
            )

        val textFieldNode = rule.onNodeWithTag(tag)
            .fetchSemanticsNode("couldn't find node with tag $tag")

        val textEvent = delegate.createEvent(
            textFieldNode.id,
            AccessibilityEvent.TYPE_VIEW_TEXT_CHANGED
        )
        textEvent.fromIndex = initialText.length
        textEvent.removedCount = 0
        textEvent.addedCount = text.length - initialText.length
        textEvent.beforeText = initialText.toUpperCase(locale)
        textEvent.text.add(text.toUpperCase(locale))

        val selectionEvent = delegate.createEvent(
            textFieldNode.id,
            AccessibilityEvent.TYPE_VIEW_TEXT_SELECTION_CHANGED
        )
        selectionEvent.fromIndex = text.length
        selectionEvent.toIndex = text.length
        selectionEvent.itemCount = text.length
        selectionEvent.text.add(text.toUpperCase(locale))

        rule.runOnIdle {
            verify(container, atLeastOnce()).requestSendAccessibilityEvent(
                eq(androidComposeView), argument.capture()
            )

            val actualTextEvent = argument.allValues.first {
                it.eventType == AccessibilityEvent.TYPE_VIEW_TEXT_CHANGED
            }
            assertEquals(textEvent.toString(), actualTextEvent.toString())

            val actualSelectionEvent = argument.allValues.first {
                it.eventType == AccessibilityEvent.TYPE_VIEW_TEXT_SELECTION_CHANGED
            }
            assertEquals(selectionEvent.toString(), actualSelectionEvent.toString())
        }
    }

    @Test
    @Ignore("b/177656801")
    fun sendSubtreeChangeEvents_whenNodeRemoved() {
        val columnTag = "topColumn"
        val textFieldTag = "TextFieldTag"
        var isTextFieldVisible by mutableStateOf(true)

        container.setContent {
            Column(Modifier.testTag(columnTag)) {
                if (isTextFieldVisible) {
                    BasicTextField(
                        modifier = Modifier.testTag(textFieldTag),
                        value = "text",
                        onValueChange = {}
                    )
                }
            }
        }

        val parentNode = rule.onNodeWithTag(columnTag)
            .fetchSemanticsNode("couldn't find node with tag $columnTag")
        rule.onNodeWithTag(textFieldTag)
            .assertExists()
        // wait for the subtree change events from initialization to send
        waitForSubtreeEventToSendAndVerify {
            verify(container, atLeastOnce()).requestSendAccessibilityEvent(
                eq(androidComposeView),
                argThat(
                    ArgumentMatcher {
                        getAccessibilityEventSourceSemanticsNodeId(it) == parentNode.id &&
                            it.eventType == AccessibilityEvent.TYPE_WINDOW_CONTENT_CHANGED &&
                            it.contentChangeTypes == AccessibilityEvent.CONTENT_CHANGE_TYPE_SUBTREE
                    }
                )
            )
        }

        // TextField is removed compared to setup.
        isTextFieldVisible = false

        rule.onNodeWithTag(textFieldTag)
            .assertDoesNotExist()
        waitForSubtreeEventToSendAndVerify {
            verify(container, atLeastOnce()).requestSendAccessibilityEvent(
                eq(androidComposeView),
                argThat(
                    ArgumentMatcher {
                        getAccessibilityEventSourceSemanticsNodeId(it) == parentNode.id &&
                            it.eventType == AccessibilityEvent.TYPE_WINDOW_CONTENT_CHANGED &&
                            it.contentChangeTypes == AccessibilityEvent.CONTENT_CHANGE_TYPE_SUBTREE
                    }
                )
            )
        }
    }

    @Test
    fun selectionEventBeforeTraverseEvent_whenTraverseTextField() {
        val tag = "TextFieldTag"
        val text = "h"
        container.setContent {
            var value by remember { mutableStateOf(TextFieldValue(text)) }
            BasicTextField(
                modifier = Modifier.testTag(tag),
                value = value,
                onValueChange = { value = it },
                visualTransformation = PasswordVisualTransformation(),
                decorationBox = {
                    BasicText("Label")
                    it()
                }
            )
        }

        val textFieldNode = rule.onNodeWithTag(tag)
            .assertIsDisplayed()
            .fetchSemanticsNode("couldn't find node with tag $tag")
        waitForSubtreeEventToSend()
        rule.runOnUiThread {
            provider.performAction(
                textFieldNode.id,
                AccessibilityNodeInfoCompat.ACTION_NEXT_AT_MOVEMENT_GRANULARITY,
                createMovementGranularityCharacterArgs()
            )
        }

        val selectionEvent = createSelectionChangedFromIndexOneToOneEvent(textFieldNode)
        val traverseEvent = createCharacterTraverseFromIndexZeroEvent(textFieldNode)
        rule.runOnIdle {
            verify(container, atLeastOnce()).requestSendAccessibilityEvent(
                eq(androidComposeView), argument.capture()
            )
            val values = argument.allValues
            val traverseEventIndex = eventIndex(values, traverseEvent)
            val selectionEventIndex = eventIndex(values, selectionEvent)
            assertNotEquals(-1, traverseEventIndex)
            assertNotEquals(-1, selectionEventIndex)
            assertTrue(traverseEventIndex > selectionEventIndex)
        }
    }

    @Test
    fun selectionEventBeforeTraverseEvent_whenTraverseText() {
        val tag = "TextTag"
        val text = "h"
        container.setContent {
            BasicText(text, Modifier.testTag(tag))
        }

        val textNode = rule.onNodeWithTag(tag)
            .assertIsDisplayed()
            .fetchSemanticsNode("couldn't find node with tag $tag")
        waitForSubtreeEventToSend()
        rule.runOnUiThread {
            provider.performAction(
                textNode.id,
                AccessibilityNodeInfoCompat.ACTION_NEXT_AT_MOVEMENT_GRANULARITY,
                createMovementGranularityCharacterArgs()
            )
        }

        val selectionEvent = createSelectionChangedFromIndexOneToOneEvent(textNode)
        val traverseEvent = createCharacterTraverseFromIndexZeroEvent(textNode)
        rule.runOnIdle {
            verify(container, atLeastOnce()).requestSendAccessibilityEvent(
                eq(androidComposeView), argument.capture()
            )
            val values = argument.allValues
            val traverseEventIndex = eventIndex(values, traverseEvent)
            val selectionEventIndex = eventIndex(values, selectionEvent)
            assertNotEquals(-1, traverseEventIndex)
            assertNotEquals(-1, selectionEventIndex)
            assertTrue(traverseEventIndex > selectionEventIndex)
        }
    }

    @Test
    @Ignore("b/177656801")
    fun semanticsNodeBeingMergedLayoutChange_sendThrottledSubtreeEventsForMergedSemanticsNode() {
        val tag = "Toggleable"
        container.setContent {
            var checked by remember { mutableStateOf(true) }
            Box(
                Modifier
                    .toggleable(value = checked, onValueChange = { checked = it })
                    .testTag(tag)
            ) {
                BasicText("ToggleableText")
                Box {
                    BasicText("TextNode")
                }
            }
        }

        val toggleableNode = rule.onNodeWithTag(tag)
            .fetchSemanticsNode("couldn't find node with tag $tag")
        val textNode = rule.onNodeWithText("TextNode", useUnmergedTree = true)
            .fetchSemanticsNode("couldn't find node with text TextNode")
        // wait for the subtree change events from initialization to send
        waitForSubtreeEventToSendAndVerify {
            verify(container, atLeastOnce()).requestSendAccessibilityEvent(
                eq(androidComposeView),
                argThat(
                    ArgumentMatcher {
                        getAccessibilityEventSourceSemanticsNodeId(it) == toggleableNode.id &&
                            it.eventType == AccessibilityEvent.TYPE_WINDOW_CONTENT_CHANGED &&
                            it.contentChangeTypes == AccessibilityEvent.CONTENT_CHANGE_TYPE_SUBTREE
                    }
                )
            )
        }

        rule.runOnUiThread {
            // Directly call onLayoutChange because this guarantees short time.
            for (i in 1..10) {
                delegate.onLayoutChange(textNode.layoutNode)
            }
        }

        waitForSubtreeEventToSendAndVerify {
            verify(container, atLeastOnce()).requestSendAccessibilityEvent(
                eq(androidComposeView),
                argThat(
                    ArgumentMatcher {
                        getAccessibilityEventSourceSemanticsNodeId(it) == toggleableNode.id &&
                            it.eventType == AccessibilityEvent.TYPE_WINDOW_CONTENT_CHANGED &&
                            it.contentChangeTypes == AccessibilityEvent.CONTENT_CHANGE_TYPE_SUBTREE
                    }
                )
            )
        }
    }

    @Test
    @Ignore("b/177656801")
    fun layoutNodeWithoutSemanticsLayoutChange_sendThrottledSubtreeEventsForMergedSemanticsNode() {
        val tag = "Toggleable"
        container.setContent {
            var checked by remember { mutableStateOf(true) }
            Box(
                Modifier
                    .toggleable(value = checked, onValueChange = { checked = it })
                    .testTag(tag)
            ) {
                BasicText("ToggleableText")
                Box {
                    BasicText("TextNode")
                }
            }
        }

        val toggleableNode = rule.onNodeWithTag(tag)
            .fetchSemanticsNode("couldn't find node with tag $tag")
        val textNode = rule.onNodeWithText("TextNode", useUnmergedTree = true)
            .fetchSemanticsNode("couldn't find node with text TextNode")
        // wait for the subtree change events from initialization to send
        waitForSubtreeEventToSendAndVerify {
            verify(container, atLeastOnce()).requestSendAccessibilityEvent(
                eq(androidComposeView),
                argThat(
                    ArgumentMatcher {
                        getAccessibilityEventSourceSemanticsNodeId(it) == toggleableNode.id &&
                            it.eventType == AccessibilityEvent.TYPE_WINDOW_CONTENT_CHANGED &&
                            it.contentChangeTypes == AccessibilityEvent.CONTENT_CHANGE_TYPE_SUBTREE
                    }
                )
            )
        }

        rule.runOnUiThread {
            // Directly call onLayoutChange because this guarantees short time.
            for (i in 1..10) {
                // layout change for the parent box node
                delegate.onLayoutChange(textNode.layoutNode.parent!!)
            }
        }

        waitForSubtreeEventToSendAndVerify {
            // One from initialization and one from layout changes.
            verify(container, atLeastOnce()).requestSendAccessibilityEvent(
                eq(androidComposeView),
                argThat(
                    ArgumentMatcher {
                        getAccessibilityEventSourceSemanticsNodeId(it) == toggleableNode.id &&
                            it.eventType == AccessibilityEvent.TYPE_WINDOW_CONTENT_CHANGED &&
                            it.contentChangeTypes == AccessibilityEvent.CONTENT_CHANGE_TYPE_SUBTREE
                    }
                )
            )
        }
    }

    @Test
    fun testSemanticsHitTest() {
        val tag = "Toggleable"
        container.setContent {
            var checked by remember { mutableStateOf(true) }
            Box(
                Modifier
                    .toggleable(value = checked, onValueChange = { checked = it })
                    .testTag(tag)
            ) {
                BasicText("ToggleableText")
            }
        }

        val toggleableNode = rule.onNodeWithTag(tag)
            .fetchSemanticsNode("couldn't find node with tag $tag")
        val toggleableNodeBounds = toggleableNode.boundsInRoot

        val toggleableNodeId = delegate.hitTestSemanticsAt(
            (toggleableNodeBounds.left + toggleableNodeBounds.right) / 2,
            (toggleableNodeBounds.top + toggleableNodeBounds.bottom) / 2,
        )
        assertEquals(toggleableNode.id, toggleableNodeId)
    }

    @Test
    fun testSemanticsHitTest_overlappedChildren() {
        val childOneTag = "OverlappedChildOne"
        val childTwoTag = "OverlappedChildTwo"
        container.setContent {
            Box {
                with(LocalDensity.current) {
                    BasicText(
                        "Child One",
                        Modifier
                            .zIndex(1f)
                            .testTag(childOneTag)
                            .requiredSize(50.toDp())
                    )
                    BasicText(
                        "Child Two",
                        Modifier
                            .testTag(childTwoTag)
                            .requiredSize(50.toDp())
                    )
                }
            }
        }

        val overlappedChildOneNode = rule.onNodeWithTag(childOneTag)
            .fetchSemanticsNode("couldn't find node with tag $childOneTag")
        val overlappedChildTwoNode = rule.onNodeWithTag(childTwoTag)
            .fetchSemanticsNode("couldn't find node with tag $childTwoTag")
        val overlappedChildNodeBounds = overlappedChildTwoNode.boundsInRoot
        val overlappedChildNodeId = delegate.hitTestSemanticsAt(
            (overlappedChildNodeBounds.left + overlappedChildNodeBounds.right) / 2,
            (overlappedChildNodeBounds.top + overlappedChildNodeBounds.bottom) / 2
        )
        assertEquals(overlappedChildOneNode.id, overlappedChildNodeId)
        assertNotEquals(overlappedChildTwoNode.id, overlappedChildNodeId)
    }

    @Test
    fun testSemanticsHitTest_scrolled() {
        val scrollState = ScrollState(initial = 0)
        val targetTag = "target"
        var scope: CoroutineScope? = null
        container.setContent {
            val actualScope = rememberCoroutineScope()
            SideEffect { scope = actualScope }

            Box {
                with(LocalDensity.current) {
                    Column(
                        Modifier
                            .size(200.toDp())
                            .verticalScroll(scrollState)
                    ) {
                        BasicText("Before scroll", Modifier.size(200.toDp()))
                        BasicText("After scroll", Modifier.testTag(targetTag).size(200.toDp()))
                    }
                }
            }
        }

        waitForSubtreeEventToSend()
        assertThat(scrollState.value).isEqualTo(0)

        scope!!.launch {
            // Scroll to the bottom
            scrollState.scrollBy(10000f)
        }
        rule.waitForIdle()

        assertThat(scrollState.value).isGreaterThan(199)

        val childNode = rule.onNodeWithTag(targetTag)
            .fetchSemanticsNode("couldn't find node with tag $targetTag")
        val childNodeBounds = childNode.boundsInRoot
        val hitTestedId = delegate.hitTestSemanticsAt(
            (childNodeBounds.left + childNodeBounds.right) / 2,
            (childNodeBounds.top + childNodeBounds.bottom) / 2
        )
        assertEquals(childNode.id, hitTestedId)
    }

    @OptIn(ExperimentalComposeUiApi::class)
    @Test
    fun testSemanticsHitTest_invisibleToUserSemantics() {
        val tag = "box"
        container.setContent {
            Box(Modifier.size(100.dp).clickable {}.testTag(tag).semantics { invisibleToUser() }) {
                BasicText("")
            }
        }

        val node = rule.onNodeWithTag(tag).fetchSemanticsNode("")
        val bounds = node.boundsInRoot

        val hitNodeId = delegate.hitTestSemanticsAt(
            bounds.left + bounds.width / 2,
            bounds.top + bounds.height / 2
        )
        assertEquals(InvalidId, hitNodeId)
    }

    @Test
    fun testSemanticsHitTest_transparentNode() {
        val tag = "box"
        container.setContent {
            Box(Modifier.alpha(0f).size(100.dp).clickable {}.testTag(tag)) {
                BasicText("")
            }
        }

        val node = rule.onNodeWithTag(tag).fetchSemanticsNode("")
        val bounds = node.boundsInRoot

        val hitNodeId = delegate.hitTestSemanticsAt(
            bounds.left + bounds.width / 2,
            bounds.top + bounds.height / 2
        )
        assertEquals(InvalidId, hitNodeId)
    }

    @Test
    @SdkSuppress(maxSdkVersion = Build.VERSION_CODES.P)
    fun testViewInterop_findViewByAccessibilityId() {
        val androidViewTag = "androidView"
        container.setContent {
            Column {
                AndroidView(
                    { context ->
                        LinearLayout(context).apply {
                            addView(TextView(context).apply { text = "Text1" })
                            addView(TextView(context).apply { text = "Text2" })
                        }
                    },
                    Modifier.testTag(androidViewTag)
                )
                BasicText("text")
            }
        }

        val getViewRootImplMethod = View::class.java.getDeclaredMethod("getViewRootImpl")
        getViewRootImplMethod.isAccessible = true
        val rootView = getViewRootImplMethod.invoke(container)

        val forName = Class::class.java.getMethod("forName", String::class.java)
        val getDeclaredMethod = Class::class.java.getMethod(
            "getDeclaredMethod",
            String::class.java,
            arrayOf<Class<*>>()::class.java
        )

        val viewRootImplClass = forName.invoke(null, "android.view.ViewRootImpl") as Class<*>
        val getAccessibilityInteractionControllerMethod = getDeclaredMethod.invoke(
            viewRootImplClass,
            "getAccessibilityInteractionController",
            arrayOf<Class<*>>()
        ) as Method
        getAccessibilityInteractionControllerMethod.isAccessible = true
        val accessibilityInteractionController =
            getAccessibilityInteractionControllerMethod.invoke(rootView)

        val accessibilityInteractionControllerClass =
            forName.invoke(null, "android.view.AccessibilityInteractionController") as Class<*>
        val findViewByAccessibilityIdMethod =
            getDeclaredMethod.invoke(
                accessibilityInteractionControllerClass,
                "findViewByAccessibilityId",
                arrayOf<Class<*>>(Int::class.java)
            ) as Method
        findViewByAccessibilityIdMethod.isAccessible = true

        val androidView = rule.onNodeWithTag(androidViewTag)
            .fetchSemanticsNode("can't find node with tag $androidViewTag")
        val viewGroup = androidComposeView.androidViewsHandler
            .layoutNodeToHolder[androidView.layoutNode]!!.view as ViewGroup
        val getAccessibilityViewIdMethod = View::class.java
            .getDeclaredMethod("getAccessibilityViewId")
        getAccessibilityViewIdMethod.isAccessible = true

        val textTwo = viewGroup.getChildAt(1)
        val textViewTwoId = getAccessibilityViewIdMethod.invoke(textTwo)
        val foundView = findViewByAccessibilityIdMethod.invoke(
            accessibilityInteractionController,
            textViewTwoId
        )
        assertNotNull(foundView)
        assertEquals(textTwo, foundView)
    }

    @Test
    fun testViewInterop_viewChildExists() {
        val colTag = "ColTag"
        val buttonText = "button text"
        container.setContent {
            Column(Modifier.testTag(colTag)) {
                AndroidView(::Button) {
                    it.text = buttonText
                    it.setOnClickListener {}
                }
                BasicText("text")
            }
        }

        val colSemanticsNode = rule.onNodeWithTag(colTag)
            .fetchSemanticsNode("can't find node with tag $colTag")
        val colAccessibilityNode = provider.createAccessibilityNodeInfo(colSemanticsNode.id)
        assertEquals(2, colAccessibilityNode.childCount)
        assertEquals(2, colSemanticsNode.replacedChildren.size)
        val buttonHolder = androidComposeView.androidViewsHandler
            .layoutNodeToHolder[colSemanticsNode.replacedChildren[0].layoutNode]
        assertNotNull(buttonHolder)
        assertEquals(
            ViewCompat.IMPORTANT_FOR_ACCESSIBILITY_YES,
            buttonHolder!!.importantForAccessibility
        )
        assertEquals(buttonText, (buttonHolder.getChildAt(0) as Button).text)
    }

    @Test
    fun testViewInterop_hoverEnterExit() {
        val colTag = "ColTag"
        val textTag = "TextTag"
        val buttonText = "button text"
        container.setContent {
            Column(Modifier.testTag(colTag)) {
                AndroidView(::Button) {
                    it.text = buttonText
                    it.setOnClickListener {}
                }
                BasicText(text = "text", modifier = Modifier.testTag(textTag))
            }
        }

        val colSemanticsNode = rule.onNodeWithTag(colTag)
            .fetchSemanticsNode("can't find node with tag $colTag")
        rule.runOnUiThread {
            val bounds = colSemanticsNode.replacedChildren[0].boundsInRoot
<<<<<<< HEAD
            val hoverEnter = MotionEvent.obtain(
                0 /* downTime */, 0 /* eventTime */,
                ACTION_HOVER_ENTER, (bounds.left + bounds.right) / 2 /* x */,
                (bounds.top + bounds.bottom) / 2/* y */, 0 /* metaState*/
=======
            val hoverEnter = createHoverMotionEvent(
                action = ACTION_HOVER_ENTER,
                x = (bounds.left + bounds.right) / 2f,
                y = (bounds.top + bounds.bottom) / 2f
>>>>>>> 5d42ef8c
            )
            assertTrue(androidComposeView.dispatchHoverEvent(hoverEnter))
            assertEquals(
                AndroidComposeViewAccessibilityDelegateCompat.InvalidId,
                delegate.hoveredVirtualViewId
            )
        }
        rule.runOnIdle {
            verify(container, times(1)).requestSendAccessibilityEvent(
                eq(androidComposeView),
                argThat(
                    ArgumentMatcher {
                        it.eventType == AccessibilityEvent.TYPE_VIEW_HOVER_ENTER
                    }
                )
            )
        }

        val textNode = rule.onNodeWithTag(textTag)
            .fetchSemanticsNode("can't find node with tag $textTag")
        rule.runOnUiThread {
            val bounds = textNode.boundsInRoot
            val hoverEnter = createHoverMotionEvent(
                action = ACTION_HOVER_MOVE,
                x = (bounds.left + bounds.right) / 2,
                y = (bounds.top + bounds.bottom) / 2
            )
            assertTrue(androidComposeView.dispatchHoverEvent(hoverEnter))
            assertEquals(
                textNode.id,
                delegate.hoveredVirtualViewId
            )
        }
        // verify hover exit accessibility event is sent from the previously hovered view
        rule.runOnIdle {
            verify(container, times(1)).requestSendAccessibilityEvent(
                eq(androidComposeView),
                argThat(
                    ArgumentMatcher {
                        it.eventType == AccessibilityEvent.TYPE_VIEW_HOVER_EXIT
                    }
                )
            )
        }
    }

    fun createHoverMotionEvent(action: Int, x: Float, y: Float): MotionEvent {
        val pointerProperties = MotionEvent.PointerProperties().apply {
            toolType = MotionEvent.TOOL_TYPE_FINGER
        }
        val pointerCoords = MotionEvent.PointerCoords().also {
            it.x = x
            it.y = y
        }
        return MotionEvent.obtain(
            0L /* downTime */,
            0L /* eventTime */,
            action,
            1 /* pointerCount */,
            arrayOf(pointerProperties),
            arrayOf(pointerCoords),
            0 /* metaState */,
            0 /* buttonState */,
            0f /* xPrecision */,
            0f /* yPrecision */,
            0 /* deviceId */,
            0 /* edgeFlags */,
            InputDevice.SOURCE_TOUCHSCREEN,
            0 /* flags */
        )
    }

    @Test
    fun testAccessibilityNodeInfoTreePruned_completelyCovered() {
        val parentTag = "ParentForOverlappedChildren"
        val childOneTag = "OverlappedChildOne"
        val childTwoTag = "OverlappedChildTwo"
        container.setContent {
            Box(Modifier.testTag(parentTag)) {
                with(LocalDensity.current) {
                    BasicText(
                        "Child One",
                        Modifier
                            .zIndex(1f)
                            .testTag(childOneTag)
                            .requiredSize(50.toDp())
                    )
                    BasicText(
                        "Child Two",
                        Modifier
                            .testTag(childTwoTag)
                            .requiredSize(50.toDp())
                    )
                }
            }
        }

        val parentNode = rule.onNodeWithTag(parentTag)
            .fetchSemanticsNode("couldn't find node with tag $parentTag")
        val overlappedChildOneNode = rule.onNodeWithTag(childOneTag)
            .fetchSemanticsNode("couldn't find node with tag $childOneTag")
        val overlappedChildTwoNode = rule.onNodeWithTag(childTwoTag)
            .fetchSemanticsNode("couldn't find node with tag $childTwoTag")
        assertEquals(1, provider.createAccessibilityNodeInfo(parentNode.id).childCount)
        assertEquals(
            "Child One",
            provider.createAccessibilityNodeInfo(overlappedChildOneNode.id).text.toString()
        )
        assertNull(provider.createAccessibilityNodeInfo(overlappedChildTwoNode.id))
    }

    @Test
    fun testAccessibilityNodeInfoTreePruned_partiallyCovered() {
        val parentTag = "parent"
        val density = Density(2f)
        container.setContent {
            CompositionLocalProvider(LocalDensity provides density) {
                Box(Modifier.testTag(parentTag)) {
                    with(LocalDensity.current) {
                        BasicText(
                            "Child One",
                            Modifier
                                .zIndex(1f)
                                .requiredSize(100.toDp())
                        )
                        BasicText(
                            "Child Two",
                            Modifier.requiredSize(200.toDp(), 100.toDp())
                        )
                    }
                }
            }
        }

        val parentNode = rule.onNodeWithTag(parentTag)
            .fetchSemanticsNode("couldn't find node with tag $parentTag")
        assertEquals(2, provider.createAccessibilityNodeInfo(parentNode.id).childCount)

        val childTwoNode = rule.onNodeWithText("Child Two")
            .fetchSemanticsNode("couldn't find node with text Child Two")
        val childTwoBounds = Rect()
        provider.createAccessibilityNodeInfo(childTwoNode.id)
            .getBoundsInScreen(childTwoBounds)
        assertEquals(100, childTwoBounds.height())
        assertEquals(100, childTwoBounds.width())
    }

    @Test
    fun testPaneAppear() {
        val paneTag = "Pane"
        var isPaneVisible by mutableStateOf(false)
        val paneTestTitle by mutableStateOf("pane title")

        container.setContent {
            if (isPaneVisible) {
                Box(
                    Modifier
                        .testTag(paneTag)
                        .semantics { paneTitle = paneTestTitle }
                ) {}
            }
        }

        rule.onNodeWithTag(paneTag).assertDoesNotExist()

        isPaneVisible = true
        rule.onNodeWithTag(paneTag)
            .assert(
                SemanticsMatcher.expectValue(
                    SemanticsProperties.PaneTitle,
                    "pane title"
                )
            )
            .assertIsDisplayed()
        waitForSubtreeEventToSend()
        val paneNode = rule.onNodeWithTag(paneTag).fetchSemanticsNode()
        rule.runOnIdle {
            verify(container, times(1)).requestSendAccessibilityEvent(
                eq(androidComposeView),
                argThat(
                    ArgumentMatcher {
                        getAccessibilityEventSourceSemanticsNodeId(it) == paneNode.id &&
                            it.eventType == AccessibilityEvent.TYPE_WINDOW_STATE_CHANGED &&
                            it.contentChangeTypes ==
                            AccessibilityEvent.CONTENT_CHANGE_TYPE_PANE_APPEARED
                    }
                )
            )
        }
    }

    @Test
    fun testPaneTitleChange() {
        val paneTag = "Pane"
        var isPaneVisible by mutableStateOf(false)
        var paneTestTitle by mutableStateOf("pane title")

        container.setContent {
            if (isPaneVisible) {
                Box(
                    Modifier
                        .testTag(paneTag)
                        .semantics { paneTitle = paneTestTitle }
                ) {}
            }
        }

        rule.onNodeWithTag(paneTag).assertDoesNotExist()

        isPaneVisible = true
        rule.onNodeWithTag(paneTag)
            .assert(
                SemanticsMatcher.expectValue(
                    SemanticsProperties.PaneTitle,
                    "pane title"
                )
            )
            .assertIsDisplayed()
        waitForSubtreeEventToSend()

        paneTestTitle = "new pane title"
        rule.onNodeWithTag(paneTag)
            .assert(
                SemanticsMatcher.expectValue(
                    SemanticsProperties.PaneTitle,
                    "new pane title"
                )
            )
        val paneNode = rule.onNodeWithTag(paneTag).fetchSemanticsNode()
        rule.runOnIdle {
            verify(container, times(1)).requestSendAccessibilityEvent(
                eq(androidComposeView),
                argThat(
                    ArgumentMatcher {
                        getAccessibilityEventSourceSemanticsNodeId(it) == paneNode.id &&
                            it.eventType == AccessibilityEvent.TYPE_WINDOW_STATE_CHANGED &&
                            it.contentChangeTypes ==
                            AccessibilityEvent.CONTENT_CHANGE_TYPE_PANE_TITLE
                    }
                )
            )
        }
    }

    @Test
    fun testPaneDisappear() {
        val paneTag = "Pane"
        var isPaneVisible by mutableStateOf(false)
        val paneTestTitle by mutableStateOf("pane title")

        container.setContent {
            if (isPaneVisible) {
                Box(Modifier.testTag(paneTag).semantics { paneTitle = paneTestTitle }) {}
            }
        }

        rule.onNodeWithTag(paneTag).assertDoesNotExist()

        isPaneVisible = true
        rule.onNodeWithTag(paneTag)
            .assert(
                SemanticsMatcher.expectValue(
                    SemanticsProperties.PaneTitle,
                    "pane title"
                )
            )
            .assertIsDisplayed()
        waitForSubtreeEventToSend()

        isPaneVisible = false
        rule.onNodeWithTag(paneTag).assertDoesNotExist()
        rule.runOnIdle {
            verify(container, times(1)).requestSendAccessibilityEvent(
                eq(androidComposeView),
                argThat(
                    ArgumentMatcher {
                        it.eventType == AccessibilityEvent.TYPE_WINDOW_STATE_CHANGED &&
                            it.contentChangeTypes ==
                            AccessibilityEvent.CONTENT_CHANGE_TYPE_PANE_DISAPPEARED
                    }
                )
            )
        }
    }

    @Test
    fun testEventForPasswordTextField() {
        val tag = "TextField"
        container.setContent {
            BasicTextField(
                modifier = Modifier.testTag(tag),
                value = "value",
                onValueChange = {},
                visualTransformation = PasswordVisualTransformation()
            )
        }

        val textFieldNode = rule.onNodeWithTag(tag)
            .fetchSemanticsNode("Couldn't fetch node with tag $tag")
        val event = delegate.createEvent(
            textFieldNode.id,
            AccessibilityEvent.TYPE_VIEW_TEXT_CHANGED
        )

        assertTrue(event.isPassword)
    }

    @Test
    fun testLayerParamChange_setCorrectBounds_syntaxOne() {
        var scale by mutableStateOf(1f)
        container.setContent {
            // testTag must not be on the same node with graphicsLayer, otherwise we will have
            // semantics change notification.
            with(LocalDensity.current) {
                Box(
                    Modifier.graphicsLayer(scaleX = scale, scaleY = scale)
                        .requiredSize(300.toDp())
                ) {
                    Box(Modifier.matchParentSize().testTag("node"))
                }
            }
        }

        val node = rule.onNodeWithTag("node").fetchSemanticsNode()
        var info: AccessibilityNodeInfo = AccessibilityNodeInfo.obtain()
        rule.runOnUiThread {
            info = provider.createAccessibilityNodeInfo(node.id)
        }
        val rect = Rect()
        info.getBoundsInScreen(rect)
        assertEquals(300, rect.width())
        assertEquals(300, rect.height())

        scale = 0.5f
        info.recycle()
        rule.runOnIdle {
            info = provider.createAccessibilityNodeInfo(node.id)
        }
        info.getBoundsInScreen(rect)
        assertEquals(150, rect.width())
        assertEquals(150, rect.height())
    }

    @Test
    fun testLayerParamChange_setCorrectBounds_syntaxTwo() {
        var scale by mutableStateOf(1f)
        container.setContent {
            // testTag must not be on the same node with graphicsLayer, otherwise we will have
            // semantics change notification.
            with(LocalDensity.current) {
                Box(
                    Modifier.graphicsLayer {
                        scaleX = scale
                        scaleY = scale
                    }.requiredSize(300.toDp())
                ) {
                    Box(Modifier.matchParentSize().testTag("node"))
                }
            }
        }

        val node = rule.onNodeWithTag("node").fetchSemanticsNode()
        var info: AccessibilityNodeInfo = AccessibilityNodeInfo.obtain()
        rule.runOnUiThread {
            info = provider.createAccessibilityNodeInfo(node.id)
        }
        val rect = Rect()
        info.getBoundsInScreen(rect)
        assertEquals(300, rect.width())
        assertEquals(300, rect.height())

        scale = 0.5f
        info.recycle()
        rule.runOnIdle {
            info = provider.createAccessibilityNodeInfo(node.id)
        }
        info.getBoundsInScreen(rect)
        assertEquals(150, rect.width())
        assertEquals(150, rect.height())
    }

    @Test
    fun testDialog_setCorrectBounds() {
        var dialogComposeView: AndroidComposeView? = null
        container.setContent {
            Dialog(onDismissRequest = {}) {
                dialogComposeView = LocalView.current as AndroidComposeView
                delegate = ViewCompat.getAccessibilityDelegate(dialogComposeView!!) as
                    AndroidComposeViewAccessibilityDelegateCompat
                provider = delegate.getAccessibilityNodeProvider(dialogComposeView!!).provider
                    as AccessibilityNodeProvider

                with(LocalDensity.current) {
                    Box(Modifier.size(300.toDp())) {
                        BasicText(
                            text = "text",
                            modifier = Modifier.offset(100.toDp(), 100.toDp()).fillMaxSize()
                        )
                    }
                }
            }
        }

        val textNode = rule.onNodeWithText("text").fetchSemanticsNode()
        var info: AccessibilityNodeInfo = AccessibilityNodeInfo.obtain()
        rule.runOnUiThread {
            info = provider.createAccessibilityNodeInfo(textNode.id)
        }

        val viewPosition = intArrayOf(0, 0)
        dialogComposeView!!.getLocationOnScreen(viewPosition)
        val offset = 100
        val size = 200
        val textPositionOnScreenX = viewPosition[0] + offset
        val textPositionOnScreenY = viewPosition[1] + offset

        val textRect = Rect()
        info.getBoundsInScreen(textRect)
        assertEquals(
            Rect(
                textPositionOnScreenX,
                textPositionOnScreenY,
                textPositionOnScreenX + size,
                textPositionOnScreenY + size
            ),
            textRect
        )
    }

    @Test
    fun testContentDescription_notMergingDescendants_withOwnContentDescription() {
        val tag = "Column"
        container.setContent {
            Column(Modifier.semantics { contentDescription = "Column" }.testTag(tag)) {
                with(LocalDensity.current) {
                    BasicText("Text")
                    Box(Modifier.size(100.toDp()).semantics { contentDescription = "Box" })
                }
            }
        }

        val node = rule.onNodeWithTag(tag).fetchSemanticsNode()
        val info = provider.createAccessibilityNodeInfo(node.id)

        assertEquals("Column", info.contentDescription)
    }

    @Test
    fun testContentDescription_notMergingDescendants_withoutOwnContentDescription() {
        val tag = "Column"
        container.setContent {
            Column(Modifier.semantics {}.testTag(tag)) {
                BasicText("Text")
                with(LocalDensity.current) {
                    Box(Modifier.size(100.toDp()).semantics { contentDescription = "Box" })
                }
            }
        }

        val node = rule.onNodeWithTag(tag).fetchSemanticsNode()
        val info = provider.createAccessibilityNodeInfo(node.id)

        assertEquals(null, info.contentDescription)
    }

    @Test
    fun testContentDescription_singleNode_notMergingDescendants() {
        val tag = "box"
        container.setContent {
<<<<<<< HEAD
            Box(Modifier.size(100.dp).testTag(tag).semantics { contentDescription = "Box" })
=======
            with(LocalDensity.current) {
                with(LocalDensity.current) {
                    Box(
                        Modifier.size(100.toDp())
                            .testTag(tag)
                            .semantics { contentDescription = "Box" }
                    )
                }
            }
>>>>>>> 5d42ef8c
        }

        val node = rule.onNodeWithTag(tag).fetchSemanticsNode()
        val info = provider.createAccessibilityNodeInfo(node.id)

        assertEquals("Box", info.contentDescription)
    }

    @Test
    fun testContentDescription_singleNode_mergingDescendants() {
        val tag = "box"
        container.setContent {
<<<<<<< HEAD
            Box(Modifier.size(100.dp).testTag(tag).semantics(true) { contentDescription = "Box" })
=======
            with(LocalDensity.current) {
                Box(
                    Modifier.size(100.toDp()).testTag(tag)
                        .semantics(true) { contentDescription = "Box" }
                )
            }
>>>>>>> 5d42ef8c
        }

        val node = rule.onNodeWithTag(tag).fetchSemanticsNode()
        val info = provider.createAccessibilityNodeInfo(node.id)

        assertEquals("Box", info.contentDescription)
    }

    @Test
    fun testContentDescription_replacingSemanticsNode() {
        val tag = "box"
        container.setContent {
<<<<<<< HEAD
            Column(
                Modifier
                    .size(100.dp)
                    .testTag(tag)
                    .clearAndSetSemantics { contentDescription = "Replacing description" }
            ) {
                Box(Modifier.size(100.dp).semantics { contentDescription = "Box one" })
                Box(Modifier.size(100.dp).semantics(true) { contentDescription = "Box two" })
=======
            with(LocalDensity.current) {
                Column(
                    Modifier
                        .size(100.toDp())
                        .testTag(tag)
                        .clearAndSetSemantics { contentDescription = "Replacing description" }
                ) {
                    Box(Modifier.size(100.toDp()).semantics { contentDescription = "Box one" })
                    Box(
                        Modifier.size(100.toDp())
                            .semantics(true) { contentDescription = "Box two" }
                    )
                }
>>>>>>> 5d42ef8c
            }
        }

        val node = rule.onNodeWithTag(tag).fetchSemanticsNode()
        val info = provider.createAccessibilityNodeInfo(node.id)

        assertEquals("Replacing description", info.contentDescription)
    }

    @Test
    fun testRole_doesNotMerge() {
        container.setContent {
            Row(Modifier.semantics(true) {}.testTag("Row")) {
                with(LocalDensity.current) {
                    Box(Modifier.size(100.toDp()).semantics { role = Role.Button })
                    Box(Modifier.size(100.toDp()).semantics { role = Role.Image })
                }
            }
        }

        val node = rule.onNodeWithTag("Row").fetchSemanticsNode()
        val info = provider.createAccessibilityNodeInfo(node.id)

        assertEquals(AndroidComposeViewAccessibilityDelegateCompat.ClassName, info.className)
    }

    @Test
    fun testReportedBounds_clickableNode_includesPadding(): Unit = with(rule.density) {
        val size = 100.dp.roundToPx()
        container.setContent {
            with(LocalDensity.current) {
                Column {
                    Box(
                        Modifier
                            .testTag("tag")
                            .clickable {}
                            .size(size.toDp())
                            .padding(10.toDp())
                            .semantics {
                                contentDescription = "Button"
                            }
                    )
                }
            }
        }

        val node = rule.onNodeWithTag("tag").fetchSemanticsNode()
        val accessibilityNodeInfo = provider.createAccessibilityNodeInfo(node.id)

        val rect = android.graphics.Rect()
        accessibilityNodeInfo.getBoundsInScreen(rect)
        val resultWidth = rect.right - rect.left
        val resultHeight = rect.bottom - rect.top

        assertEquals(size, resultWidth)
        assertEquals(size, resultHeight)
    }

    @Test
    fun testReportedBounds_clickableNode_excludesPadding(): Unit = with(rule.density) {
        val size = 100.dp.roundToPx()
        val density = Density(2f)
        container.setContent {
            CompositionLocalProvider(LocalDensity provides density) {
                Column {
                    with(density) {
                        Box(
                            Modifier
                                .testTag("tag")
                                .semantics { contentDescription = "Test" }
                                .size(size.toDp())
                                .padding(10.toDp())
                                .clickable {}
                        )
                    }
                }
            }
        }

        val node = rule.onNodeWithTag("tag").fetchSemanticsNode()
        val accessibilityNodeInfo = provider.createAccessibilityNodeInfo(node.id)

        val rect = android.graphics.Rect()
        accessibilityNodeInfo.getBoundsInScreen(rect)
        val resultWidth = rect.right - rect.left
        val resultHeight = rect.bottom - rect.top

        assertEquals(size - 20, resultWidth)
        assertEquals(size - 20, resultHeight)
    }

    @Test
    fun testReportedBounds_withClearAndSetSemantics() {
        val size = 100
        container.setContent {
            with(LocalDensity.current) {
                Column {
                    Box(
                        Modifier
                            .testTag("tag")
                            .size(size.toDp())
                            .padding(10.toDp())
                            .clearAndSetSemantics {}
                            .clickable {}
                    )
                }
            }
        }

        val node = rule.onNodeWithTag("tag").fetchSemanticsNode()
        val accessibilityNodeInfo = provider.createAccessibilityNodeInfo(node.id)

        val rect = android.graphics.Rect()
        accessibilityNodeInfo.getBoundsInScreen(rect)
        val resultWidth = rect.right - rect.left
        val resultHeight = rect.bottom - rect.top

        assertEquals(size, resultWidth)
        assertEquals(size, resultHeight)
    }

    @Test
    fun testReportedBounds_withTwoClickable_outermostWins(): Unit = with(rule.density) {
        val size = 100.dp.roundToPx()
        container.setContent {
            with(LocalDensity.current) {
                Column {
                    Box(
                        Modifier
                            .testTag("tag")
                            .clickable {}
                            .size(size.toDp())
                            .padding(10.toDp())
                            .clickable {}
                    )
                }
            }
        }

        val node = rule.onNodeWithTag("tag").fetchSemanticsNode()
        val accessibilityNodeInfo = provider.createAccessibilityNodeInfo(node.id)

        val rect = android.graphics.Rect()
        accessibilityNodeInfo.getBoundsInScreen(rect)
        val resultWidth = rect.right - rect.left
        val resultHeight = rect.bottom - rect.top

        assertEquals(size, resultWidth)
        assertEquals(size, resultHeight)
    }

    @Test
    fun testReportedBounds_outerMostSemanticsUsed() {
        val size = 100
        container.setContent {
            with(LocalDensity.current) {
                Column {
                    Box(
                        Modifier
                            .testTag("tag")
                            .semantics { contentDescription = "Test1" }
                            .size(size.toDp())
                            .padding(10.toDp())
                            .semantics { contentDescription = "Test2" }
                    )
                }
            }
        }

        val node = rule.onNodeWithTag("tag").fetchSemanticsNode()
        val accessibilityNodeInfo = provider.createAccessibilityNodeInfo(node.id)

        val rect = android.graphics.Rect()
        accessibilityNodeInfo.getBoundsInScreen(rect)
        val resultWidth = rect.right - rect.left
        val resultHeight = rect.bottom - rect.top

        assertEquals(size, resultWidth)
        assertEquals(size, resultHeight)
    }

    @Test
    fun testReportedBounds_withOffset() {
        val size = 100
        val offset = 10
        val density = Density(1f)
        container.setContent {
            CompositionLocalProvider(LocalDensity provides density) {
                with(LocalDensity.current) {
                    Column {
                        Box(
                            Modifier
                                .size(size.toDp())
                                .offset(offset.toDp(), offset.toDp())
                                .testTag("tag")
                                .semantics { contentDescription = "Test" }
                        )
                    }
                }
            }
        }

        val node = rule.onNodeWithTag("tag").fetchSemanticsNode()
        val accessibilityNodeInfo = provider.createAccessibilityNodeInfo(node.id)

        val rect = android.graphics.Rect()
        accessibilityNodeInfo.getBoundsInScreen(rect)
        val resultWidth = rect.right - rect.left
        val resultHeight = rect.bottom - rect.top
        val resultInLocalCoords = androidComposeView.screenToLocal(rect.topLeftToOffset())

        assertEquals(size, resultWidth)
        assertEquals(size, resultHeight)
        assertEquals(10f, resultInLocalCoords.x, 0.001f)
        assertEquals(10f, resultInLocalCoords.y, 0.001f)
    }

    @Test
    fun testSemanticsNodePositionAndBounds_doesNotThrow_whenLayoutNodeNotAttached() {
        var emitNode by mutableStateOf(true)
        rule.setContent {
            if (emitNode) {
                with(LocalDensity.current) {
                    Box(Modifier.size(100.toDp()).testTag("tag"))
                }
            }
        }

        val semanticNode = rule.onNodeWithTag("tag").fetchSemanticsNode()
        rule.runOnIdle {
            emitNode = false
        }

        rule.runOnIdle {
            assertEquals(Offset.Zero, semanticNode.positionInRoot)
            assertEquals(Offset.Zero, semanticNode.positionInWindow)
            assertEquals(androidx.compose.ui.geometry.Rect.Zero, semanticNode.boundsInRoot)
            assertEquals(androidx.compose.ui.geometry.Rect.Zero, semanticNode.boundsInWindow)
        }
    }

    @Test
    fun testSemanticsSort_doesNotThrow_whenLayoutNodeWrapperNotAttached() {
        rule.setContent {
            with(LocalDensity.current) {
                Box(Modifier.size(100.toDp()).testTag("parent")) {
                    Box(Modifier.size(100.toDp()).testTag("child"))
                }
            }
        }

        val parent = rule.onNodeWithTag("parent").fetchSemanticsNode()
        val child = rule.onNodeWithTag("child").fetchSemanticsNode()

        rule.runOnIdle {
            child.layoutNode.innerLayoutNodeWrapper.detach()
            child.outerSemanticsNodeWrapper.detach()
        }

        rule.runOnIdle {
            assertEquals(1, parent.unmergedChildren(true).size)
            assertEquals(0, child.unmergedChildren(true).size)
        }
    }

    @Test
    fun testSemanticsSort_doesNotThrow_whenLayoutNodeWrapperNotAttached_compare() {
        rule.setContent {
            with(LocalDensity.current) {
                Box(Modifier.size(100.toDp()).testTag("parent")) {
                    Box(Modifier.size(100.toDp()).testTag("child1")) {
                        Box(Modifier.size(50.toDp()).testTag("grandChild1"))
                    }
                    Box(Modifier.size(100.toDp()).testTag("child2")) {
                        Box(Modifier.size(50.toDp()).testTag("grandChild2"))
                    }
                }
            }
        }

        val parent = rule.onNodeWithTag("parent").fetchSemanticsNode()
        val grandChild1 = rule.onNodeWithTag("grandChild1").fetchSemanticsNode()
        val grandChild2 = rule.onNodeWithTag("grandChild2").fetchSemanticsNode()
        rule.runOnIdle {
            grandChild1.layoutNode.innerLayoutNodeWrapper.detach()
            grandChild1.outerSemanticsNodeWrapper.detach()
            grandChild2.layoutNode.innerLayoutNodeWrapper.detach()
            grandChild2.outerSemanticsNodeWrapper.detach()
        }

        rule.runOnIdle {
            assertEquals(2, parent.unmergedChildren(true).size)
        }
    }

    @Test
    fun testFakeNodeCreated_forContentDescriptionSemantics() {
        container.setContent {
            Column(
                Modifier
                    .semantics(true) { contentDescription = "Test" }
                    .testTag("Column")
            ) {
                BasicText("Text")
                with(LocalDensity.current) {
                    Box(Modifier.size(100.toDp()).semantics { contentDescription = "Hello" })
                }
            }
        }

        val columnNode = rule.onNodeWithTag("Column", true).fetchSemanticsNode()
        val firstChild = columnNode.replacedChildren.firstOrNull()
        assertNotNull(firstChild)
        assertTrue(firstChild!!.isFake)
        assertEquals(
            firstChild.unmergedConfig.getOrNull(SemanticsProperties.ContentDescription)!!.first(),
            "Test"
        )
    }

    @Test
    fun testFakeNode_createdForButton() {
        container.setContent {
            Column(Modifier.clickable(role = Role.Button) {}.testTag("button")) {
                BasicText("Text")
            }
        }

        val buttonNode = rule.onNodeWithTag("button", true).fetchSemanticsNode()
        val lastChild = buttonNode.replacedChildren.lastOrNull()
        assertNotNull("Button has no children", lastChild)
        assertTrue("Last child should be fake Button role node", lastChild!!.isFake)
        assertEquals(
            lastChild.unmergedConfig.getOrNull(SemanticsProperties.Role),
            Role.Button
        )
    }

    @Test
    fun testFakeNode_notCreatedForButton_whenNoChildren() {
        container.setContent {
            with(LocalDensity.current) {
                Box(Modifier.size(100.toDp()).clickable(role = Role.Button) {}.testTag("button"))
            }
        }
        val buttonNode = rule.onNodeWithTag("button").fetchSemanticsNode()
        assertFalse(buttonNode.unmergedChildren().any { it.isFake })
        val info = provider.createAccessibilityNodeInfo(buttonNode.id)
        assertEquals("android.widget.Button", info.className)
    }

    @Test
    fun testFakeNode_reportParentBoundsAsFakeNodeBounds() {
        val density = Density(2f)
        val tag = "button"
        container.setContent {
            CompositionLocalProvider(LocalDensity provides density) {
                with(density) {
                    Box(Modifier.size(100.toDp()).clickable(role = Role.Button) {}.testTag(tag)) {
                        BasicText("Example")
                    }
                }
            }
        }

        // Button node
        val parentNode = rule.onNodeWithTag(tag, useUnmergedTree = true).fetchSemanticsNode()
        val parentBounds = Rect()
        provider.createAccessibilityNodeInfo(parentNode.id).getBoundsInScreen(parentBounds)

        // Button role fake node
        val fakeRoleNode = parentNode.unmergedChildren(includeFakeNodes = true).last()
        val fakeRoleNodeBounds = Rect()
        provider.createAccessibilityNodeInfo(fakeRoleNode.id).getBoundsInScreen(fakeRoleNodeBounds)

        assertEquals(parentBounds, fakeRoleNodeBounds)
    }

    @Test
    fun testContentDescription_withFakeNode_mergedCorrectly() {
        val testTag = "Column"
        container.setContent {
            Column(
                Modifier
                    .testTag(testTag)
                    .semantics(true) { contentDescription = "Hello" }
            ) {
                Box(Modifier.semantics { contentDescription = "World" })
            }
        }

        rule.onNodeWithTag(testTag).assertContentDescriptionEquals("Hello", "World")
    }

    @Test
    fun testImageRole_notSet_whenAncestorMergesDescendants() {
        container.setContent {
            Column(Modifier.semantics(true) { }) {
                Image(ImageBitmap(100, 100), "Image", Modifier.testTag("image"))
            }
        }

        val imageNode = rule.onNodeWithTag("image", true).fetchSemanticsNode()
        val imageInfo = provider.createAccessibilityNodeInfo(imageNode.id)
        assertEquals(ClassName, imageInfo.className)
    }

    @Test
    fun testImageRole_set_whenAncestorDoesNotMerge() {
        container.setContent {
            Column(Modifier.semantics { isEnabled() }) {
                Image(ImageBitmap(100, 100), "Image", Modifier.testTag("image"))
            }
        }

        val imageNode = rule.onNodeWithTag("image", true).fetchSemanticsNode()
        val imageInfo = provider.createAccessibilityNodeInfo(imageNode.id)
        assertEquals("android.widget.ImageView", imageInfo.className)
    }

    @Test
    fun testImageRole_set_whenImageItseldMergesDescendants() {
        container.setContent {
            Column(Modifier.semantics(true) {}) {
                Image(
                    ImageBitmap(100, 100),
                    "Image",
                    Modifier.testTag("image").semantics(true) { /* imitate clickable node */ }
                )
            }
        }

        val imageNode = rule.onNodeWithTag("image", true).fetchSemanticsNode()
        val imageInfo = provider.createAccessibilityNodeInfo(imageNode.id)
        assertEquals("android.widget.ImageView", imageInfo.className)
    }

    @Test
    fun testScrollableContainer_scrollViewClassNotSet_whenCollectionInfo() {
        val tagColumn = "lazy column"
        val tagRow = "scrollable row"
        container.setContent {
            LazyColumn(Modifier.testTag(tagColumn)) {
                item {
                    Row(
                        Modifier
                            .testTag(tagRow)
                            .scrollable(rememberScrollState(), Orientation.Horizontal)
                    ) {
                        BasicText("test")
                    }
                }
            }
        }

        val columnNode = rule.onNodeWithTag(tagColumn).fetchSemanticsNode()
        val columnInfo = provider.createAccessibilityNodeInfo(columnNode.id)
        assertNotEquals("android.widget.ScrollView", columnInfo.className)

        val rowNode = rule.onNodeWithTag(tagRow).fetchSemanticsNode()
        val rowInfo = provider.createAccessibilityNodeInfo(rowNode.id)
        assertNotEquals("android.widget.HorizontalScrollView", rowInfo.className)
    }

    @Test
    fun testTransparentNode_withAlphaModifier_notAccessible() {
        container.setContent {
            Column(Modifier.testTag("tag")) {
                val modifier = Modifier.size(100.dp)
                Box(Modifier.alpha(0f)) {
                    Box(modifier.semantics { contentDescription = "test" })
                }
                Box(Modifier.alpha(0f).then(modifier).semantics { contentDescription = "test" })
                Box(Modifier.alpha(0f).semantics { contentDescription = "test" }.then(modifier))
                Box(modifier.alpha(0f).semantics { contentDescription = "test" })
                Box(
                    Modifier
                        .size(100.dp)
                        .alpha(0f)
                        .shadow(2.dp)
                        .semantics { contentDescription = "test" }
                )
            }
        }

        rule.onNodeWithTag("tag").fetchSemanticsNode()

        val nodesWithContentDescr = androidComposeView.semanticsOwner
            .getAllUncoveredSemanticsNodesToMap()
            .filter {
                it.value.semanticsNode.config.contains(SemanticsProperties.ContentDescription)
            }
        assertEquals(nodesWithContentDescr.size, 5)
        nodesWithContentDescr.forEach {
            val node = it.value.semanticsNode
            val info = provider.createAccessibilityNodeInfo(node.id)
            assertEquals(false, info.isVisibleToUser)
        }
    }

    @Test
    fun testVisibleNode_withAlphaModifier_accessible() {
        container.setContent {
            Column(Modifier.testTag("tag")) {
                val modifier = Modifier.size(100.dp)
                Box(Modifier.semantics { contentDescription = "test" }.then(modifier).alpha(0f))
                Box(Modifier.semantics { contentDescription = "test" }.alpha(0f).then(modifier))
                Box(modifier.semantics { contentDescription = "test" }.alpha(0f))
            }
        }

        rule.onNodeWithTag("tag").fetchSemanticsNode()

        val nodesWithContentDescr = androidComposeView.semanticsOwner
            .getAllUncoveredSemanticsNodesToMap()
            .filter {
                it.value.semanticsNode.config.contains(SemanticsProperties.ContentDescription)
            }

        assertEquals(nodesWithContentDescr.size, 3)
        nodesWithContentDescr.forEach {
            val node = it.value.semanticsNode
            val info = provider.createAccessibilityNodeInfo(node.id)
            assertEquals(true, info.isVisibleToUser)
        }
    }

    @Test
    @SdkSuppress(minSdkVersion = Build.VERSION_CODES.P)
    fun progressSemantics_mergesSemantics_forTalkback() {
        container.setContent {
            Box(Modifier.progressSemantics(0.5f).testTag("box"))
        }

        val node = rule.onNodeWithTag("box").fetchSemanticsNode()
        val info = provider.createAccessibilityNodeInfo(node.id)
        assertEquals(info.isScreenReaderFocusable, true)
    }

    @Test
    @SdkSuppress(minSdkVersion = Build.VERSION_CODES.P)
    fun indeterminateProgressSemantics_mergesSemantics_forTalkback() {
        container.setContent {
            Box(Modifier.progressSemantics().testTag("box"))
        }

        val node = rule.onNodeWithTag("box").fetchSemanticsNode()
        val info = provider.createAccessibilityNodeInfo(node.id)
        assertEquals(info.isScreenReaderFocusable, true)
    }

    private fun eventIndex(list: List<AccessibilityEvent>, event: AccessibilityEvent): Int {
        for (i in list.indices) {
            if (ReflectionEquals(list[i], null).matches(event)) {
                return i
            }
        }
        return -1
    }

    private fun containsEvent(list: List<AccessibilityEvent>, event: AccessibilityEvent): Boolean {
        return eventIndex(list, event) != -1
    }

    private fun getAccessibilityEventSourceSemanticsNodeId(event: AccessibilityEvent): Int {
        val getSourceNodeIdMethod = AccessibilityRecord::class.java
            .getDeclaredMethod("getSourceNodeId")
        getSourceNodeIdMethod.isAccessible = true
        return (getSourceNodeIdMethod.invoke(event) as Long shr 32).toInt()
    }

    private fun waitForSubtreeEventToSendAndVerify(verify: () -> Unit) {
        // TODO(aelias): Make this wait after the 100ms delay to check the second batch is also correct
        rule.waitForIdle()
        verify()
    }

    private fun waitForSubtreeEventToSend() {
        // When the subtree events are sent, we will also update our previousSemanticsNodes,
        // which will affect our next accessibility events from semantics tree comparison.
        rule.mainClock.advanceTimeBy(5000)
        rule.waitForIdle()
    }

    private fun createMovementGranularityCharacterArgs(): Bundle {
        return Bundle().apply {
            this.putInt(
                AccessibilityNodeInfoCompat.ACTION_ARGUMENT_MOVEMENT_GRANULARITY_INT,
                AccessibilityNodeInfoCompat.MOVEMENT_GRANULARITY_CHARACTER
            )
            this.putBoolean(
                AccessibilityNodeInfoCompat.ACTION_ARGUMENT_EXTEND_SELECTION_BOOLEAN,
                false
            )
        }
    }

    private fun createSelectionChangedFromIndexOneToOneEvent(
        textNode: SemanticsNode
    ): AccessibilityEvent {
        return delegate.createEvent(
            textNode.id,
            AccessibilityEvent.TYPE_VIEW_TEXT_SELECTION_CHANGED
        ).apply {
            this.fromIndex = 1
            this.toIndex = 1
            getTraversedText(textNode)?.let {
                this.itemCount = it.length
                this.text.add(it)
            }
        }
    }

    private fun createCharacterTraverseFromIndexZeroEvent(
        textNode: SemanticsNode
    ): AccessibilityEvent {
        return delegate.createEvent(
            textNode.id,
            AccessibilityEvent.TYPE_VIEW_TEXT_TRAVERSED_AT_MOVEMENT_GRANULARITY
        ).apply {
            this.fromIndex = 0
            this.toIndex = 1
            this.action = AccessibilityNodeInfoCompat.ACTION_NEXT_AT_MOVEMENT_GRANULARITY
            this.movementGranularity = AccessibilityNodeInfoCompat.MOVEMENT_GRANULARITY_CHARACTER
            getTraversedText(textNode)?.let { this.text.add(it) }
        }
    }

    private fun getTraversedText(textNode: SemanticsNode): String? {
        return (
            textNode.config.getOrNull(SemanticsProperties.EditableText)?.text
                ?: textNode.config.getOrNull(SemanticsProperties.Text)?.joinToString(",")
            )
    }
}

private fun Rect.topLeftToOffset() = Offset(this.left.toFloat(), this.top.toFloat())<|MERGE_RESOLUTION|>--- conflicted
+++ resolved
@@ -1823,17 +1823,10 @@
             .fetchSemanticsNode("can't find node with tag $colTag")
         rule.runOnUiThread {
             val bounds = colSemanticsNode.replacedChildren[0].boundsInRoot
-<<<<<<< HEAD
-            val hoverEnter = MotionEvent.obtain(
-                0 /* downTime */, 0 /* eventTime */,
-                ACTION_HOVER_ENTER, (bounds.left + bounds.right) / 2 /* x */,
-                (bounds.top + bounds.bottom) / 2/* y */, 0 /* metaState*/
-=======
             val hoverEnter = createHoverMotionEvent(
                 action = ACTION_HOVER_ENTER,
                 x = (bounds.left + bounds.right) / 2f,
                 y = (bounds.top + bounds.bottom) / 2f
->>>>>>> 5d42ef8c
             )
             assertTrue(androidComposeView.dispatchHoverEvent(hoverEnter))
             assertEquals(
@@ -2303,9 +2296,6 @@
     fun testContentDescription_singleNode_notMergingDescendants() {
         val tag = "box"
         container.setContent {
-<<<<<<< HEAD
-            Box(Modifier.size(100.dp).testTag(tag).semantics { contentDescription = "Box" })
-=======
             with(LocalDensity.current) {
                 with(LocalDensity.current) {
                     Box(
@@ -2315,7 +2305,6 @@
                     )
                 }
             }
->>>>>>> 5d42ef8c
         }
 
         val node = rule.onNodeWithTag(tag).fetchSemanticsNode()
@@ -2328,16 +2317,12 @@
     fun testContentDescription_singleNode_mergingDescendants() {
         val tag = "box"
         container.setContent {
-<<<<<<< HEAD
-            Box(Modifier.size(100.dp).testTag(tag).semantics(true) { contentDescription = "Box" })
-=======
             with(LocalDensity.current) {
                 Box(
                     Modifier.size(100.toDp()).testTag(tag)
                         .semantics(true) { contentDescription = "Box" }
                 )
             }
->>>>>>> 5d42ef8c
         }
 
         val node = rule.onNodeWithTag(tag).fetchSemanticsNode()
@@ -2350,16 +2335,6 @@
     fun testContentDescription_replacingSemanticsNode() {
         val tag = "box"
         container.setContent {
-<<<<<<< HEAD
-            Column(
-                Modifier
-                    .size(100.dp)
-                    .testTag(tag)
-                    .clearAndSetSemantics { contentDescription = "Replacing description" }
-            ) {
-                Box(Modifier.size(100.dp).semantics { contentDescription = "Box one" })
-                Box(Modifier.size(100.dp).semantics(true) { contentDescription = "Box two" })
-=======
             with(LocalDensity.current) {
                 Column(
                     Modifier
@@ -2373,7 +2348,6 @@
                             .semantics(true) { contentDescription = "Box two" }
                     )
                 }
->>>>>>> 5d42ef8c
             }
         }
 
