/*
 * Copyright 2023 The Android Open Source Project
 *
 * Licensed under the Apache License, Version 2.0 (the "License");
 * you may not use this file except in compliance with the License.
 * You may obtain a copy of the License at
 *
 *      http://www.apache.org/licenses/LICENSE-2.0
 *
 * Unless required by applicable law or agreed to in writing, software
 * distributed under the License is distributed on an "AS IS" BASIS,
 * WITHOUT WARRANTIES OR CONDITIONS OF ANY KIND, either express or implied.
 * See the License for the specific language governing permissions and
 * limitations under the License.
 */
package androidx.compose.ui.awt

import androidx.compose.runtime.Composable
import androidx.compose.runtime.CompositionLocalContext
import androidx.compose.ui.ExperimentalComposeUiApi
import androidx.compose.ui.Modifier
import androidx.compose.ui.input.key.KeyEvent
import androidx.compose.ui.layout.layoutId
import androidx.compose.ui.window.FrameWindowScope
<<<<<<< HEAD
=======
import androidx.compose.ui.window.UndecoratedWindowResizer
>>>>>>> fdff00cc
import androidx.compose.ui.window.WindowExceptionHandler
import androidx.compose.ui.window.WindowPlacement
import java.awt.Component
import java.awt.ComponentOrientation
import java.awt.GraphicsConfiguration
import java.awt.event.MouseListener
import java.awt.event.MouseMotionListener
import java.awt.event.MouseWheelListener
import java.util.*
import javax.accessibility.Accessible
import javax.swing.JFrame
<<<<<<< HEAD
import org.jetbrains.skiko.ExperimentalSkikoApi
=======
import org.jetbrains.skiko.GraphicsApi
>>>>>>> fdff00cc
import org.jetbrains.skiko.SkiaLayerAnalytics

/**
 * ComposeWindow is a window for building UI using Compose for Desktop.
 * ComposeWindow inherits javax.swing.JFrame.
 *
 * @param graphicsConfiguration the GraphicsConfiguration that is used to construct the new window.
 * If null, the system default GraphicsConfiguration is assumed.
 * @param skiaLayerAnalytics Analytics that helps to know more about SkiaLayer behaviour.
 * SkiaLayer is underlying class used internally to draw Compose content.
 * Implementation usually uses third-party solution to send info to some centralized analytics gatherer.
 */
class ComposeWindow @ExperimentalComposeUiApi constructor(
    graphicsConfiguration: GraphicsConfiguration? = null,
    skiaLayerAnalytics: SkiaLayerAnalytics = SkiaLayerAnalytics.Empty,
) : JFrame(graphicsConfiguration) {
    /**
     * ComposeWindow is a window for building UI using Compose for Desktop.
     * ComposeWindow inherits javax.swing.JFrame.
     *
     * @param graphicsConfiguration the GraphicsConfiguration that is used to construct the new window.
     * If null, the system default GraphicsConfiguration is assumed.
     */
<<<<<<< HEAD
    @OptIn(ExperimentalComposeUiApi::class)
=======
>>>>>>> fdff00cc
    constructor(
        graphicsConfiguration: GraphicsConfiguration? = null
    ) : this(graphicsConfiguration, SkiaLayerAnalytics.Empty)

<<<<<<< HEAD
    private val delegate = ComposeWindowDelegate(this, ::isUndecorated, skiaLayerAnalytics)
=======
    private val composePanel = ComposeWindowPanel(
        window = this,
        isUndecorated = ::isUndecorated,
        skiaLayerAnalytics = skiaLayerAnalytics
    )
    private val undecoratedWindowResizer = UndecoratedWindowResizer(this)

    internal val windowContext by composePanel::windowContext
    internal var rootForTestListener by composePanel::rootForTestListener

    // Don't override the accessible context of JFrame, since accessibility work through HardwareLayer
    internal val windowAccessible: Accessible
        get() = composePanel.windowAccessible
>>>>>>> fdff00cc

    init {
        contentPane.add(composePanel)
    }

    override fun add(component: Component) = composePanel.add(component)

    override fun remove(component: Component) = composePanel.remove(component)

    override fun setComponentOrientation(o: ComponentOrientation?) {
        super.setComponentOrientation(o)

        composePanel.onChangeLayoutDirection(this)
    }

    override fun setLocale(l: Locale?) {
        super.setLocale(l)

        // setLocale is called from JFrame constructor, before ComposeWindow has been initialized
        @Suppress("UNNECESSARY_SAFE_CALL")
        composePanel?.onChangeLayoutDirection(this)
    }

    /**
     * Handler to catch uncaught exceptions during rendering frames, handling events,
     * or processing background Compose operations. If null, then exceptions throw
     * further up the call stack.
     */
    @ExperimentalComposeUiApi
    var exceptionHandler: WindowExceptionHandler? by composePanel::exceptionHandler

    /**
     * Top-level composition locals, which will be provided for the Composable content, which is set by [setContent].
     *
     * `null` if no composition locals should be provided.
     */
    var compositionLocalContext: CompositionLocalContext? by composePanel::compositionLocalContext

    /**
     * Handler to catch uncaught exceptions during rendering frames, handling events,
     * or processing background Compose operations. If null, then exceptions throw
     * further up the call stack.
     */
    @ExperimentalComposeUiApi
    var exceptionHandler: WindowExceptionHandler? by delegate::exceptionHandler

    /**
     * Top-level composition locals, which will be provided for the Composable content, which is set by [setContent].
     *
     * `null` if no composition locals should be provided.
     */
    var compositionLocalContext: CompositionLocalContext? by delegate::compositionLocalContext

    /**
     * Composes the given composable into the ComposeWindow.
     *
     * @param content Composable content of the ComposeWindow.
     */
    @OptIn(ExperimentalComposeUiApi::class)
    fun setContent(
        content: @Composable FrameWindowScope.() -> Unit
    ) = setContent(
        onPreviewKeyEvent = { false },
        onKeyEvent = { false },
        content = content
    )

    /**
     * Composes the given composable into the ComposeWindow.
     *
     * @param onPreviewKeyEvent This callback is invoked when the user interacts with the hardware
     * keyboard. It gives ancestors of a focused component the chance to intercept a [KeyEvent].
     * Return true to stop propagation of this event. If you return false, the key event will be
     * sent to this [onPreviewKeyEvent]'s child. If none of the children consume the event,
     * it will be sent back up to the root using the onKeyEvent callback.
     * @param onKeyEvent This callback is invoked when the user interacts with the hardware
     * keyboard. While implementing this callback, return true to stop propagation of this event.
     * If you return false, the key event will be sent to this [onKeyEvent]'s parent.
     * @param content Composable content of the ComposeWindow.
     */
    @ExperimentalComposeUiApi
    fun setContent(
        onPreviewKeyEvent: (KeyEvent) -> Boolean = { false },
        onKeyEvent: (KeyEvent) -> Boolean = { false },
        content: @Composable FrameWindowScope.() -> Unit
    ) {
        val scope = object : FrameWindowScope {
            override val window: ComposeWindow get() = this@ComposeWindow
        }
        composePanel.setContent(
            onPreviewKeyEvent = onPreviewKeyEvent,
            onKeyEvent = onKeyEvent,
        ) {
            scope.content()
            undecoratedWindowResizer.Content(
                modifier = Modifier.layoutId("UndecoratedWindowResizer")
            )
        }
    }

    override fun dispose() {
        composePanel.dispose()
        super.dispose()
    }

    override fun setUndecorated(value: Boolean) {
        super.setUndecorated(value)
        undecoratedWindowResizer.enabled = isUndecorated && isResizable
    }

    override fun setResizable(value: Boolean) {
        super.setResizable(value)
        undecoratedWindowResizer.enabled = isUndecorated && isResizable
    }

    /**
     * `true` if background of the window is transparent, `false` otherwise
     * Transparency should be set only if window is not showing and `isUndecorated` is set to
     * `true`, otherwise AWT will throw an exception.
     */
    var isTransparent: Boolean by composePanel::isWindowTransparent

    var placement: WindowPlacement
        get() = when {
            isFullscreen -> WindowPlacement.Fullscreen
            isMaximized -> WindowPlacement.Maximized
            else -> WindowPlacement.Floating
        }
        set(value) {
            when (value) {
                WindowPlacement.Fullscreen -> {
                    isFullscreen = true
                }
                WindowPlacement.Maximized -> {
                    isMaximized = true
                }
                WindowPlacement.Floating -> {
                    isFullscreen = false
                    isMaximized = false
                }
            }
        }

    /**
     * `true` if the window is in fullscreen mode, `false` otherwise
     */
    private var isFullscreen: Boolean by composePanel::fullscreen

    /**
     * `true` if the window is maximized to fill all available screen space, `false` otherwise
     */
    private var isMaximized: Boolean
        get() = extendedState and MAXIMIZED_BOTH != 0
        set(value) {
            extendedState = if (value) {
                extendedState or MAXIMIZED_BOTH
            } else {
                extendedState and MAXIMIZED_BOTH.inv()
            }
        }

    /**
     * `true` if the window is minimized to the taskbar, `false` otherwise
     */
    var isMinimized: Boolean
        get() = extendedState and ICONIFIED != 0
        set(value) {
            extendedState = if (value) {
                extendedState or ICONIFIED
            } else {
                extendedState and ICONIFIED.inv()
            }
        }

    /**
     * Registers a task to run when the rendering API changes.
     */
    fun onRenderApiChanged(action: () -> Unit) {
        composePanel.onRenderApiChanged(action)
    }

    /**
     * Retrieve underlying platform-specific operating system handle for the root window where
     * ComposeWindow is rendered. Currently returns HWND on Windows, Window on X11 and NSWindow
     * on macOS.
     */
    val windowHandle: Long get() = composePanel.windowHandle

    /**
     * Returns low-level rendering API used for rendering in this ComposeWindow. API is
     * automatically selected based on operating system, graphical hardware and `SKIKO_RENDER_API`
     * environment variable.
     */
    val renderApi: GraphicsApi get() = composePanel.renderApi

    // We need overridden listeners because we mix Swing and AWT components in the
    // org.jetbrains.skiko.SkiaLayer, they don't work well together.
    // TODO(demin): is it possible to fix that without overriding?

    override fun addMouseListener(listener: MouseListener) =
        composePanel.addMouseListener(listener)

    override fun removeMouseListener(listener: MouseListener) =
        composePanel.removeMouseListener(listener)

    override fun addMouseMotionListener(listener: MouseMotionListener) =
        composePanel.addMouseMotionListener(listener)

    override fun removeMouseMotionListener(listener: MouseMotionListener) =
        composePanel.removeMouseMotionListener(listener)

    override fun addMouseWheelListener(listener: MouseWheelListener) =
        composePanel.addMouseWheelListener(listener)

    override fun removeMouseWheelListener(listener: MouseWheelListener) =
        composePanel.removeMouseWheelListener(listener)
}<|MERGE_RESOLUTION|>--- conflicted
+++ resolved
@@ -22,10 +22,7 @@
 import androidx.compose.ui.input.key.KeyEvent
 import androidx.compose.ui.layout.layoutId
 import androidx.compose.ui.window.FrameWindowScope
-<<<<<<< HEAD
-=======
 import androidx.compose.ui.window.UndecoratedWindowResizer
->>>>>>> fdff00cc
 import androidx.compose.ui.window.WindowExceptionHandler
 import androidx.compose.ui.window.WindowPlacement
 import java.awt.Component
@@ -37,11 +34,7 @@
 import java.util.*
 import javax.accessibility.Accessible
 import javax.swing.JFrame
-<<<<<<< HEAD
-import org.jetbrains.skiko.ExperimentalSkikoApi
-=======
 import org.jetbrains.skiko.GraphicsApi
->>>>>>> fdff00cc
 import org.jetbrains.skiko.SkiaLayerAnalytics
 
 /**
@@ -65,17 +58,10 @@
      * @param graphicsConfiguration the GraphicsConfiguration that is used to construct the new window.
      * If null, the system default GraphicsConfiguration is assumed.
      */
-<<<<<<< HEAD
-    @OptIn(ExperimentalComposeUiApi::class)
-=======
->>>>>>> fdff00cc
     constructor(
         graphicsConfiguration: GraphicsConfiguration? = null
     ) : this(graphicsConfiguration, SkiaLayerAnalytics.Empty)
 
-<<<<<<< HEAD
-    private val delegate = ComposeWindowDelegate(this, ::isUndecorated, skiaLayerAnalytics)
-=======
     private val composePanel = ComposeWindowPanel(
         window = this,
         isUndecorated = ::isUndecorated,
@@ -89,7 +75,6 @@
     // Don't override the accessible context of JFrame, since accessibility work through HardwareLayer
     internal val windowAccessible: Accessible
         get() = composePanel.windowAccessible
->>>>>>> fdff00cc
 
     init {
         contentPane.add(composePanel)
@@ -127,21 +112,6 @@
      * `null` if no composition locals should be provided.
      */
     var compositionLocalContext: CompositionLocalContext? by composePanel::compositionLocalContext
-
-    /**
-     * Handler to catch uncaught exceptions during rendering frames, handling events,
-     * or processing background Compose operations. If null, then exceptions throw
-     * further up the call stack.
-     */
-    @ExperimentalComposeUiApi
-    var exceptionHandler: WindowExceptionHandler? by delegate::exceptionHandler
-
-    /**
-     * Top-level composition locals, which will be provided for the Composable content, which is set by [setContent].
-     *
-     * `null` if no composition locals should be provided.
-     */
-    var compositionLocalContext: CompositionLocalContext? by delegate::compositionLocalContext
 
     /**
      * Composes the given composable into the ComposeWindow.
