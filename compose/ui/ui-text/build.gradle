/*
 * Copyright 2019 The Android Open Source Project
 *
 * Licensed under the Apache License, Version 2.0 (the "License");
 * you may not use this file except in compliance with the License.
 * You may obtain a copy of the License at
 *
 *      http://www.apache.org/licenses/LICENSE-2.0
 *
 * Unless required by applicable law or agreed to in writing, software
 * distributed under the License is distributed on an "AS IS" BASIS,
 * WITHOUT WARRANTIES OR CONDITIONS OF ANY KIND, either express or implied.
 * See the License for the specific language governing permissions and
 * limitations under the License.
 */

import androidx.build.AndroidXComposePlugin
import androidx.build.LibraryType
import org.jetbrains.kotlin.gradle.tasks.KotlinCompile

plugins {
    id("AndroidXPlugin")
    id("com.android.library")
    id("AndroidXComposePlugin")
}

AndroidXComposePlugin.applyAndConfigureKotlinPlugin(project)

if(!AndroidXComposePlugin.isMultiplatformEnabled(project)) {
    dependencies {
        /*
         * When updating dependencies, make sure to make the an an analogous update in the
         * corresponding block below
         */
        implementation(libs.kotlinStdlibCommon)
        implementation(libs.kotlinCoroutinesCore)
        implementation(libs.atomicFu)

        api(project(":compose:ui:ui-graphics"))
        api(project(":compose:ui:ui-unit"))
        api("androidx.annotation:annotation:1.1.0")

        // when updating the runtime version please also update the runtime-saveable version
        implementation("androidx.compose.runtime:runtime:1.2.1")
        implementation("androidx.compose.runtime:runtime-saveable:1.2.1")

        implementation(project(":compose:ui:ui-util"))
        implementation(libs.kotlinStdlib)
        implementation("androidx.core:core:1.7.0")
        implementation('androidx.collection:collection:1.0.0')
        implementation("androidx.emoji2:emoji2:1.2.0")

        testImplementation(libs.testRules)
        testImplementation(libs.testRunner)
        testImplementation(libs.junit)
        testImplementation(libs.mockitoCore4)
        testImplementation(libs.truth)
        testImplementation(libs.kotlinReflect)
        testImplementation(libs.kotlinTest)
        testImplementation(libs.mockitoKotlin4)

        androidTestImplementation(project(":internal-testutils-fonts"))
        androidTestImplementation(project(":compose:ui:ui-test-junit4"))
        androidTestImplementation(libs.testCore)
        androidTestImplementation(libs.testRules)
        androidTestImplementation(libs.testRunner)
        androidTestImplementation(libs.espressoCore)
        androidTestImplementation(libs.junit)
        androidTestImplementation(libs.dexmakerMockito)
        androidTestImplementation(libs.mockitoCore)
        androidTestImplementation(libs.truth)
        androidTestImplementation(libs.mockitoKotlin)

        samples(projectOrArtifact(":compose:ui:ui-text:ui-text-samples"))
    }

    android {
        sourceSets {
            main {
                java.srcDirs += "${supportRootFolder}/text/text/src/main/java"
            }
        }
    }
}

if(AndroidXComposePlugin.isMultiplatformEnabled(project)) {
    androidXComposeMultiplatform {
        android()
        desktop()
        darwin()
        js()
        wasm()
    }

    kotlin {
        /*
         * When updating dependencies, make sure to make the an an analogous update in the
         * corresponding block below
         */
        sourceSets {
            commonMain.dependencies {
                implementation(libs.kotlinStdlibCommon)
                implementation(libs.kotlinCoroutinesCore)
                implementation(libs.atomicFu)

                api(project(":compose:ui:ui-graphics"))
                api(project(":compose:ui:ui-unit"))

                // when updating the runtime version please also update the runtime-saveable version
                implementation(project(":compose:runtime:runtime"))
                implementation(project(":compose:runtime:runtime-saveable"))

                implementation(project(":compose:ui:ui-util"))
            }

            jvmMain.dependencies {
                implementation(libs.kotlinStdlib)
            }

            skikoMain {
                dependsOn(commonMain)
                dependencies {
                    //api(libs.skikoCommon)
                }
            }

            desktopMain {
                dependsOn(skikoMain)
                dependsOn(jvmMain)
            }

            jsNativeMain.dependsOn(skikoMain)

            jsWasmMain.dependsOn(jsNativeMain)

            jsMain {
                dependsOn(jsWasmMain)
                dependencies {
                    implementation(kotlin("stdlib-js"))
                    api(libs.skikoCommon)
                }
            }

            wasmMain {
                dependsOn(jsWasmMain)
                dependencies {
                    implementation(kotlin("stdlib-wasm"))
                    implementation(libs.create("skikoWasm"))
                    implementation(libs.create("skikoWasmWasm"))
                }
            }

            nativeMain.dependsOn(jsNativeMain)

            androidMain {
                dependsOn(commonMain)
            }

            androidMain.dependencies {
                api("androidx.annotation:annotation:1.1.0")
                implementation("androidx.core:core:1.7.0")
                implementation("androidx.emoji2:emoji2:1.2.0")
                implementation('androidx.collection:collection:1.0.0')
            }

            androidMain.kotlin.srcDirs("${supportRootFolder}/text/text/src/main/java")

            commonTest {
                dependencies {
                    implementation(libs.kotlinTest)
                }
            }

            // TODO(b/214407011): These dependencies leak into instrumented tests as well. If you
            //  need to add Robolectric (which must be kept out of androidAndroidTest), use a top
            //  level dependencies block instead:
            //  `dependencies { testImplementation(libs.robolectric) }`
            androidTest.dependencies {
                implementation(project(":internal-testutils-fonts"))
                implementation(libs.testRules)
                implementation(libs.testRunner)
                implementation(libs.junit)
                implementation(libs.mockitoCore4)
                implementation(libs.truth)
                implementation(libs.kotlinReflect)
                implementation(libs.kotlinTest)
                implementation(libs.mockitoKotlin4)
            }

            androidAndroidTest.dependencies {
                implementation(project(":compose:ui:ui-test-junit4"))
                implementation(project(":internal-testutils-fonts"))
                implementation(libs.testRules)
                implementation(libs.testRunner)
                implementation(libs.espressoCore)
                implementation(libs.junit)
                implementation(libs.dexmakerMockito)
                implementation(libs.mockitoCore)
                implementation(libs.truth)
                implementation(libs.mockitoKotlin)
            }

            skikoTest {
                dependsOn(commonTest)
            }

            desktopTest {
                dependsOn(skikoTest)
                dependencies {
                    implementation(libs.truth)
                    implementation(libs.junit)
                    implementation(libs.skikoCurrentOs)
                    implementation(project(":compose:foundation:foundation"))
                    implementation(project(":compose:ui:ui-test-junit4"))
                    implementation(project(":internal-testutils-fonts"))
                    implementation(libs.mockitoCore)
                    implementation(libs.mockitoKotlin)
                    implementation(libs.mockitoCore4)
                    implementation(libs.mockitoKotlin4)
                    implementation(libs.kotlinReflect)
                }
            }
            desktopTest.kotlin.srcDirs("src/test/java", "src/desktopTest/kotlin")
            desktopTest.resources.srcDirs("src/test/resources", "src/desktopTest/resources")

            jsNativeTest {
                dependsOn(skikoTest)
            }
            nativeTest.dependsOn(jsNativeTest)
            jsTest.dependsOn(jsNativeTest)
        }
    }
    dependencies {
        samples(projectOrArtifact(":compose:ui:ui-text:ui-text-samples"))
    }
}

androidx {
    name = "Compose UI Text"
    type = LibraryType.PUBLISHED_LIBRARY
    inceptionYear = "2019"
    description = "Compose Text primitives and utilities"
    legacyDisableKotlinStrictApiMode = true
}

android {
    namespace "androidx.compose.ui.text"
<<<<<<< HEAD
}

tasks.withType(KotlinCompile).configureEach {
    kotlinOptions {
        freeCompilerArgs += [
                "-Xjvm-default=all",
        ]
    }
}

project.afterEvaluate {
    //Disable jsWasmMain intermediate sourceset publication
    tasks.named("compileJsWasmMainKotlinMetadata") {
        enabled = false
    }
=======
>>>>>>> 4633bf1d
}<|MERGE_RESOLUTION|>--- conflicted
+++ resolved
@@ -245,15 +245,6 @@
 
 android {
     namespace "androidx.compose.ui.text"
-<<<<<<< HEAD
-}
-
-tasks.withType(KotlinCompile).configureEach {
-    kotlinOptions {
-        freeCompilerArgs += [
-                "-Xjvm-default=all",
-        ]
-    }
 }
 
 project.afterEvaluate {
@@ -261,6 +252,4 @@
     tasks.named("compileJsWasmMainKotlinMetadata") {
         enabled = false
     }
-=======
->>>>>>> 4633bf1d
 }