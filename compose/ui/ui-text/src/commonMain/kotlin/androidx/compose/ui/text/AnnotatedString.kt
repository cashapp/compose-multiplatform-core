/*
 * Copyright 2023 The Android Open Source Project
 *
 * Licensed under the Apache License, Version 2.0 (the "License");
 * you may not use this file except in compliance with the License.
 * You may obtain a copy of the License at
 *
 *      http://www.apache.org/licenses/LICENSE-2.0
 *
 * Unless required by applicable law or agreed to in writing, software
 * distributed under the License is distributed on an "AS IS" BASIS,
 * WITHOUT WARRANTIES OR CONDITIONS OF ANY KIND, either express or implied.
 * See the License for the specific language governing permissions and
 * limitations under the License.
 */

package androidx.compose.ui.text

import androidx.compose.runtime.Immutable
import androidx.compose.runtime.Stable
import androidx.compose.runtime.saveable.Saver
import androidx.compose.ui.text.AnnotatedString.Annotation
import androidx.compose.ui.text.AnnotatedString.Builder
import androidx.compose.ui.text.AnnotatedString.Range
import androidx.compose.ui.text.intl.LocaleList
import androidx.compose.ui.util.fastAny
import androidx.compose.ui.util.fastFilter
import androidx.compose.ui.util.fastFlatMap
import androidx.compose.ui.util.fastForEach
import androidx.compose.ui.util.fastMap
<<<<<<< HEAD
import kotlin.jvm.JvmName
=======
import kotlin.contracts.ExperimentalContracts
import kotlin.contracts.contract
>>>>>>> 56579bc3

/**
 * The basic data structure of text with multiple styles. To construct an [AnnotatedString] you can
 * use [Builder].
 */
@Immutable
class AnnotatedString
internal constructor(internal val annotations: List<Range<out Annotation>>?, val text: String) :
    CharSequence {

    internal val spanStylesOrNull: List<Range<SpanStyle>>?
    /** All [SpanStyle] that have been applied to a range of this String */
    val spanStyles: List<Range<SpanStyle>>
        get() = spanStylesOrNull ?: emptyList()

    internal val paragraphStylesOrNull: List<Range<ParagraphStyle>>?
    /** All [ParagraphStyle] that have been applied to a range of this String */
    val paragraphStyles: List<Range<ParagraphStyle>>
        get() = paragraphStylesOrNull ?: emptyList()

    /**
     * The basic data structure of text with multiple styles. To construct an [AnnotatedString] you
     * can use [Builder].
     *
     * If you need to provide other types of [Annotation]s, use an alternative constructor.
     *
     * @param text the text to be displayed.
     * @param spanStyles a list of [Range]s that specifies [SpanStyle]s on certain portion of the
     *   text. These styles will be applied in the order of the list. And the [SpanStyle]s applied
     *   later can override the former styles. Notice that [SpanStyle] attributes which are null or
     *   [Unspecified] won't change the current ones.
     * @param paragraphStyles a list of [Range]s that specifies [ParagraphStyle]s on certain portion
     *   of the text. Each [ParagraphStyle] with a [Range] defines a paragraph of text. It's
     *   required that [Range]s of paragraphs don't overlap with each other. If there are gaps
     *   between specified paragraph [Range]s, a default paragraph will be created in between.
     * @throws IllegalArgumentException if [paragraphStyles] contains any two overlapping [Range]s.
     * @sample androidx.compose.ui.text.samples.AnnotatedStringConstructorSample
     * @see SpanStyle
     * @see ParagraphStyle
     */
    constructor(
        text: String,
        spanStyles: List<Range<SpanStyle>> = listOf(),
        paragraphStyles: List<Range<ParagraphStyle>> = listOf()
    ) : this(constructAnnotationsFromSpansAndParagraphs(spanStyles, paragraphStyles), text)

    /**
     * The basic data structure of text with multiple styles and other annotations. To construct an
     * [AnnotatedString] you may use a [Builder].
     *
     * @param text the text to be displayed.
     * @param annotations a list of [Range]s that specifies [Annotation]s on certain portion of the
     *   text. These annotations will be applied in the order of the list. There're a few properties
     *   that these annotations have:
     * - [Annotation]s applied later can override the former annotations. For example, the
     *   attributes of the last applied [SpanStyle] will override similar attributes of the
     *   previously applied [SpanStyle]s.
     * - [SpanStyle] attributes which are null or Unspecified won't change the styling.
     * - It's required that [Range]s of [ParagraphStyle]s don't overlap with each other. If there
     *   are gaps between specified paragraph [Range]s, a default paragraph will be created in
     *   between.
     *
     * @throws IllegalArgumentException if [ParagraphStyle]s contains any two overlapping [Range]s.
     * @sample androidx.compose.ui.text.samples.AnnotatedStringMainConstructorSample
     * @see Annotation
     */
    constructor(
        text: String,
        annotations: List<Range<out Annotation>> = emptyList()
    ) : this(annotations.ifEmpty { null }, text)

    init {
        var spanStyles: MutableList<Range<SpanStyle>>? = null
        var paragraphStyles: MutableList<Range<ParagraphStyle>>? = null
        @Suppress("UNCHECKED_CAST")
        annotations?.fastForEach { annotation ->
            if (annotation.item is SpanStyle) {
                if (spanStyles == null) {
                    spanStyles = mutableListOf()
                }
                spanStyles!!.add(annotation as Range<SpanStyle>)
            } else if (annotation.item is ParagraphStyle) {
                if (paragraphStyles == null) {
                    paragraphStyles = mutableListOf()
                }
                paragraphStyles!!.add(annotation as Range<ParagraphStyle>)
            }
        }
        spanStylesOrNull = spanStyles
        paragraphStylesOrNull = paragraphStyles

        var lastStyleEnd = -1
        @Suppress("ListIterator")
        paragraphStylesOrNull
            ?.sortedBy { it.start }
            ?.fastForEach { paragraphStyle ->
                require(paragraphStyle.start >= lastStyleEnd) {
                    "ParagraphStyle should not overlap"
                }
                require(paragraphStyle.end <= text.length) {
                    "ParagraphStyle range [${paragraphStyle.start}, ${paragraphStyle.end})" +
                        " is out of boundary"
                }
                lastStyleEnd = paragraphStyle.end
            }
    }

    override val length: Int
        get() = text.length

    override operator fun get(index: Int): Char = text[index]

    /**
     * Return a substring for the AnnotatedString and include the styles in the range of
     * [startIndex] (inclusive) and [endIndex] (exclusive).
     *
     * @param startIndex the inclusive start offset of the range
     * @param endIndex the exclusive end offset of the range
     */
    override fun subSequence(startIndex: Int, endIndex: Int): AnnotatedString {
        require(startIndex <= endIndex) {
            "start ($startIndex) should be less or equal to end ($endIndex)"
        }
        if (startIndex == 0 && endIndex == text.length) return this
        val text = text.substring(startIndex, endIndex)
        return AnnotatedString(
            text = text,
            annotations = filterRanges(annotations, startIndex, endIndex)
        )
    }

    /**
     * Return a substring for the AnnotatedString and include the styles in the given [range].
     *
     * @param range the text range
     * @see subSequence(start: Int, end: Int)
     */
    fun subSequence(range: TextRange): AnnotatedString {
        return subSequence(range.min, range.max)
    }

    @Stable
    operator fun plus(other: AnnotatedString): AnnotatedString {
        return with(Builder(this)) {
            append(other)
            toAnnotatedString()
        }
    }

    /**
     * Query the string annotations attached on this AnnotatedString. Annotations are metadata
     * attached on the AnnotatedString, for example, a URL is a string metadata attached on the a
     * certain range. Annotations are also store with [Range] like the styles.
     *
     * @param tag the tag of the annotations that is being queried. It's used to distinguish the
     *   annotations for different purposes.
     * @param start the start of the query range, inclusive.
     * @param end the end of the query range, exclusive.
     * @return a list of annotations stored in [Range]. Notice that All annotations that intersect
     *   with the range [start, end) will be returned. When [start] is bigger than [end], an empty
     *   list will be returned.
     */
    @Suppress("UNCHECKED_CAST")
    fun getStringAnnotations(tag: String, start: Int, end: Int): List<Range<String>> =
        (annotations?.fastFilterMap({
            it.item is StringAnnotation && tag == it.tag && intersect(start, end, it.start, it.end)
        }) {
            it.unbox()
        } ?: emptyList())

    /**
     * Returns true if [getStringAnnotations] with the same parameters would return a non-empty list
     */
    fun hasStringAnnotations(tag: String, start: Int, end: Int): Boolean =
        annotations?.fastAny {
            it.item is StringAnnotation && tag == it.tag && intersect(start, end, it.start, it.end)
        } ?: false

    /**
     * Query all of the string annotations attached on this AnnotatedString.
     *
     * @param start the start of the query range, inclusive.
     * @param end the end of the query range, exclusive.
     * @return a list of annotations stored in [Range]. Notice that All annotations that intersect
     *   with the range [start, end) will be returned. When [start] is bigger than [end], an empty
     *   list will be returned.
     */
    @Suppress("UNCHECKED_CAST")
    fun getStringAnnotations(start: Int, end: Int): List<Range<String>> =
        annotations?.fastFilterMap({
            it.item is StringAnnotation && intersect(start, end, it.start, it.end)
        }) {
            it.unbox()
        } ?: emptyList()

    /**
     * Query all of the [TtsAnnotation]s attached on this [AnnotatedString].
     *
     * @param start the start of the query range, inclusive.
     * @param end the end of the query range, exclusive.
     * @return a list of annotations stored in [Range]. Notice that All annotations that intersect
     *   with the range [start, end) will be returned. When [start] is bigger than [end], an empty
     *   list will be returned.
     */
    @Suppress("UNCHECKED_CAST")
    fun getTtsAnnotations(start: Int, end: Int): List<Range<TtsAnnotation>> =
        ((annotations?.fastFilter {
            it.item is TtsAnnotation && intersect(start, end, it.start, it.end)
        } ?: emptyList())
            as List<Range<TtsAnnotation>>)

    /**
     * Query all of the [UrlAnnotation]s attached on this [AnnotatedString].
     *
     * @param start the start of the query range, inclusive.
     * @param end the end of the query range, exclusive.
     * @return a list of annotations stored in [Range]. Notice that All annotations that intersect
     *   with the range [start, end) will be returned. When [start] is bigger than [end], an empty
     *   list will be returned.
     */
    @ExperimentalTextApi
    @Suppress("UNCHECKED_CAST", "Deprecation")
    @Deprecated("Use LinkAnnotation API instead", ReplaceWith("getLinkAnnotations(start, end)"))
    fun getUrlAnnotations(start: Int, end: Int): List<Range<UrlAnnotation>> =
        ((annotations?.fastFilter {
            it.item is UrlAnnotation && intersect(start, end, it.start, it.end)
        } ?: emptyList())
            as List<Range<UrlAnnotation>>)

    /**
     * Query all of the [LinkAnnotation]s attached on this [AnnotatedString].
     *
     * @param start the start of the query range, inclusive.
     * @param end the end of the query range, exclusive.
     * @return a list of annotations stored in [Range]. Notice that All annotations that intersect
     *   with the range [start, end) will be returned. When [start] is bigger than [end], an empty
     *   list will be returned.
     */
    @Suppress("UNCHECKED_CAST")
    fun getLinkAnnotations(start: Int, end: Int): List<Range<LinkAnnotation>> =
        ((annotations?.fastFilter {
            it.item is LinkAnnotation && intersect(start, end, it.start, it.end)
        } ?: emptyList())
            as List<Range<LinkAnnotation>>)

    /**
     * Returns true if [getLinkAnnotations] with the same parameters would return a non-empty list
     */
    fun hasLinkAnnotations(start: Int, end: Int): Boolean =
        annotations?.fastAny {
            it.item is LinkAnnotation && intersect(start, end, it.start, it.end)
        } ?: false

    override fun equals(other: Any?): Boolean {
        if (this === other) return true
        if (other !is AnnotatedString) return false
        if (text != other.text) return false
        if (annotations != other.annotations) return false
        return true
    }

    override fun hashCode(): Int {
        var result = text.hashCode()
        result = 31 * result + (annotations?.hashCode() ?: 0)
        return result
    }

    override fun toString(): String {
        // AnnotatedString.toString has special value, it converts it into regular String
        // rather than debug string.
        return text
    }

    /**
     * Compare the annotations between this and another AnnotatedString.
     *
     * This may be used for fast partial equality checks.
     *
     * Note that this checks all annotations including [spanStyles] and [paragraphStyles], but
     * [equals] still may be false if [text] is different.
     *
     * @param other to compare annotations with
     * @return true if and only if this compares equal on annotations with other
     */
    fun hasEqualAnnotations(other: AnnotatedString): Boolean = this.annotations == other.annotations

    /**
     * Returns a new [AnnotatedString] where a list of annotations contains the results of applying
     * the given [transform] function to each element in the original annotations list.
     *
     * @sample androidx.compose.ui.text.samples.AnnotatedStringMapAnnotationsSamples
     */
    fun mapAnnotations(
        transform: (Range<out Annotation>) -> Range<out Annotation>
    ): AnnotatedString {
        val builder = Builder(this)
        builder.mapAnnotations(transform)
        return builder.toAnnotatedString()
    }

    /**
     * Returns a new [AnnotatedString] where a list of annotations contains all elementes yielded
     * from results [transform] function being invoked on each element of original annotations list.
     *
     * @see mapAnnotations
     */
    fun flatMapAnnotations(
        transform: (Range<out Annotation>) -> List<Range<out Annotation>>
    ): AnnotatedString {
        val builder = Builder(this)
        builder.flatMapAnnotations(transform)
        return builder.toAnnotatedString()
    }

    /**
     * The information attached on the text such as a [SpanStyle].
     *
     * @param item The object attached to [AnnotatedString]s.
     * @param start The start of the range where [item] takes effect. It's inclusive
     * @param end The end of the range where [item] takes effect. It's exclusive
     * @param tag The tag used to distinguish the different ranges. It is useful to store custom
     *   data. And [Range]s with same tag can be queried with functions such as
     *   [getStringAnnotations].
     */
    @Immutable
    data class Range<T>(val item: T, val start: Int, val end: Int, val tag: String) {
        constructor(item: T, start: Int, end: Int) : this(item, start, end, "")

        init {
            require(start <= end) { "Reversed range is not supported" }
        }
    }

    /**
     * Builder class for AnnotatedString. Enables construction of an [AnnotatedString] using methods
     * such as [append] and [addStyle].
     *
     * @sample androidx.compose.ui.text.samples.AnnotatedStringBuilderSample
     *
     * This class implements [Appendable] and can be used with other APIs that don't know about
     * [AnnotatedString]s:
     *
     * @sample androidx.compose.ui.text.samples.AnnotatedStringBuilderAppendableSample
     * @param capacity initial capacity for the internal char buffer
     */
    class Builder(capacity: Int = 16) : Appendable {

        private data class MutableRange<T>(
            val item: T,
            val start: Int,
            var end: Int = Int.MIN_VALUE,
            val tag: String = ""
        ) {
            /**
             * Create an immutable [Range] object.
             *
             * @param defaultEnd if the end is not set yet, it will be set to this value.
             */
            fun toRange(defaultEnd: Int = Int.MIN_VALUE): Range<T> {
                val end = if (end == Int.MIN_VALUE) defaultEnd else end
                check(end != Int.MIN_VALUE) { "Item.end should be set first" }
                return Range(item = item, start = start, end = end, tag = tag)
            }

            /**
             * Create an immutable [Range] object.
             *
             * @param defaultEnd if the end is not set yet, it will be set to this value.
             */
            fun <R> toRange(transform: (T) -> R, defaultEnd: Int = Int.MIN_VALUE): Range<R> {
                val end = if (end == Int.MIN_VALUE) defaultEnd else end
                check(end != Int.MIN_VALUE) { "Item.end should be set first" }
                return Range(item = transform(item), start = start, end = end, tag = tag)
            }

            companion object {
                fun <T> fromRange(range: AnnotatedString.Range<T>) =
                    MutableRange(range.item, range.start, range.end, range.tag)
            }
        }

        private val text: StringBuilder = StringBuilder(capacity)
        private val styleStack: MutableList<MutableRange<out Any>> = mutableListOf()
        /**
         * Holds all objects of type [AnnotatedString.Annotation] including [SpanStyle]s and
         * [ParagraphStyle]s in order.
         */
        private val annotations = mutableListOf<MutableRange<out Annotation>>()

        /** Create an [Builder] instance using the given [String]. */
        constructor(text: String) : this() {
            append(text)
        }

        /** Create an [Builder] instance using the given [AnnotatedString]. */
        constructor(text: AnnotatedString) : this() {
            append(text)
        }

        /** Returns the length of the [String]. */
        val length: Int
            get() = text.length

        /**
         * Appends the given [String] to this [Builder].
         *
         * @param text the text to append
         */
        fun append(text: String) {
            this.text.append(text)
        }

        @Deprecated(
            message =
                "Replaced by the append(Char) method that returns an Appendable. " +
                    "This method must be kept around for binary compatibility.",
            level = DeprecationLevel.HIDDEN
        )
        @Suppress("FunctionName", "unused")
        // Set the JvmName to preserve compatibility with bytecode that expects a void return type.
        @JvmName("append")
        fun deprecated_append_returning_void(char: Char) {
            append(char)
        }

        /**
         * Appends [text] to this [Builder] if non-null, and returns this [Builder].
         *
         * If [text] is an [AnnotatedString], all spans and annotations will be copied over as well.
         * No other subtypes of [CharSequence] will be treated specially. For example, any
         * platform-specific types, such as `SpannedString` on Android, will only have their text
         * copied and any other information held in the sequence, such as Android `Span`s, will be
         * dropped.
         */
        @Suppress("BuilderSetStyle")
        override fun append(text: CharSequence?): Builder {
            if (text is AnnotatedString) {
                append(text)
            } else {
                this.text.append(text)
            }
            return this
        }

        /**
         * Appends the range of [text] between [start] (inclusive) and [end] (exclusive) to this
         * [Builder] if non-null, and returns this [Builder].
         *
         * If [text] is an [AnnotatedString], all spans and annotations from [text] between [start]
         * and [end] will be copied over as well. No other subtypes of [CharSequence] will be
         * treated specially. For example, any platform-specific types, such as `SpannedString` on
         * Android, will only have their text copied and any other information held in the sequence,
         * such as Android `Span`s, will be dropped.
         *
         * @param start The index of the first character in [text] to copy over (inclusive).
         * @param end The index after the last character in [text] to copy over (exclusive).
         */
        @Suppress("BuilderSetStyle")
        override fun append(text: CharSequence?, start: Int, end: Int): Builder {
            if (text is AnnotatedString) {
                append(text, start, end)
            } else {
                this.text.append(text, start, end)
            }
            return this
        }

        // Kdoc comes from interface method.
        override fun append(char: Char): Builder {
            this.text.append(char)
            return this
        }

        /**
         * Appends the given [AnnotatedString] to this [Builder].
         *
         * @param text the text to append
         */
        fun append(text: AnnotatedString) {
            val start = this.text.length
            this.text.append(text.text)
            // offset every annotation with start and add to the builder
            text.annotations?.fastForEach {
                annotations.add(MutableRange(it.item, start + it.start, start + it.end, it.tag))
            }
        }

        /**
         * Appends the range of [text] between [start] (inclusive) and [end] (exclusive) to this
         * [Builder]. All spans and annotations from [text] between [start] and [end] will be copied
         * over as well.
         *
         * @param start The index of the first character in [text] to copy over (inclusive).
         * @param end The index after the last character in [text] to copy over (exclusive).
         */
        @Suppress("BuilderSetStyle")
        fun append(text: AnnotatedString, start: Int, end: Int) {
            val insertionStart = this.text.length
            this.text.append(text.text, start, end)
            // offset every annotation with insertionStart and add to the builder
            text.getLocalAnnotations(start, end)?.fastForEach {
                annotations.add(
                    MutableRange(
                        it.item,
                        insertionStart + it.start,
                        insertionStart + it.end,
                        it.tag
                    )
                )
            }
        }

        /**
         * Set a [SpanStyle] for the given [range].
         *
         * @param style [SpanStyle] to be applied
         * @param start the inclusive starting offset of the range
         * @param end the exclusive end offset of the range
         */
        fun addStyle(style: SpanStyle, start: Int, end: Int) {
            annotations.add(MutableRange(item = style, start = start, end = end))
        }

        /**
         * Set a [ParagraphStyle] for the given [range]. When a [ParagraphStyle] is applied to the
         * [AnnotatedString], it will be rendered as a separate paragraph.
         *
         * @param style [ParagraphStyle] to be applied
         * @param start the inclusive starting offset of the range
         * @param end the exclusive end offset of the range
         */
        fun addStyle(style: ParagraphStyle, start: Int, end: Int) {
            annotations.add(MutableRange(item = style, start = start, end = end))
        }

        /**
         * Set an Annotation for the given [range].
         *
         * @param tag the tag used to distinguish annotations
         * @param annotation the string annotation that is attached
         * @param start the inclusive starting offset of the range
         * @param end the exclusive end offset of the range
         * @sample androidx.compose.ui.text.samples.AnnotatedStringAddStringAnnotationSample
         * @see getStringAnnotations
         */
        fun addStringAnnotation(tag: String, annotation: String, start: Int, end: Int) {
            annotations.add(
                MutableRange(
                    item = StringAnnotation(annotation),
                    start = start,
                    end = end,
                    tag = tag
                )
            )
        }

        /**
         * Set a [TtsAnnotation] for the given [range].
         *
         * @param ttsAnnotation an object that stores text to speech metadata that intended for the
         *   TTS engine.
         * @param start the inclusive starting offset of the range
         * @param end the exclusive end offset of the range
         * @sample androidx.compose.ui.text.samples.AnnotatedStringAddStringAnnotationSample
         * @see getStringAnnotations
         */
        @ExperimentalTextApi
        @Suppress("SetterReturnsThis")
        fun addTtsAnnotation(ttsAnnotation: TtsAnnotation, start: Int, end: Int) {
            annotations.add(MutableRange(ttsAnnotation, start, end))
        }

        /**
         * Set a [UrlAnnotation] for the given [range]. URLs may be treated specially by screen
         * readers, including being identified while reading text with an audio icon or being
         * summarized in a links menu.
         *
         * @param urlAnnotation A [UrlAnnotation] object that stores the URL being linked to.
         * @param start the inclusive starting offset of the range
         * @param end the exclusive end offset of the range
         * @sample androidx.compose.ui.text.samples.AnnotatedStringAddStringAnnotationSample
         * @see getStringAnnotations
         */
        @ExperimentalTextApi
        @Suppress("SetterReturnsThis", "Deprecation")
        @Deprecated(
            "Use LinkAnnotation API for links instead",
            ReplaceWith("addLink(, start, end)")
        )
        fun addUrlAnnotation(urlAnnotation: UrlAnnotation, start: Int, end: Int) {
            annotations.add(MutableRange(urlAnnotation, start, end))
        }

        /**
         * Set a [LinkAnnotation.Url] for the given [range].
         *
         * When clicking on the text in [range], the corresponding URL from the [url] annotation
         * will be opened using [androidx.compose.ui.platform.UriHandler].
         *
         * URLs may be treated specially by screen readers, including being identified while reading
         * text with an audio icon or being summarized in a links menu.
         *
         * @param url A [LinkAnnotation.Url] object that stores the URL being linked to.
         * @param start the inclusive starting offset of the range
         * @param end the exclusive end offset of the range
         * @see getStringAnnotations
         */
        @Suppress("SetterReturnsThis")
        fun addLink(url: LinkAnnotation.Url, start: Int, end: Int) {
            annotations.add(MutableRange(url, start, end))
        }

        /**
         * Set a [LinkAnnotation.Clickable] for the given [range].
         *
         * When clicking on the text in [range], a [LinkInteractionListener] will be triggered with
         * the [clickable] object.
         *
         * Clickable link may be treated specially by screen readers, including being identified
         * while reading text with an audio icon or being summarized in a links menu.
         *
         * @param clickable A [LinkAnnotation.Clickable] object that stores the tag being linked to.
         * @param start the inclusive starting offset of the range
         * @param end the exclusive end offset of the range
         * @see getStringAnnotations
         */
        @Suppress("SetterReturnsThis")
        fun addLink(clickable: LinkAnnotation.Clickable, start: Int, end: Int) {
            annotations.add(MutableRange(clickable, start, end))
        }

        /**
         * Applies the given [SpanStyle] to any appended text until a corresponding [pop] is called.
         *
         * @sample androidx.compose.ui.text.samples.AnnotatedStringBuilderPushSample
         * @param style SpanStyle to be applied
         */
        fun pushStyle(style: SpanStyle): Int {
            MutableRange(item = style, start = text.length).also {
                styleStack.add(it)
                annotations.add(it)
            }
            return styleStack.size - 1
        }

        /**
         * Applies the given [ParagraphStyle] to any appended text until a corresponding [pop] is
         * called.
         *
         * @sample androidx.compose.ui.text.samples.AnnotatedStringBuilderPushParagraphStyleSample
         * @param style ParagraphStyle to be applied
         */
        fun pushStyle(style: ParagraphStyle): Int {
            MutableRange(item = style, start = text.length).also {
                styleStack.add(it)
                annotations.add(it)
            }
            return styleStack.size - 1
        }

        /**
         * Attach the given [annotation] to any appended text until a corresponding [pop] is called.
         *
         * @sample androidx.compose.ui.text.samples.AnnotatedStringBuilderPushStringAnnotationSample
         * @param tag the tag used to distinguish annotations
         * @param annotation the string annotation attached on this AnnotatedString
         * @see getStringAnnotations
         * @see Range
         */
        fun pushStringAnnotation(tag: String, annotation: String): Int {
            MutableRange(item = StringAnnotation(annotation), start = text.length, tag = tag).also {
                styleStack.add(it)
                annotations.add(it)
            }
            return styleStack.size - 1
        }

        /**
         * Attach the given [ttsAnnotation] to any appended text until a corresponding [pop] is
         * called.
         *
         * @sample androidx.compose.ui.text.samples.AnnotatedStringBuilderPushStringAnnotationSample
         * @param ttsAnnotation an object that stores text to speech metadata that intended for the
         *   TTS engine.
         * @see getStringAnnotations
         * @see Range
         */
        fun pushTtsAnnotation(ttsAnnotation: TtsAnnotation): Int {
            MutableRange(item = ttsAnnotation, start = text.length).also {
                styleStack.add(it)
                annotations.add(it)
            }
            return styleStack.size - 1
        }

        /**
         * Attach the given [UrlAnnotation] to any appended text until a corresponding [pop] is
         * called.
         *
         * @sample androidx.compose.ui.text.samples.AnnotatedStringBuilderPushStringAnnotationSample
         * @param urlAnnotation A [UrlAnnotation] object that stores the URL being linked to.
         * @see getStringAnnotations
         * @see Range
         */
        @Suppress("BuilderSetStyle", "Deprecation")
        @ExperimentalTextApi
        @Deprecated(
            "Use LinkAnnotation API for links instead",
            ReplaceWith("pushLink(, start, end)")
        )
        fun pushUrlAnnotation(urlAnnotation: UrlAnnotation): Int {
            MutableRange(item = urlAnnotation, start = text.length).also {
                styleStack.add(it)
                annotations.add(it)
            }
            return styleStack.size - 1
        }

        /**
         * Attach the given [LinkAnnotation] to any appended text until a corresponding [pop] is
         * called.
         *
         * @param link A [LinkAnnotation] object that stores the URL or clickable tag being linked
         *   to.
         * @see getStringAnnotations
         * @see Range
         */
        @Suppress("BuilderSetStyle")
        fun pushLink(link: LinkAnnotation): Int {
            MutableRange(item = link, start = text.length).also {
                styleStack.add(it)
                annotations.add(it)
            }
            return styleStack.size - 1
        }

        /**
         * Ends the style or annotation that was added via a push operation before.
         *
         * @see pushStyle
         * @see pushStringAnnotation
         */
        fun pop() {
            check(styleStack.isNotEmpty()) { "Nothing to pop." }
            // pop the last element
            val item = styleStack.removeAt(styleStack.size - 1)
            item.end = text.length
        }

        /**
         * Ends the styles or annotation up to and `including` the [pushStyle] or
         * [pushStringAnnotation] that returned the given index.
         *
         * @param index the result of the a previous [pushStyle] or [pushStringAnnotation] in order
         *   to pop to
         * @see pop
         * @see pushStyle
         * @see pushStringAnnotation
         */
        fun pop(index: Int) {
            check(index < styleStack.size) { "$index should be less than ${styleStack.size}" }
            while ((styleStack.size - 1) >= index) {
                pop()
            }
        }

        /** Constructs an [AnnotatedString] based on the configurations applied to the [Builder]. */
        fun toAnnotatedString(): AnnotatedString {
            return AnnotatedString(
                text = text.toString(),
                annotations = annotations.fastMap { it.toRange(text.length) }
            )
        }

        /** @see AnnotatedString.mapAnnotations */
        internal fun mapAnnotations(transform: (Range<out Annotation>) -> Range<out Annotation>) {
            for (i in annotations.indices) {
                val newAnnotation = transform(annotations[i].toRange())
                annotations[i] = MutableRange.fromRange(newAnnotation)
            }
        }

        /** @see AnnotatedString.flatMapAnnotations */
        internal fun flatMapAnnotations(
            transform: (Range<out Annotation>) -> List<Range<out Annotation>>
        ) {
            val replacedAnnotations =
                annotations.fastFlatMap {
                    transform(it.toRange()).fastMap { MutableRange.fromRange(it) }
                }
            annotations.clear()
            annotations.addAll(replacedAnnotations)
        }
    }

    /**
     * Defines annotations that specify additional information to apply to ranges of text within the
     * given AnnotatedString.
     *
     * The AnnotatedString supports annotations that provide different kind of information, such as
     * * [SpanStyle] specifies character level styling such as color, font, letter spacing etc.
     * * [ParagraphStyle] for configuring styling on a paragraph level such as line heights, text
     *   aligning, text direction etc.
     * * [LinkAnnotation] to mark links in the text.
     * * [TtsAnnotation] provides information to assistive technologies such as screen readers.
     * * Custom annotations using the [StringAnnotation].
     */
    sealed interface Annotation

    // Unused private subclass of the marker interface to avoid exhaustive "when" statement
    private class ExhaustiveAnnotation : Annotation

    companion object {
        /**
         * The default [Saver] implementation for [AnnotatedString].
         *
         * Note this Saver doesn't preserve the [LinkInteractionListener] of the links. You should
         * handle this case manually if required (check
         * https://issuetracker.google.com/issues/332901550 for an example).
         */
        val Saver: Saver<AnnotatedString, *> = AnnotatedStringSaver
    }
}

private fun constructAnnotationsFromSpansAndParagraphs(
    spanStyles: List<Range<SpanStyle>>,
    paragraphStyles: List<Range<ParagraphStyle>>
): List<Range<out Annotation>>? {
    return if (spanStyles.isEmpty() && paragraphStyles.isEmpty()) {
        null
    } else if (paragraphStyles.isEmpty()) {
        spanStyles
    } else if (spanStyles.isEmpty()) {
        paragraphStyles
    } else {
        ArrayList<Range<out Annotation>>(spanStyles.size + paragraphStyles.size).also { array ->
            spanStyles.fastForEach { array.add(it) }
            paragraphStyles.fastForEach { array.add(it) }
        }
    }
}

/**
 * A helper function used to determine the paragraph boundaries in [MultiParagraph].
 *
 * It reads paragraph information from [AnnotatedString.paragraphStyles] where only some parts of
 * text has [ParagraphStyle] specified, and unspecified parts(gaps between specified paragraphs) are
 * considered as default paragraph with default [ParagraphStyle]. For example, the following string
 * with a specified paragraph denoted by "[]" "Hello WorldHi!" [ ] The result paragraphs are "Hello
 * World" and "Hi!".
 *
 * @param defaultParagraphStyle The default [ParagraphStyle]. It's used for both unspecified default
 *   paragraphs and specified paragraph. When a specified paragraph's [ParagraphStyle] has a null
 *   attribute, the default one will be used instead.
 */
internal fun AnnotatedString.normalizedParagraphStyles(
    defaultParagraphStyle: ParagraphStyle
): List<Range<ParagraphStyle>> {
    val length = text.length
    val paragraphStyles = paragraphStylesOrNull ?: emptyList()

    var lastOffset = 0
    val result = mutableListOf<Range<ParagraphStyle>>()
    paragraphStyles.fastForEach { (style, start, end) ->
        if (start != lastOffset) {
            result.add(Range(defaultParagraphStyle, lastOffset, start))
        }
        result.add(Range(defaultParagraphStyle.merge(style), start, end))
        lastOffset = end
    }
    if (lastOffset != length) {
        result.add(Range(defaultParagraphStyle, lastOffset, length))
    }
    // This is a corner case where annotatedString is an empty string without any ParagraphStyle.
    // In this case, an empty ParagraphStyle is created.
    if (result.isEmpty()) {
        result.add(Range(defaultParagraphStyle, 0, 0))
    }
    return result
}

/**
 * Helper function used to find the [SpanStyle]s in the given paragraph range and also convert the
 * range of those [SpanStyle]s to paragraph local range.
 *
 * @param start The start index of the paragraph range, inclusive
 * @param end The end index of the paragraph range, exclusive
 * @return The list of converted [SpanStyle]s in the given paragraph range
 */
private fun AnnotatedString.getLocalSpanStyles(start: Int, end: Int): List<Range<SpanStyle>>? {
    if (start == end) return null
    val spanStyles = spanStylesOrNull ?: return null
    // If the given range covers the whole AnnotatedString, return SpanStyles without conversion.
    if (start == 0 && end >= this.text.length) {
        return spanStyles
    }
    return spanStyles.fastFilterMap({ intersect(start, end, it.start, it.end) }) {
        Range(it.item, it.start.coerceIn(start, end) - start, it.end.coerceIn(start, end) - start)
    }
}

/**
 * Helper function used to find the [ParagraphStyle]s in the given range and also convert the range
 * of those styles to the local range.
 *
 * @param start The start index of the range, inclusive
 * @param end The end index of the range, exclusive
 */
private fun AnnotatedString.getLocalParagraphStyles(
    start: Int,
    end: Int
): List<Range<ParagraphStyle>>? {
    if (start == end) return null
    val paragraphStyles = paragraphStylesOrNull ?: return null
    // If the given range covers the whole AnnotatedString, return SpanStyles without conversion.
    if (start == 0 && end >= this.text.length) {
        return paragraphStyles
    }
    return paragraphStyles.fastFilterMap({ intersect(start, end, it.start, it.end) }) {
        Range(it.item, it.start.coerceIn(start, end) - start, it.end.coerceIn(start, end) - start)
    }
}

/**
 * Helper function used to find the annotations in the given range and also convert the range of
 * those annotations to the local range.
 *
 * @param start The start index of the range, inclusive
 * @param end The end index of the range, exclusive
 */
private fun AnnotatedString.getLocalAnnotations(
    start: Int,
    end: Int
): List<Range<out AnnotatedString.Annotation>>? {
    if (start == end) return null
    val annotations = annotations ?: return null
    // If the given range covers the whole AnnotatedString, return it without conversion.
    if (start == 0 && end >= this.text.length) {
        return annotations
    }
    return annotations.fastFilterMap({ intersect(start, end, it.start, it.end) }) {
        Range(
            tag = it.tag,
            item = it.item,
            start = it.start.coerceIn(start, end) - start,
            end = it.end.coerceIn(start, end) - start
        )
    }
}

/**
 * Helper function used to return another AnnotatedString that is a substring from [start] to [end].
 * This will ignore the [ParagraphStyle]s and the resulting [AnnotatedString] will have no
 * [ParagraphStyle]s.
 *
 * @param start The start index of the paragraph range, inclusive
 * @param end The end index of the paragraph range, exclusive
 * @return The list of converted [SpanStyle]s in the given paragraph range
 */
private fun AnnotatedString.substringWithoutParagraphStyles(start: Int, end: Int): AnnotatedString {
    return AnnotatedString(
        text = if (start != end) text.substring(start, end) else "",
        annotations = getLocalSpanStyles(start, end) ?: emptyList()
    )
}

internal inline fun <T> AnnotatedString.mapEachParagraphStyle(
    defaultParagraphStyle: ParagraphStyle,
    crossinline block:
        (annotatedString: AnnotatedString, paragraphStyle: Range<ParagraphStyle>) -> T
): List<T> {
    return normalizedParagraphStyles(defaultParagraphStyle).fastMap { paragraphStyleRange ->
        val annotatedString =
            substringWithoutParagraphStyles(paragraphStyleRange.start, paragraphStyleRange.end)
        block(annotatedString, paragraphStyleRange)
    }
}

/**
 * Create upper case transformed [AnnotatedString]
 *
 * The uppercase sometimes maps different number of characters. This function adjusts the text style
 * and paragraph style ranges to transformed offset.
 *
 * Note, if the style's offset is middle of the uppercase mapping context, this function won't
 * transform the character, e.g. style starts from between base alphabet character and accent
 * character.
 *
 * @param localeList A locale list used for upper case mapping. Only the first locale is effective.
 *   If empty locale list is passed, use the current locale instead.
 * @return A uppercase transformed string.
 */
fun AnnotatedString.toUpperCase(localeList: LocaleList = LocaleList.current): AnnotatedString {
    return transform { str, start, end -> str.substring(start, end).toUpperCase(localeList) }
}

/**
 * Create lower case transformed [AnnotatedString]
 *
 * The lowercase sometimes maps different number of characters. This function adjusts the text style
 * and paragraph style ranges to transformed offset.
 *
 * Note, if the style's offset is middle of the lowercase mapping context, this function won't
 * transform the character, e.g. style starts from between base alphabet character and accent
 * character.
 *
 * @param localeList A locale list used for lower case mapping. Only the first locale is effective.
 *   If empty locale list is passed, use the current locale instead.
 * @return A lowercase transformed string.
 */
fun AnnotatedString.toLowerCase(localeList: LocaleList = LocaleList.current): AnnotatedString {
    return transform { str, start, end -> str.substring(start, end).toLowerCase(localeList) }
}

/**
 * Create capitalized [AnnotatedString]
 *
 * The capitalization sometimes maps different number of characters. This function adjusts the text
 * style and paragraph style ranges to transformed offset.
 *
 * Note, if the style's offset is middle of the capitalization context, this function won't
 * transform the character, e.g. style starts from between base alphabet character and accent
 * character.
 *
 * @param localeList A locale list used for capitalize mapping. Only the first locale is effective.
 *   If empty locale list is passed, use the current locale instead. Note that, this locale is
 *   currently ignored since underlying Kotlin method is experimental.
 * @return A capitalized string.
 */
fun AnnotatedString.capitalize(localeList: LocaleList = LocaleList.current): AnnotatedString {
    return transform { str, start, end ->
        if (start == 0) {
            str.substring(start, end).capitalize(localeList)
        } else {
            str.substring(start, end)
        }
    }
}

/**
 * Create capitalized [AnnotatedString]
 *
 * The decapitalization sometimes maps different number of characters. This function adjusts the
 * text style and paragraph style ranges to transformed offset.
 *
 * Note, if the style's offset is middle of the decapitalization context, this function won't
 * transform the character, e.g. style starts from between base alphabet character and accent
 * character.
 *
 * @param localeList A locale list used for decapitalize mapping. Only the first locale is
 *   effective. If empty locale list is passed, use the current locale instead. Note that, this
 *   locale is currently ignored since underlying Kotlin method is experimental.
 * @return A decapitalized string.
 */
fun AnnotatedString.decapitalize(localeList: LocaleList = LocaleList.current): AnnotatedString {
    return transform { str, start, end ->
        if (start == 0) {
            str.substring(start, end).decapitalize(localeList)
        } else {
            str.substring(start, end)
        }
    }
}

/**
 * The core function of [AnnotatedString] transformation.
 *
 * @param transform the transformation method
 * @return newly allocated transformed AnnotatedString
 */
internal expect fun AnnotatedString.transform(
    transform: (String, Int, Int) -> String
): AnnotatedString

/**
 * Pushes [style] to the [AnnotatedString.Builder], executes [block] and then pops the [style].
 *
 * @sample androidx.compose.ui.text.samples.AnnotatedStringBuilderWithStyleSample
 * @param style [SpanStyle] to be applied
 * @param block function to be executed
 * @return result of the [block]
 * @see AnnotatedString.Builder.pushStyle
 * @see AnnotatedString.Builder.pop
 */
inline fun <R : Any> Builder.withStyle(style: SpanStyle, block: Builder.() -> R): R {
    val index = pushStyle(style)
    return try {
        block(this)
    } finally {
        pop(index)
    }
}

/**
 * Pushes [style] to the [AnnotatedString.Builder], executes [block] and then pops the [style].
 *
 * @sample androidx.compose.ui.text.samples.AnnotatedStringBuilderWithStyleSample
 * @param style [SpanStyle] to be applied
 * @param block function to be executed
 * @return result of the [block]
 * @see AnnotatedString.Builder.pushStyle
 * @see AnnotatedString.Builder.pop
 */
inline fun <R : Any> Builder.withStyle(
    style: ParagraphStyle,
    crossinline block: Builder.() -> R
): R {
    val index = pushStyle(style)
    return try {
        block(this)
    } finally {
        pop(index)
    }
}

/**
 * Pushes an annotation to the [AnnotatedString.Builder], executes [block] and then pops the
 * annotation.
 *
 * @param tag the tag used to distinguish annotations
 * @param annotation the string annotation attached on this AnnotatedString
 * @param block function to be executed
 * @return result of the [block]
 * @see AnnotatedString.Builder.pushStringAnnotation
 * @see AnnotatedString.Builder.pop
 */
@ExperimentalTextApi
inline fun <R : Any> Builder.withAnnotation(
    tag: String,
    annotation: String,
    crossinline block: Builder.() -> R
): R {
    val index = pushStringAnnotation(tag, annotation)
    return try {
        block(this)
    } finally {
        pop(index)
    }
}

/**
 * Pushes an [TtsAnnotation] to the [AnnotatedString.Builder], executes [block] and then pops the
 * annotation.
 *
 * @param ttsAnnotation an object that stores text to speech metadata that intended for the TTS
 *   engine.
 * @param block function to be executed
 * @return result of the [block]
 * @see AnnotatedString.Builder.pushStringAnnotation
 * @see AnnotatedString.Builder.pop
 */
@ExperimentalTextApi
inline fun <R : Any> Builder.withAnnotation(
    ttsAnnotation: TtsAnnotation,
    crossinline block: Builder.() -> R
): R {
    val index = pushTtsAnnotation(ttsAnnotation)
    return try {
        block(this)
    } finally {
        pop(index)
    }
}

/**
 * Pushes an [UrlAnnotation] to the [AnnotatedString.Builder], executes [block] and then pops the
 * annotation.
 *
 * @param urlAnnotation A [UrlAnnotation] object that stores the URL being linked to.
 * @param block function to be executed
 * @return result of the [block]
 * @see AnnotatedString.Builder.pushStringAnnotation
 * @see AnnotatedString.Builder.pop
 */
@ExperimentalTextApi
@Deprecated("Use LinkAnnotation API for links instead", ReplaceWith("withLink(, block)"))
@Suppress("Deprecation")
inline fun <R : Any> Builder.withAnnotation(
    urlAnnotation: UrlAnnotation,
    crossinline block: Builder.() -> R
): R {
    val index = pushUrlAnnotation(urlAnnotation)
    return try {
        block(this)
    } finally {
        pop(index)
    }
}

/**
 * Pushes a [LinkAnnotation] to the [AnnotatedString.Builder], executes [block] and then pops the
 * annotation.
 *
 * @param link A [LinkAnnotation] object representing a clickable part of the text
 * @param block function to be executed
 * @return result of the [block]
 * @sample androidx.compose.ui.text.samples.AnnotatedStringWithLinkSample
 * @sample androidx.compose.ui.text.samples.AnnotatedStringWithHoveredLinkStylingSample
 * @sample androidx.compose.ui.text.samples.AnnotatedStringWithListenerSample
 */
inline fun <R : Any> Builder.withLink(link: LinkAnnotation, block: Builder.() -> R): R {
    val index = pushLink(link)
    return try {
        block(this)
    } finally {
        pop(index)
    }
}

/**
 * Filter the range list based on [Range.start] and [Range.end] to include ranges only in the range
 * of [start] (inclusive) and [end] (exclusive).
 *
 * @param start the inclusive start offset of the text range
 * @param end the exclusive end offset of the text range
 */
private fun <T> filterRanges(ranges: List<Range<out T>>?, start: Int, end: Int): List<Range<T>>? {
    require(start <= end) { "start ($start) should be less than or equal to end ($end)" }
    val nonNullRange = ranges ?: return null

    return nonNullRange
        .fastFilterMap({ intersect(start, end, it.start, it.end) }) {
            Range(
                item = it.item,
                start = maxOf(start, it.start) - start,
                end = minOf(end, it.end) - start,
                tag = it.tag
            )
        }
        .ifEmpty { null }
}

/**
 * Create an AnnotatedString with a [spanStyle] that will apply to the whole text.
 *
 * @param spanStyle [SpanStyle] to be applied to whole text
 * @param paragraphStyle [ParagraphStyle] to be applied to whole text
 */
fun AnnotatedString(
    text: String,
    spanStyle: SpanStyle,
    paragraphStyle: ParagraphStyle? = null
): AnnotatedString =
    AnnotatedString(
        text,
        listOf(Range(spanStyle, 0, text.length)),
        if (paragraphStyle == null) listOf() else listOf(Range(paragraphStyle, 0, text.length))
    )

/**
 * Create an AnnotatedString with a [paragraphStyle] that will apply to the whole text.
 *
 * @param paragraphStyle [ParagraphStyle] to be applied to whole text
 */
fun AnnotatedString(text: String, paragraphStyle: ParagraphStyle): AnnotatedString =
    AnnotatedString(text, listOf(), listOf(Range(paragraphStyle, 0, text.length)))

/**
 * Build a new AnnotatedString by populating newly created [AnnotatedString.Builder] provided by
 * [builder].
 *
 * @sample androidx.compose.ui.text.samples.AnnotatedStringBuilderLambdaSample
 * @param builder lambda to modify [AnnotatedString.Builder]
 */
inline fun buildAnnotatedString(builder: (Builder).() -> Unit): AnnotatedString =
    Builder().apply(builder).toAnnotatedString()

/**
 * Helper function that checks if the range [baseStart, baseEnd) contains the range [targetStart,
 * targetEnd).
 *
 * @return true if
 *   [baseStart, baseEnd) contains [targetStart, targetEnd), vice versa. When [baseStart]==[baseEnd]
 *   it return true iff [targetStart]==[targetEnd]==[baseStart].
 */
internal fun contains(baseStart: Int, baseEnd: Int, targetStart: Int, targetEnd: Int) =
    (baseStart <= targetStart && targetEnd <= baseEnd) &&
        (baseEnd != targetEnd || (targetStart == targetEnd) == (baseStart == baseEnd))

/**
 * Helper function that checks if the range [lStart, lEnd) intersects with the range [rStart, rEnd).
 *
 * @return [lStart, lEnd) intersects with range [rStart, rEnd), vice versa.
 */
internal fun intersect(lStart: Int, lEnd: Int, rStart: Int, rEnd: Int) =
    maxOf(lStart, rStart) < minOf(lEnd, rEnd) ||
        contains(lStart, lEnd, rStart, rEnd) ||
        contains(rStart, rEnd, lStart, lEnd)

private val EmptyAnnotatedString: AnnotatedString = AnnotatedString("")

/** Returns an AnnotatedString with empty text and no annotations. */
internal fun emptyAnnotatedString() = EmptyAnnotatedString

@OptIn(ExperimentalContracts::class)
@Suppress("BanInlineOptIn")
private inline fun <T, R> List<T>.fastFilterMap(
    predicate: (T) -> Boolean,
    transform: (T) -> R
): List<R> {
    contract {
        callsInPlace(predicate)
        callsInPlace(transform)
    }
    val target = ArrayList<R>(size)
    fastForEach { if (predicate(it)) target += transform(it) }
    return target
}<|MERGE_RESOLUTION|>--- conflicted
+++ resolved
@@ -1,5 +1,5 @@
 /*
- * Copyright 2023 The Android Open Source Project
+ * Copyright 2019 The Android Open Source Project
  *
  * Licensed under the Apache License, Version 2.0 (the "License");
  * you may not use this file except in compliance with the License.
@@ -21,6 +21,7 @@
 import androidx.compose.runtime.saveable.Saver
 import androidx.compose.ui.text.AnnotatedString.Annotation
 import androidx.compose.ui.text.AnnotatedString.Builder
+import androidx.compose.ui.text.AnnotatedString.Companion.equals
 import androidx.compose.ui.text.AnnotatedString.Range
 import androidx.compose.ui.text.intl.LocaleList
 import androidx.compose.ui.util.fastAny
@@ -28,12 +29,8 @@
 import androidx.compose.ui.util.fastFlatMap
 import androidx.compose.ui.util.fastForEach
 import androidx.compose.ui.util.fastMap
-<<<<<<< HEAD
-import kotlin.jvm.JvmName
-=======
 import kotlin.contracts.ExperimentalContracts
 import kotlin.contracts.contract
->>>>>>> 56579bc3
 
 /**
  * The basic data structure of text with multiple styles. To construct an [AnnotatedString] you can
@@ -448,8 +445,8 @@
 
         @Deprecated(
             message =
-                "Replaced by the append(Char) method that returns an Appendable. " +
-                    "This method must be kept around for binary compatibility.",
+            "Replaced by the append(Char) method that returns an Appendable. " +
+                "This method must be kept around for binary compatibility.",
             level = DeprecationLevel.HIDDEN
         )
         @Suppress("FunctionName", "unused")
