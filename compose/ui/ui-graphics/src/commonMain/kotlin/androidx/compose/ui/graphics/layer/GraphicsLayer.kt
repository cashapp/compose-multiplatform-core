--- conflicted
+++ resolved
@@ -259,13 +259,8 @@
      * @sample androidx.compose.ui.graphics.samples.GraphicsLayerRoundRectOutline
      */
     fun setRoundRectOutline(
-<<<<<<< HEAD
-        topLeft: IntOffset = IntOffset(Int.MIN_VALUE, Int.MIN_VALUE),
-        size: IntSize = IntSize(Int.MIN_VALUE, Int.MIN_VALUE),
-=======
         topLeft: Offset = Offset.Unspecified,
         size: Size = Size.Unspecified,
->>>>>>> 4ddd0ca0
         cornerRadius: Float = 0f,
     )
 
@@ -282,13 +277,8 @@
      * @sample androidx.compose.ui.graphics.samples.GraphicsLayerRectOutline
      */
     fun setRectOutline(
-<<<<<<< HEAD
-        topLeft: IntOffset = IntOffset(Int.MIN_VALUE, Int.MIN_VALUE),
-        size: IntSize = IntSize(Int.MIN_VALUE, Int.MIN_VALUE)
-=======
         topLeft: Offset = Offset.Unspecified,
         size: Size = Size.Unspecified
->>>>>>> 4ddd0ca0
     )
 
     /**
