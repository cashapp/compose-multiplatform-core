--- conflicted
+++ resolved
@@ -26,8 +26,6 @@
 androidXMultiplatform {
     android()
     desktop()
-
-    defaultPlatform(PlatformIdentifier.ANDROID)
 
     defaultPlatform(PlatformIdentifier.ANDROID)
 
@@ -64,22 +62,14 @@
                 api("androidx.activity:activity:1.2.1")
                 implementation "androidx.activity:activity-compose:1.3.0"
                 api("androidx.test.ext:junit:1.1.5")
-<<<<<<< HEAD
-                implementation("androidx.annotation:annotation:1.1.0")
-=======
 		        implementation("androidx.annotation:annotation:1.1.0")
->>>>>>> 4fbd9517
 
                 implementation(project(":compose:runtime:runtime-saveable"))
                 implementation("androidx.lifecycle:lifecycle-common:2.5.1")
                 implementation("androidx.lifecycle:lifecycle-runtime:2.5.1")
                 implementation("androidx.test:core:1.5.0")
                 implementation("androidx.test:monitor:1.6.1")
-<<<<<<< HEAD
-                implementation("androidx.test.espresso:espresso-core:3.3.0")
-=======
 		        implementation("androidx.test.espresso:espresso-core:3.3.0")
->>>>>>> 4fbd9517
                 implementation("androidx.test.espresso:espresso-idling-resource:3.5.0")
             }
         }
