--- conflicted
+++ resolved
@@ -41,15 +41,8 @@
 @OptIn(ExperimentalCoroutinesApi::class)
 class RecomposerTests {
 
-<<<<<<< HEAD
     private fun runTestUnconfined(block: suspend TestScope.() -> Unit) =
-        runTest(UnconfinedTestDispatcher()) {
-            block()
-        }
-=======
-    private fun runTestUnconfined(block: suspend TestScope.() -> Unit): Unit =
         runTest(UnconfinedTestDispatcher()) { block() }
->>>>>>> f5541f29
 
     @Test
     fun recomposerRecomposesWhileOpen() = runTestUnconfined {
@@ -395,45 +388,7 @@
         assertEquals(2, recompositions)
 
         // The Recomposer should have received notification for the node's state.
-<<<<<<< HEAD
         assertContentEquals(listOf(setOf(countFromEffect)), applications)
-=======
-        @Suppress("RemoveExplicitTypeArguments")
-        assertEquals<List<Set<Any>>>(listOf(setOf(countFromEffect)), applications)
-    }
-
-    @Ignore // b/329682091
-    @OptIn(DelicateCoroutinesApi::class)
-    @Test // b/329011032
-    fun validatePotentialDeadlock() = compositionTest {
-        var state by mutableIntStateOf(0)
-        compose {
-            repeat(1000) { Text("This is some text: $state") }
-            LaunchedEffect(Unit) {
-                newSingleThreadContext("other thread").use {
-                    while (true) {
-                        withContext(it) {
-                            state++
-                            Snapshot.registerGlobalWriteObserver {}.dispose()
-                        }
-                    }
-                }
-            }
-            LaunchedEffect(Unit) {
-                while (true) {
-                    withFrameNanos {
-                        state++
-                        Snapshot.sendApplyNotifications()
-                    }
-                }
-            }
-        }
-
-        repeat(10) {
-            state++
-            advance(ignorePendingWork = true)
-        }
->>>>>>> f5541f29
     }
 
     @Test
