/*
 * Copyright 2019 The Android Open Source Project
 *
 * Licensed under the Apache License, Version 2.0 (the "License");
 * you may not use this file except in compliance with the License.
 * You may obtain a copy of the License at
 *
 *      http://www.apache.org/licenses/LICENSE-2.0
 *
 * Unless required by applicable law or agreed to in writing, software
 * distributed under the License is distributed on an "AS IS" BASIS,
 * WITHOUT WARRANTIES OR CONDITIONS OF ANY KIND, either express or implied.
 * See the License for the specific language governing permissions and
 * limitations under the License.
 */

@file:OptIn(InternalComposeApi::class)

package androidx.compose.runtime

import androidx.compose.runtime.mock.Contact
import androidx.compose.runtime.mock.ContactModel
import androidx.compose.runtime.mock.Edit
import androidx.compose.runtime.mock.EmptyApplier
import androidx.compose.runtime.mock.InlineLinear
import androidx.compose.runtime.mock.Linear
import androidx.compose.runtime.mock.MockViewValidator
import androidx.compose.runtime.mock.Point
import androidx.compose.runtime.mock.Points
import androidx.compose.runtime.mock.Repeated
import androidx.compose.runtime.mock.Report
import androidx.compose.runtime.mock.ReportsReport
import androidx.compose.runtime.mock.ReportsTo
import androidx.compose.runtime.mock.SelectContact
import androidx.compose.runtime.mock.TestMonotonicFrameClock
import androidx.compose.runtime.mock.Text
import androidx.compose.runtime.mock.View
import androidx.compose.runtime.mock.ViewApplier
import androidx.compose.runtime.mock.compositionTest
import androidx.compose.runtime.mock.contact
import androidx.compose.runtime.mock.expectChanges
import androidx.compose.runtime.mock.expectNoChanges
import androidx.compose.runtime.mock.frameDelayMillis
import androidx.compose.runtime.mock.revalidate
import androidx.compose.runtime.mock.skip
import androidx.compose.runtime.mock.validate
import androidx.compose.runtime.snapshots.Snapshot
import kotlin.coroutines.CoroutineContext
import kotlin.random.Random
import kotlin.reflect.KProperty
<<<<<<< HEAD
import kotlin.test.*
=======
import kotlin.test.Ignore
import kotlin.test.Test
import kotlin.test.assertEquals
import kotlin.test.assertFailsWith
import kotlin.test.assertFalse
import kotlin.test.assertNotEquals
import kotlin.test.assertTrue
>>>>>>> 56579bc3
import kotlinx.coroutines.CoroutineScope
import kotlinx.coroutines.CoroutineStart
import kotlinx.coroutines.Dispatchers
import kotlinx.coroutines.ExperimentalCoroutinesApi
import kotlinx.coroutines.Job
import kotlinx.coroutines.channels.Channel
import kotlinx.coroutines.channels.consumeEach
import kotlinx.coroutines.coroutineScope
import kotlinx.coroutines.delay
import kotlinx.coroutines.flow.MutableStateFlow
import kotlinx.coroutines.launch
import kotlinx.coroutines.test.TestCoroutineScheduler
import kotlinx.coroutines.test.TestScope
import kotlinx.coroutines.test.TestResult
import kotlinx.coroutines.test.UnconfinedTestDispatcher
import kotlinx.coroutines.test.runTest
import kotlinx.test.IgnoreJsTarget
import kotlinx.coroutines.withContext
import kotlinx.test.IgnoreJsAndNative

@Composable fun Container(content: @Composable () -> Unit) = content()

@Stable
@OptIn(InternalComposeApi::class, ExperimentalCoroutinesApi::class)
@Suppress("unused")
class CompositionTests {
    @Test
    fun simple() = compositionTest {
        compose { Text("Hello!") }

        validate { Text("Hello!") }
    }

    @Test
    fun simpleChanges() = compositionTest {
        var name by mutableStateOf("Bob")
        compose { Text("Hello $name") }

        validate { Text("Hello $name") }

        name = "Robert"

        expectChanges()

        validate { Text("Hello $name") }
    }

    @Test
    fun testComposeAModel() = compositionTest {
        val model = testModel()
        compose { SelectContact(model) }

        validate {
            Linear {
                Linear {
                    Text("Filter:")
                    Edit("")
                }
                Linear {
                    Text(value = "Contacts:")
                    Linear {
                        contact(bob)
                        contact(jon)
                        contact(steve)
                    }
                }
            }
        }
    }

    @Test
    fun testRecomposeWithoutChanges() = compositionTest {
        val model = testModel()
        compose { SelectContact(model) }

        expectNoChanges()

        validate { SelectContact(model) }
    }

    @Test
    fun testInsertAContact() = compositionTest {
        val model = testModel(mutableListOf(bob, jon))
        var scope: RecomposeScope? = null

        compose {
            scope = currentRecomposeScope
            SelectContact(model)
        }

        validate {
            Linear {
                skip()
                Linear {
                    skip()
                    Linear {
                        contact(bob)
                        contact(jon)
                    }
                }
            }
        }

        model.add(steve, after = bob)
        scope?.invalidate()
        expectChanges()

        validate {
            Linear {
                skip()
                Linear {
                    skip()
                    Linear {
                        contact(bob)
                        contact(steve)
                        contact(jon)
                    }
                }
            }
        }
    }

    @Test
    fun testMoveAContact() = compositionTest {
        val model = testModel(mutableListOf(bob, steve, jon))
        var scope: RecomposeScope? = null

        compose {
            scope = currentRecomposeScope
            SelectContact(model)
        }

        model.move(steve, after = jon)
        scope?.invalidate()
        expectChanges()

        validate {
            Linear {
                skip()
                Linear {
                    skip()
                    Linear {
                        contact(bob)
                        contact(jon)
                        contact(steve)
                    }
                }
            }
        }
    }

    @Test
    fun testChangeTheFilter() = compositionTest {
        val model = testModel(mutableListOf(bob, steve, jon))
        var scope: RecomposeScope? = null

        compose {
            scope = currentRecomposeScope
            SelectContact(model)
        }

        model.filter = "Jon"
        scope?.invalidate()
        expectChanges()

        validate {
            Linear {
                skip()
                Linear {
                    skip()
                    Linear { contact(jon) }
                }
            }
        }
    }

    @Test
    fun testConditionalNode() = compositionTest {
        val condition = mutableStateOf(false)

        compose {
            InlineLinear {
                Text("A")
                Wrap {
                    if (condition.value) {
                        InlineLinear { Text("B") }
                    }
                }
            }
        }

        validate {
            Linear {
                Text("A")
                if (condition.value) {
                    Linear { Text("B") }
                }
            }
        }

        repeat(10) {
            condition.value = !condition.value
            advance()
            revalidate()
        }
    }

    @Test
    fun testComposeCompositionWithMultipleRoots() = compositionTest {
        val reports = listOf(jim_reports_to_sally, rob_reports_to_alice, clark_reports_to_lois)

        compose { ReportsReport(reports) }

        validate { ReportsReport(reports) }
    }

    @Test
    fun testMoveCompositionWithMultipleRoots() = compositionTest {
        var reports = listOf(jim_reports_to_sally, rob_reports_to_alice, clark_reports_to_lois)
        var scope: RecomposeScope? = null
        compose {
            scope = currentRecomposeScope
            ReportsReport(reports)
        }

        reports = listOf(jim_reports_to_sally, clark_reports_to_lois, rob_reports_to_alice)
        scope?.invalidate()
        expectChanges()

        validate { ReportsReport(reports) }
    }

    @Test
    fun testReplace() = compositionTest {
        var includeA = true
        var scope: RecomposeScope? = null

        @Composable
        fun Composition() {
            scope = currentRecomposeScope
            Text("Before")
            if (includeA) {
                Linear { Text("A") }
            } else {
                Edit("B")
            }
            Text("After")
        }

        fun MockViewValidator.Composition() {
            Text("Before")
            if (includeA) {
                Linear { Text("A") }
            } else {
                Edit("B")
            }
            Text("After")
        }

        compose { Composition() }

        validate { this.Composition() }

        includeA = false
        scope?.invalidate()
        expectChanges()
        validate { this.Composition() }
        includeA = true
        scope?.invalidate()
        expectChanges()
        validate { this.Composition() }
        scope?.invalidate()
        expectNoChanges()
    }

    @Test
    fun testInsertWithMultipleRoots() = compositionTest {
        var chars = listOf('a', 'b', 'c')
        var scope: RecomposeScope? = null

        @Composable
        fun TextOf(c: Char) {
            Text(c.toString())
        }

        fun MockViewValidator.TextOf(c: Char) {
            Text(c.toString())
        }

        @Composable
        fun Chars(chars: Iterable<Char>) {
            Repeated(of = chars) { c -> TextOf(c) }
        }

        fun MockViewValidator.validateChars(chars: Iterable<Char>) {
            Repeated(of = chars) { c -> this.TextOf(c) }
        }

        compose {
            scope = currentRecomposeScope
            Chars(chars)
            Chars(chars)
            Chars(chars)
        }

        validate {
            validateChars(chars)
            validateChars(chars)
            validateChars(chars)
        }

        chars = listOf('a', 'b', 'x', 'c')
        scope?.invalidate()
        expectChanges()

        validate {
            validateChars(chars)
            validateChars(chars)
            validateChars(chars)
        }
    }

    @Test
    fun testSimpleSkipping() = compositionTest {
        val points = listOf(Point(1, 2), Point(2, 3))
        var scope: RecomposeScope? = null
        compose {
            scope = currentRecomposeScope
            Points(points)
        }

        validate { Points(points) }

        scope?.invalidate()
        expectNoChanges()
    }

    @Test
    fun testMovingMemoization() = compositionTest {
        var points = listOf(Point(1, 2), Point(2, 3), Point(4, 5), Point(6, 7))
        var scope: RecomposeScope? = null
        compose {
            scope = currentRecomposeScope
            Points(points)
        }

        validate { Points(points) }

        points = listOf(Point(1, 2), Point(4, 5), Point(2, 3), Point(6, 7))
        scope?.invalidate()
        expectChanges()

        validate { Points(points) }
    }

    @Test
    fun testComponent() = compositionTest {
        @Composable
        fun Reporter(report: Report? = null) {
            if (report != null) {
                Text(report.from)
                Text("reports to")
                Text(report.to)
            } else {
                Text("no report to report")
            }
        }

        @Composable
        fun ReportsReport(reports: Iterable<Report>) {
            Linear { Repeated(of = reports) { report -> Reporter(report) } }
        }

        val reports = listOf(jim_reports_to_sally, rob_reports_to_alice, clark_reports_to_lois)
        compose { ReportsReport(reports) }

        validate {
            Linear {
                ReportsTo(jim_reports_to_sally)
                ReportsTo(rob_reports_to_alice)
                ReportsTo(clark_reports_to_lois)
            }
        }

        expectNoChanges()
    }

    @Test
    fun testComposeTwoAttributeComponent() = compositionTest {
        @Composable
        fun Two2(first: Int = 1, second: Int = 2) {
            Linear { Text("$first $second") }
        }

        fun MockViewValidator.two(first: Int, second: Int) {
            Linear { Text("$first $second") }
        }

        compose { Two2(41, 42) }

        validate { two(41, 42) }
    }

    @Test
    fun testComposeThreeAttributeComponent() = compositionTest {
        @Composable
        fun Three3(first: Int = 1, second: Int = 2, third: Int = 3) {
            Linear { Text("$first $second $third") }
        }

        fun MockViewValidator.Three(first: Int, second: Int, third: Int) {
            Linear { Text("$first $second $third") }
        }

        compose { Three3(41, 42, 43) }

        validate { Three(41, 42, 43) }
    }

    @Test
    fun testComposeFourOrMoreAttributeComponent() = compositionTest {
        @Composable
        fun Four4(first: Int = 1, second: Int = 2, third: Int = 3, fourth: Int = 4) {
            Linear { Text("$first $second $third $fourth") }
        }

        fun MockViewValidator.Four(first: Int, second: Int, third: Int, fourth: Int) {
            Linear { Text("$first $second $third $fourth") }
        }

        compose { Four4(41, 42, 43, 44) }

        validate { Four(41, 42, 43, 44) }
    }

    @Test
    fun testSkippingACall() = compositionTest {
        @Composable
        fun Show(value: Int) {
            Linear { Text("$value") }
            Linear { Text("value") }
        }

        fun MockViewValidator.Show(value: Int) {
            Linear { Text("$value") }
            Linear { Text("value") }
        }

        @Composable
        fun Test(showThree: Boolean) {
            Show(1)
            Show(2)
            if (showThree) {
                Show(3)
            }
        }

        var showThree = false

        var scope: RecomposeScope? = null

        @Composable
        fun Test() {
            scope = currentRecomposeScope
            Test(showThree)
        }

        fun MockViewValidator.Test(showThree: Boolean) {
            this.Show(1)
            this.Show(2)
            if (showThree) {
                this.Show(3)
            }
        }

        fun validate() {
            validate { this.Test(showThree) }
        }

        compose { Test() }

        validate()

        showThree = true
        scope?.invalidate()
        expectChanges()
        validate()
    }

    @Test
    @IgnoreJsAndNative
    fun testSkippingNestedLambda() = compositionTest {
        val data = mutableStateOf(0)

        itemRendererCalls = 0
        scrollingListCalls = 0
        compose { TestSkippingContent(data = data) }

        data.value++
        advance()

        data.value++
        advance()

        data.value++
        advance()

        assertTrue(itemRendererCalls < scrollingListCalls)
    }

    @Test
    fun testComponentWithVarConstructorParameter() = compositionTest {
        @Composable
        fun One(first: Int) {
            Text("$first")
        }

        fun MockViewValidator.One(first: Int) {
            Text("$first")
        }

        @Composable
        fun CallOne(value: Int) {
            One(first = value)
        }

        var value = 42
        var scope: RecomposeScope? = null
        compose {
            scope = currentRecomposeScope
            CallOne(value)
        }

        validate { this.One(42) }

        value = 43
        scope?.invalidate()
        expectChanges()

        validate { this.One(43) }
    }

    @Test
    fun testComponentWithValConstructorParameter() = compositionTest {
        @Composable
        fun One(first: Int) {
            Text("$first")
        }

        fun MockViewValidator.One(first: Int) {
            Text("$first")
        }

        @Composable
        fun CallOne(value: Int) {
            One(first = value)
        }

        var value = 42
        var scope: RecomposeScope? = null
        compose {
            scope = currentRecomposeScope
            CallOne(value)
        }

        validate { this.One(42) }

        value = 43
        scope?.invalidate()
        expectChanges()

        validate { this.One(43) }

        scope?.invalidate()
        expectNoChanges()
    }

    @Test
    fun testComposePartOfTree() = compositionTest {
        var loisScope: RecomposeScope? = null

        @Composable
        fun Reporter(report: Report? = null) {
            if (report != null) {
                if (report.from == "Lois" || report.to == "Lois") loisScope = currentRecomposeScope
                Text(report.from)
                Text("reports to")
                Text(report.to)
            } else {
                Text("no report to report")
            }
        }

        @Composable
        fun ReportsReport(reports: Iterable<Report>) {
            Linear { Repeated(of = reports) { report -> Reporter(report) } }
        }

        val r = Report("Lois", "Perry")
        val reports = listOf(jim_reports_to_sally, rob_reports_to_alice, clark_reports_to_lois, r)
        compose { ReportsReport(reports) }

        validate {
            Linear {
                ReportsTo(jim_reports_to_sally)
                ReportsTo(rob_reports_to_alice)
                ReportsTo(clark_reports_to_lois)
                ReportsTo(r)
            }
        }

        expectNoChanges()

        // Demote Perry
        r.from = "Perry"
        r.to = "Lois"

        // Compose only the Lois report
        loisScope?.invalidate()

        expectChanges()

        validate {
            Linear {
                ReportsTo(jim_reports_to_sally)
                ReportsTo(rob_reports_to_alice)
                ReportsTo(clark_reports_to_lois)
                ReportsTo(r)
            }
        }
    }

    @Test
    fun testRecomposeWithReplace() = compositionTest {
        var loisScope: RecomposeScope? = null
        var key = 0

        @Composable
        fun Reporter(report: Report? = null) {
            if (report != null) {
                if (report.from == "Lois" || report.to == "Lois") loisScope = currentRecomposeScope
                key(key) {
                    Text(report.from)
                    Text("reports to")
                    Text(report.to)
                }
            } else {
                Text("no report to report")
            }
        }

        @Composable
        fun ReportsReport(reports: Iterable<Report>) {
            Linear { Repeated(of = reports) { report -> Reporter(report) } }
        }

        val r = Report("Lois", "Perry")
        val reports = listOf(jim_reports_to_sally, rob_reports_to_alice, clark_reports_to_lois, r)
        compose { ReportsReport(reports) }

        validate {
            Linear {
                ReportsTo(jim_reports_to_sally)
                ReportsTo(rob_reports_to_alice)
                ReportsTo(clark_reports_to_lois)
                ReportsTo(r)
            }
        }

        expectNoChanges()

        // Demote Perry
        r.from = "Perry"
        r.to = "Lois"

        // Cause a new group to be generated in the component
        key = 2

        // Compose only the Lois report
        loisScope?.invalidate()

        expectChanges()

        validate {
            Linear {
                ReportsTo(jim_reports_to_sally)
                ReportsTo(rob_reports_to_alice)
                ReportsTo(clark_reports_to_lois)
                ReportsTo(r)
            }
        }
    }

    @Test
    fun testInvalidationAfterRemoval() = compositionTest {
        var loisScope: RecomposeScope? = null
        val key = 0

        @Composable
        fun Reporter(report: Report? = null) {
            if (report != null) {
                val scope = currentRecomposeScope
                if (report.from == "Lois" || report.to == "Lois") loisScope = scope
                key(key) {
                    Text(report.from)
                    Text("reports to")
                    Text(report.to)
                }
            } else {
                Text("no report to report")
            }
        }

        @Composable
        fun ReportsReport(reports: Iterable<Report>, include: (report: Report) -> Boolean) {
            Linear {
                Repeated(of = reports) { report ->
                    if (include(report)) {
                        Reporter(report)
                    }
                }
            }
        }

        val r = Report("Lois", "Perry")
        val reports = listOf(jim_reports_to_sally, rob_reports_to_alice, clark_reports_to_lois, r)
        val all: (report: Report) -> Boolean = { true }
        val notLois: (report: Report) -> Boolean = { it.from != "Lois" && it.to != "Lois" }

        var filter = all
        var scope: RecomposeScope? = null
        compose {
            scope = currentRecomposeScope
            ReportsReport(reports, filter)
        }

        validate {
            Linear {
                ReportsTo(jim_reports_to_sally)
                ReportsTo(rob_reports_to_alice)
                ReportsTo(clark_reports_to_lois)
                ReportsTo(r)
            }
        }

        filter = notLois
        scope?.invalidate()
        expectChanges()

        validate {
            Linear {
                ReportsTo(jim_reports_to_sally)
                ReportsTo(rob_reports_to_alice)
            }
        }

        // Invalidate Lois which is now removed.
        loisScope?.invalidate()
        expectNoChanges()

        validate {
            Linear {
                ReportsTo(jim_reports_to_sally)
                ReportsTo(rob_reports_to_alice)
            }
        }
    }

    // remember()

    @Test
    fun testSimpleRemember() = compositionTest {
        var count = 0
        var scope: RecomposeScope? = null

        class Wrapper(val value: Int) {
            init {
                count++
            }
        }

        @Composable
        fun Test(value: Int) {
            scope = currentRecomposeScope
            val w = remember { Wrapper(value) }
            Text("value = ${w.value}")
        }

        fun MockViewValidator.Test(value: Int) {
            Text("value = $value")
        }

        compose { Test(1) }

        validate { this.Test(1) }

        assertEquals(1, count)

        scope?.invalidate()
        expectNoChanges()

        // Expect the previous instance to be remembered
        assertEquals(1, count)
    }

    @Test
    fun testRememberOneParameter() = compositionTest {
        var count = 0

        class Wrapper(val value: Int) {
            init {
                count++
            }
        }

        @Composable
        fun Test(value: Int) {
            val w = remember(value) { Wrapper(value) }
            Text("value = ${w.value}")
        }

        fun MockViewValidator.Test(value: Int) {
            Text("value = $value")
        }

        var value = 1
        var scope: RecomposeScope? = null
        compose {
            scope = currentRecomposeScope
            Test(value)
        }

        validate { this.Test(1) }

        value = 2
        scope?.invalidate()
        expectChanges()

        validate { this.Test(2) }

        scope?.invalidate()
        expectNoChanges()

        validate { this.Test(2) }

        assertEquals(2, count)
    }

    @Test
    fun testRememberTwoParameters() = compositionTest {
        var count = 0

        class Wrapper(val a: Int, val b: Int) {
            init {
                count++
            }
        }

        @Composable
        fun Test(a: Int, b: Int) {
            val w = remember(a, b) { Wrapper(a, b) }
            Text("a = ${w.a} b = ${w.b}")
        }

        fun MockViewValidator.Test(a: Int, b: Int) {
            Text("a = $a b = $b")
        }

        var p1 = 1
        var p2 = 2
        var scope: RecomposeScope? = null

        compose {
            scope = currentRecomposeScope
            Test(p1, p2)
        }

        validate { this.Test(1, 2) }

        p1 = 2
        p2 = 3
        scope?.invalidate()
        expectChanges()

        validate { this.Test(2, 3) }

        scope?.invalidate()
        expectNoChanges()

        validate { this.Test(2, 3) }

        assertEquals(2, count)
    }

    @Test
    fun testRememberThreeParameters() = compositionTest {
        var count = 0

        class Wrapper(val a: Int, val b: Int, val c: Int) {
            init {
                count++
            }
        }

        @Composable
        fun Test(a: Int, b: Int, c: Int) {
            val w = remember(a, b, c) { Wrapper(a, b, c) }
            Text("a = ${w.a} b = ${w.b} c = ${w.c}")
        }

        fun MockViewValidator.Test(a: Int, b: Int, c: Int) {
            Text("a = $a b = $b c = $c")
        }

        var p3 = 3
        var scope: RecomposeScope? = null
        compose {
            scope = currentRecomposeScope
            Test(1, 2, p3)
        }

        validate { this.Test(1, 2, 3) }

        p3 = 4
        scope?.invalidate()
        expectChanges()

        validate { this.Test(1, 2, 4) }

        scope?.invalidate()
        expectNoChanges()

        validate { this.Test(1, 2, 4) }

        assertEquals(2, count)
    }

    @Test
    fun testRememberFourParameters() = compositionTest {
        var count = 0

        class Wrapper(val a: Int, val b: Int, val c: Int, val d: Int) {
            init {
                count++
            }
        }

        @Composable
        fun Test(a: Int, b: Int, c: Int, d: Int) {
            val w = remember(a, b, c, d) { Wrapper(a, b, c, d) }
            Text("a = ${w.a} b = ${w.b} c = ${w.c} d = ${w.d}")
        }

        fun MockViewValidator.Test(a: Int, b: Int, c: Int, d: Int) {
            Text("a = $a b = $b c = $c d = $d")
        }

        var p3 = 3
        var p4 = 4
        var scope: RecomposeScope? = null

        compose {
            scope = currentRecomposeScope
            Test(1, 2, p3, p4)
        }

        validate { this.Test(1, 2, 3, 4) }

        p3 = 4
        p4 = 5
        scope?.invalidate()
        expectChanges()

        validate { this.Test(1, 2, 4, 5) }

        scope?.invalidate()
        expectNoChanges()

        validate { this.Test(1, 2, 4, 5) }

        assertEquals(2, count)
    }

    @Test
    fun testRememberFiveParameters() = compositionTest {
        var count = 0

        class Wrapper(val a: Int, val b: Int, val c: Int, val d: Int, val e: Int) {
            init {
                count++
            }
        }

        @Composable
        fun Test(a: Int, b: Int, c: Int, d: Int, e: Int) {
            val w = remember(a, b, c, d, e) { Wrapper(a, b, c, d, e) }
            Text("a = ${w.a} b = ${w.b} c = ${w.c} d = ${w.d} e = ${w.e}")
        }

        fun MockViewValidator.Test(a: Int, b: Int, c: Int, d: Int, e: Int) {
            Text("a = $a b = $b c = $c d = $d e = $e")
        }

        var lastParameter = 5
        var scope: RecomposeScope? = null
        compose {
            scope = currentRecomposeScope
            Test(1, 2, 3, 4, lastParameter)
        }

        validate { this.Test(1, 2, 3, 4, 5) }

        lastParameter = 6
        scope?.invalidate()

        expectChanges()

        validate { this.Test(1, 2, 3, 4, 6) }

        expectNoChanges()

        validate { this.Test(1, 2, 3, 4, 6) }

        assertEquals(2, count)
    }

    @Test
    fun testInsertGroupInContainer() = compositionTest {
        val values = mutableStateListOf(0)

        @Composable
        fun Composition() {
            Linear {
                for (value in values) {
                    Text("$value")
                }
            }
        }

        fun MockViewValidator.Composition() {
            Linear { for (value in values) Text("$value") }
        }

        compose { Composition() }

        validate { this.Composition() }

        for (i in 1..10) {
            values.add(i)
            expectChanges()
            validate { this.Composition() }
        }
    }

    // b/148273328
    @Test
    fun testInsertInGroups() = compositionTest {
        var threeVisible by mutableStateOf(false)

        @Composable
        fun Composition() {
            Linear {
                Text("one")
                Text("two")
                if (threeVisible) {
                    Text("three")
                    Text("four")
                }
                Linear { Text("five") }
            }
        }

        fun MockViewValidator.Composition() {
            Linear {
                Text("one")
                Text("two")
                if (threeVisible) {
                    Text("three")
                    Text("four")
                }
                Linear { Text("five") }
            }
        }

        compose { Composition() }
        validate { this.Composition() }

        threeVisible = true
        expectChanges()

        validate { this.Composition() }
    }

    @Test
    fun testStartJoin() = compositionTest {
        var text by mutableStateOf("Starting")

        @Composable
        fun Composition() {
            Linear { Text(text) }
        }

        fun MockViewValidator.Composition() {
            Linear { Text(text) }
        }

        compose { Composition() }

        validate { this.Composition() }

        text = "Ending"

        expectChanges()

        validate { this.Composition() }
    }

    @Test
    fun testInvalidateJoin_End() = compositionTest {
        var text by mutableStateOf("Starting")
        var includeNested by mutableStateOf(true)

        @Composable
        fun Composition() {
            Linear {
                Text(text)
                if (includeNested) {
                    Text("Nested in $text")
                }
            }
        }

        fun MockViewValidator.Composition() {
            Linear {
                Text(text)
                if (includeNested) {
                    Text("Nested in $text")
                }
            }
        }

        compose { Composition() }

        validate { this.Composition() }

        text = "Ending"
        includeNested = false

        expectChanges()

        validate { this.Composition() }

        expectNoChanges()

        validate { this.Composition() }
    }

    @Test
    fun testInvalidateJoin_Start() = compositionTest {
        var text by mutableStateOf("Starting")
        var includeNested by mutableStateOf(true)

        @Composable
        fun Composition() {
            Linear {
                if (includeNested) {
                    Text("Nested in $text")
                }
                Text(text)
            }
        }

        fun MockViewValidator.Composition() {
            Linear {
                if (includeNested) {
                    Text("Nested in $text")
                }
                Text(text)
            }
        }

        compose { Composition() }

        validate { this.Composition() }

        text = "Ending"
        includeNested = false

        expectChanges()

        validate { this.Composition() }

        expectNoChanges()

        validate { this.Composition() }
    }

    // b/132638679
    @Test
    fun testJoinInvalidate() = compositionTest {
        var texts = 5
        var outerScope: RecomposeScope? = null
        var innerScope: RecomposeScope? = null
        var forceInvalidate = false

        @Composable
        fun Composition() {
            Linear {
                outerScope = currentRecomposeScope
                for (i in 1..texts) {
                    Text("Some text")
                }

                Container {
                    Text("Some text")

                    // Force the invalidation to survive the compose
                    val innerInvalidate = currentRecomposeScope
                    innerScope = innerInvalidate
                    if (forceInvalidate) {
                        innerInvalidate.invalidate()
                        forceInvalidate = false
                    }
                }
            }
        }

        compose { Composition() }

        texts = 4
        outerScope?.invalidate()
        innerScope?.invalidate()
        forceInvalidate = true
        expectChanges()

        texts = 3
        outerScope?.invalidate()
        forceInvalidate = true
        expectChanges()

        expectNoChanges()
    }

    @Test
    fun testRememberObserver_Remember_Simple() = compositionTest {
        val rememberedObject =
            object : RememberObserver {
                var count = 0

                override fun onRemembered() {
                    count++
                }

                override fun onForgotten() {
                    count--
                }

                override fun onAbandoned() {
                    assertEquals(0, count, "onRemember called on an abandon object")
                }
            }

        var scope: RecomposeScope? = null

        @Composable
        fun Composition() {
            Linear {
                scope = currentRecomposeScope
                remember { rememberedObject }
                Text("Some text")
            }
        }

        fun MockViewValidator.Composition() {
            Linear { Text("Some text") }
        }

        compose { Composition() }
        validate { this.Composition() }

        assertEquals(1, rememberedObject.count, "object should have been notified of a remember")

        scope?.invalidate()
        expectNoChanges()
        validate { this.Composition() }

        assertEquals(1, rememberedObject.count, "Object should have only been notified once")
    }

    @Test
    fun testRememberObserver_Remember_SingleNotification() = compositionTest {
        val rememberedObject =
            object : RememberObserver {
                var count = 0

                override fun onRemembered() {
                    count++
                }

                override fun onForgotten() {
                    count--
                }

                override fun onAbandoned() {
                    assertEquals(0, count, "onRemember called on an abandon object")
                }
            }

        var value by mutableStateOf(0)
        @Composable
        fun Composition() {
            Linear {
                val l = remember { rememberedObject }
                assertEquals(rememberedObject, l, "remembered object should be returned")
                Text("Some text $value")
            }
            Linear {
                val l = remember { rememberedObject }
                assertEquals(rememberedObject, l, "remembered object should be returned")
                Text("Some other text $value")
            }
        }

        fun MockViewValidator.Composition() {
            Linear { Text("Some text $value") }
            Linear { Text("Some other text $value") }
        }

        compose { Composition() }
        validate { this.Composition() }

        assertEquals(2, rememberedObject.count, "object should have been notified remembered twice")

        value++
        expectChanges()
        validate { this.Composition() }

        assertEquals(2, rememberedObject.count, "Object should have only been notified twice")
    }

    @Test
    fun testRememberObserver_Forget_Simple() = compositionTest {
        val rememberObject =
            object : RememberObserver {
                var count = 0

                override fun onRemembered() {
                    count++
                }

                override fun onForgotten() {
                    count--
                }

                override fun onAbandoned() {
                    assertEquals(0, count, "onRemember called on an abandon object")
                }
            }

        @Composable
        fun Composition(includeRememberObject: Boolean) {
            Linear {
                if (includeRememberObject) {
                    Linear {
                        val l = remember { rememberObject }
                        assertEquals(rememberObject, l, "Remember object should be returned")
                        Text("Some text")
                    }
                }
            }
        }

        fun MockViewValidator.Composition(includeRememberObject: Boolean) {
            Linear {
                if (includeRememberObject) {
                    Linear { Text("Some text") }
                }
            }
        }

        var scope: RecomposeScope? = null
        var value = true
        compose {
            scope = currentRecomposeScope
            Composition(value)
        }
        validate { this.Composition(true) }

        assertEquals(1, rememberObject.count, "object should have been notified of a remember")

        scope?.invalidate()
        expectNoChanges()
        validate { this.Composition(true) }

        assertEquals(1, rememberObject.count, "Object should have only been notified once")

        value = false
        scope?.invalidate()
        expectChanges()
        validate { this.Composition(false) }

        assertEquals(0, rememberObject.count, "Object should have been notified of a forget")
    }

    @Test
    fun testRemember_Forget_ForgetOnRemember() = compositionTest {
        var expectedRemember = true
        var expectedForget = true
        val rememberObject =
            object : RememberObserver {
                var count = 0

                override fun onRemembered() {
                    val remembered = count++ == 0
                    assertTrue(remembered && expectedRemember, "No remember expected")
                }

                override fun onForgotten() {
                    val forgotten = --count == 0
                    assertTrue(forgotten && expectedForget, "No forget expected")
                }

                override fun onAbandoned() {
                    assertEquals(0, count, "onAbandon called after onRemember")
                }
            }

        @Composable
        fun Composition(a: Boolean, b: Boolean, c: Boolean) {
            Linear {
                if (a) {
                    key(1) {
                        Linear {
                            val l = remember { rememberObject }
                            assertEquals(rememberObject, l, "Lifecycle object should be returned")
                            Text("a")
                        }
                    }
                }
                if (b) {
                    key(2) {
                        Linear {
                            val l = remember { rememberObject }
                            assertEquals(rememberObject, l, "Lifecycle object should be returned")
                            Text("b")
                        }
                    }
                }
                if (c) {
                    key(3) {
                        Linear {
                            val l = remember { rememberObject }
                            assertEquals(rememberObject, l, "Lifecycle object should be returned")
                            Text("c")
                        }
                    }
                }
            }
        }

        fun MockViewValidator.Composition(a: Boolean, b: Boolean, c: Boolean) {
            Linear {
                if (a) {
                    Linear { Text("a") }
                }
                if (b) {
                    Linear { Text("b") }
                }
                if (c) {
                    Linear { Text("c") }
                }
            }
        }

        expectedRemember = true
        expectedForget = false

        var a = true
        var b = false
        var c = false
        var scope: RecomposeScope? = null
        compose {
            scope = currentRecomposeScope
            Composition(a = a, b = b, c = c)
        }
        validate { this.Composition(a = true, b = false, c = false) }

        assertEquals(1, rememberObject.count, "object should have been notified of an enter")

        expectedRemember = false
        expectedForget = false
        scope?.invalidate()
        expectNoChanges()
        validate { this.Composition(a = true, b = false, c = false) }
        assertEquals(1, rememberObject.count, "Object should have only been notified once")

        expectedRemember = true
        expectedForget = true
        a = false
        b = true
        c = false
        scope?.invalidate()
        expectChanges()
        validate { this.Composition(a = false, b = true, c = false) }
        assertEquals(1, rememberObject.count, "No enter or leaves")

        expectedRemember = true
        expectedForget = true
        a = false
        b = false
        c = true
        scope?.invalidate()
        expectChanges()
        validate { this.Composition(a = false, b = false, c = true) }
        assertEquals(1, rememberObject.count, "No enter or leaves")

        expectedRemember = true
        expectedForget = true
        a = true
        b = false
        c = false
        scope?.invalidate()
        expectChanges()
        validate { this.Composition(a = true, b = false, c = false) }
        assertEquals(1, rememberObject.count, "No enter or leaves")

        expectedRemember = false
        expectedForget = true
        a = false
        b = false
        c = false
        scope?.invalidate()
        expectChanges()
        validate { this.Composition(a = false, b = false, c = false) }
        assertEquals(0, rememberObject.count, "A leave")
    }

    @Test
    fun testRemember_Forget_ForgetOnReplace() = compositionTest {
        val rememberObject1 =
            object : RememberObserver {
                var count = 0

                override fun onRemembered() {
                    count++
                }

                override fun onForgotten() {
                    count--
                }

                override fun onAbandoned() {
                    assertEquals(0, count, "onAbandon called after onRemember")
                }
            }

        val rememberObject2 =
            object : RememberObserver {
                var count = 0

                override fun onRemembered() {
                    count++
                }

                override fun onForgotten() {
                    count--
                }

                override fun onAbandoned() {
                    assertEquals(0, count, "onAbandon called after onRemember")
                }
            }

        var rememberObject: Any = rememberObject1
        var scope: RecomposeScope? = null

        @Composable
        fun Composition(obj: Any) {
            Linear {
                key(1) {
                    Linear {
                        remember(obj) { obj }
                        Text("Some value")
                    }
                }
            }
        }

        fun MockViewValidator.Composition() {
            Linear { Linear { Text("Some value") } }
        }

        compose {
            scope = currentRecomposeScope
            Composition(obj = rememberObject)
        }
        validate { this.Composition() }
        assertEquals(1, rememberObject1.count, "first object should enter")
        assertEquals(0, rememberObject2.count, "second object should not have entered")

        rememberObject = rememberObject2
        scope?.invalidate()
        expectChanges()
        validate { Composition() }
        assertEquals(0, rememberObject1.count, "first object should have left")
        assertEquals(1, rememberObject2.count, "second object should have entered")

        rememberObject = object {}
        scope?.invalidate()
        expectChanges()
        validate { Composition() }
        assertEquals(0, rememberObject1.count, "first object should have left")
        assertEquals(0, rememberObject2.count, "second object should have left")
    }

    @Test
    fun testRemember_RememberForgetNestedOrder() = compositionTest {
        var order = 0
        val objects = mutableListOf<Any>()
        val newRememberObject = { name: String ->
            object : RememberObserver, Counted, Ordered, Named {
                    override var name = name
                    override var count = 0
                    override var rememberOrder = -1
                    override var forgetOrder = -1

                    override fun onRemembered() {
                        assertEquals(-1, rememberOrder, "Only one call to onRemembered expected")
                        rememberOrder = order++
                        count++
                    }

                    override fun onForgotten() {
                        assertEquals(-1, forgetOrder, "Only one call to onForgotten expected")
                        forgetOrder = order++
                        count--
                    }

                    override fun onAbandoned() {
                        assertEquals(0, count, "onAbandoned called after onRemembered")
                    }
                }
                .also { objects.add(it) }
        }

        @Suppress("UNUSED_PARAMETER") fun used(v: Any) {}

        @Composable
        fun Tree() {
            used(remember { newRememberObject("L0B") })
            Linear {
                used(remember { newRememberObject("L1B") })
                Linear {
                    used(remember { newRememberObject("L2B") })
                    Linear {
                        used(remember { newRememberObject("L3B") })
                        Linear { used(remember { newRememberObject("Leaf") }) }
                        used(remember { newRememberObject("L3A") })
                    }
                    used(remember { newRememberObject("L2A") })
                }
                used(remember { newRememberObject("L1A") })
            }
            used(remember { newRememberObject("L0A") })
        }

        var includeTree by mutableStateOf(true)
        compose {
            if (includeTree) {
                Tree()
            }
        }

        assertTrue(
            objects.mapNotNull { it as? Counted }.map { it.count == 1 }.all { it },
            "All object should have entered"
        )

        includeTree = false
        expectChanges()

        assertTrue(
            objects.mapNotNull { it as? Counted }.map { it.count == 0 }.all { it },
            "All object should have left"
        )

        assertArrayEquals(
            "Expected enter order",
            arrayOf("L0B", "L1B", "L2B", "L3B", "Leaf", "L3A", "L2A", "L1A", "L0A"),
            objects
                .mapNotNull { it as? Ordered }
                .sortedBy { it.rememberOrder }
                .map { (it as Named).name }
                .toTypedArray()
        )

        assertArrayEquals(
            "Expected exit order",
            arrayOf("L0A", "L1A", "L2A", "L3A", "Leaf", "L3B", "L2B", "L1B", "L0B"),
            objects
                .mapNotNull { it as? Ordered }
                .sortedBy { it.forgetOrder }
                .map { (it as Named).name }
                .toTypedArray()
        )
    }

    @Test
    fun testRemember_RememberForgetNestedOrder_Inline() = compositionTest {
        var order = 0
        val objects = mutableListOf<Any>()
        val newRememberObject = { name: String ->
            object : RememberObserver, Counted, Ordered, Named {
                    override var name = name
                    override var count = 0
                    override var rememberOrder = -1
                    override var forgetOrder = -1

                    override fun onRemembered() {
                        assertEquals(-1, rememberOrder, "Only one call to onRemembered expected")
                        rememberOrder = order++
                        count++
                    }

                    override fun onForgotten() {
                        assertEquals(-1, forgetOrder, "Only one call to onForgotten expected")
                        forgetOrder = order++
                        count--
                    }

                    override fun onAbandoned() {
                        assertEquals(0, count, "onAbandoned called after onRemembered")
                    }
                }
                .also { objects.add(it) }
        }

        @Suppress("UNUSED_PARAMETER") fun used(v: Any) {}

        @Composable
        fun Tree() {
            used(remember { newRememberObject("L0B") })
            InlineLinear {
                used(remember { newRememberObject("L1B") })
                InlineLinear {
                    used(remember { newRememberObject("L2B") })
                    InlineLinear {
                        used(remember { newRememberObject("L3B") })
                        InlineLinear { used(remember { newRememberObject("Leaf") }) }
                        used(remember { newRememberObject("L3A") })
                    }
                    used(remember { newRememberObject("L2A") })
                }
                used(remember { newRememberObject("L1A") })
            }
            used(remember { newRememberObject("L0A") })
        }

        var includeTree by mutableStateOf(true)
        compose { if (includeTree) Tree() }

        assertTrue(
            objects.mapNotNull { it as? Counted }.map { it.count == 1 }.all { it },
            "All object should have entered"
        )

        includeTree = false
        expectChanges()

        assertTrue(
            objects.mapNotNull { it as? Counted }.map { it.count == 0 }.all { it },
            "All object should have left"
        )

        assertArrayEquals(
            "Expected enter order",
            arrayOf("L0B", "L1B", "L2B", "L3B", "Leaf", "L3A", "L2A", "L1A", "L0A"),
            objects
                .mapNotNull { it as? Ordered }
                .sortedBy { it.rememberOrder }
                .map { (it as Named).name }
                .toTypedArray()
        )

        assertArrayEquals(
            "Expected exit order",
            arrayOf("L0A", "L1A", "L2A", "L3A", "Leaf", "L3B", "L2B", "L1B", "L0B"),
            objects
                .mapNotNull { it as? Ordered }
                .sortedBy { it.forgetOrder }
                .map { (it as Named).name }
                .toTypedArray()
        )
    }

    @Test
    @Ignore // b/346821372
    fun testRemember_RememberForgetNestedOrder_Incremental() = compositionTest {
        var order = 0
        val objects = mutableListOf<Any>()
        val newRememberObject = { name: String ->
            object : RememberObserver, Counted, Ordered, Named {
                    override var name = name
                    override var count = 0
                    override var rememberOrder = -1
                    override var forgetOrder = -1

                    override fun onRemembered() {
                        assertEquals(-1, rememberOrder, "Only one call to onRemembered expected")
                        rememberOrder = order++
                        count++
                    }

                    override fun onForgotten() {
                        assertEquals(-1, forgetOrder, "Only one call to onForgotten expected")
                        forgetOrder = order++
                        count--
                    }

                    override fun onAbandoned() {
                        assertEquals(0, count, "onAbandoned called after onRemembered")
                    }
                }
                .also { objects.add(it) }
        }

        @Suppress("UNUSED_PARAMETER") fun used(v: Any) {}

        var level by mutableIntStateOf(0)

        @Composable
        fun Tree() {
            used(remember { newRememberObject("L0B") })
            Linear {
                if (level >= 1) {
                    used(remember { newRememberObject("L1B") })
                    if (level >= 2) {
                        Linear {
                            used(remember { newRememberObject("L2B") })
                            if (level >= 3) {
                                Linear {
                                    used(remember { newRememberObject("L3B") })
                                    if (level >= 4) {
                                        Linear { used(remember { newRememberObject("Leaf") }) }
                                    }
                                    used(remember { newRememberObject("L3A") })
                                }
                            }
                            used(remember { newRememberObject("L2A") })
                        }
                    }
                    used(remember { newRememberObject("L1A") })
                }
            }
            used(remember { newRememberObject("L0A") })
        }

        var includeTree by mutableStateOf(true)
        compose { if (includeTree) Tree() }

        while (level < 4) {
            level++
            expectChanges()
        }

        assertTrue(
            objects.mapNotNull { it as? Counted }.map { it.count == 1 }.all { it },
            "All object should have entered"
        )

        includeTree = false
        expectChanges()

        assertTrue(
            objects.mapNotNull { it as? Counted }.map { it.count == 0 }.all { it },
            "All object should have left"
        )

        assertArrayEquals(
            "Expected enter order",
            arrayOf("L0B", "L0A", "L1B", "L1A", "L2B", "L2A", "L3B", "L3A", "Leaf"),
            objects
                .mapNotNull { it as? Ordered }
                .sortedBy { it.rememberOrder }
                .map { (it as Named).name }
                .toTypedArray()
        )

        val forgetOrder = objects.mapNotNull { it as? Ordered }.sortedBy { it.forgetOrder }

        // Even though the enter order is incremental, the order of onForgotten should
        // be called in the same order as if it came in all at once.
        assertArrayEquals(
            "Expected exit order",
            arrayOf("L0A", "L1A", "L2A", "L3A", "Leaf", "L3B", "L2B", "L1B", "L0A"),
            forgetOrder.map { (it as Named).name }.toTypedArray()
        )
    }

    @Test
    fun testRemember_RememberForgetOrder() = compositionTest {
        var order = 0
        val objects = mutableListOf<Any>()
        val newRememberObject = { name: String ->
            object : RememberObserver, Counted, Ordered, Named {
                    override var name = name
                    override var count = 0
                    override var rememberOrder = -1
                    override var forgetOrder = -1

                    override fun onRemembered() {
                        assertEquals(-1, rememberOrder, "Only one call to onRemembered expected")
                        rememberOrder = order++
                        count++
                    }

                    override fun onForgotten() {
                        assertEquals(-1, forgetOrder, "Only one call to onForgotten expected")
                        forgetOrder = order++
                        count--
                    }

                    override fun onAbandoned() {
                        assertEquals(0, count, "onAbandoned called after onRemembered")
                    }
                }
                .also { objects.add(it) }
        }

        @Composable
        fun RememberUser(name: String) {
            Linear {
                remember(name) { newRememberObject(name) }
                Text(value = name)
            }
        }

        /*
        A
        |- B
        |  |- C
        |  |- D
        |- E
        |- F
        |  |- G
        |  |- H
        |     |-I
        |- J

        Should enter as: A, B, C, D, E, F, G, H, I, J
        Should leave as: J, I, H, G, F, E, D, C, B, A
        */

        @Composable
        fun Tree() {
            Linear {
                RememberUser("A")
                Linear {
                    RememberUser("B")
                    Linear {
                        RememberUser("C")
                        RememberUser("D")
                    }
                    RememberUser("E")
                    RememberUser("F")
                    Linear {
                        RememberUser("G")
                        RememberUser("H")
                        Linear { RememberUser("I") }
                    }
                    RememberUser("J")
                }
            }
        }

        @Composable
        fun Composition(includeTree: Boolean) {
            Linear { if (includeTree) Tree() }
        }

        var value by mutableStateOf(true)

        compose { Composition(value) }

        assertTrue(
            objects.mapNotNull { it as? Counted }.map { it.count == 1 }.all { it },
            "All object should have entered"
        )

        value = false
        expectChanges()

        assertTrue(
            objects.mapNotNull { it as? Counted }.map { it.count == 0 }.all { it },
            "All object should have left"
        )

        assertArrayEquals(
            "Expected enter order",
            arrayOf("A", "B", "C", "D", "E", "F", "G", "H", "I", "J"),
            objects
                .mapNotNull { it as? Ordered }
                .sortedBy { it.rememberOrder }
                .map { (it as Named).name }
                .toTypedArray()
        )

        assertArrayEquals(
            "Expected leave order",
            arrayOf("J", "I", "H", "G", "F", "E", "D", "C", "B", "A"),
            objects
                .mapNotNull { it as? Ordered }
                .sortedBy { it.forgetOrder }
                .map { (it as Named).name }
                .toTypedArray()
        )
    }

    @Test
    fun testRemember_RememberForgetOrder_NonRestartable() = compositionTest {
        var order = 0
        val objects = mutableListOf<Any>()
        val newRememberObject = { name: String ->
            object : RememberObserver, Counted, Ordered, Named {
                    override var name = name
                    override var count = 0
                    override var rememberOrder = -1
                    override var forgetOrder = -1

                    override fun onRemembered() {
                        assertEquals(-1, rememberOrder, "Only one call to onRemembered expected")
                        rememberOrder = order++
                        count++
                    }

                    override fun onForgotten() {
                        assertEquals(-1, forgetOrder, "Only one call to onForgotten expected")
                        forgetOrder = order++
                        count--
                    }

                    override fun onAbandoned() {
                        assertEquals(0, count, "onAbandoned called after onRemembered")
                    }

                    override fun toString(): String =
                        "$name: count($count), remember($rememberOrder), forgotten($forgetOrder)"
                }
                .also { objects.add(it) }
        }

        @Composable
        @NonRestartableComposable
        fun RememberUser(name: String) {
            remember(name) { newRememberObject(name) }
        }

        /*
        A
        |- B
        |  |- C
        |  |- D
        |- E
        |- F
        |  |- G
        |  |- H
        |     |-I
        |  |- J
        |- K

        Should enter as: A, B, C, D, E, F, G, H, I, J, K
        Should leave as: K, J, I, H, G, F, E, D, C, B, A
        */

        @Composable
        fun Tree() {
            Linear {
                RememberUser("A")
                Linear {
                    RememberUser("B")
                    Linear {
                        RememberUser("C")
                        RememberUser("D")
                    }
                    RememberUser("E")
                    RememberUser("F")
                    Linear {
                        RememberUser("G")
                        RememberUser("H")
                        Linear { RememberUser("I") }
                        RememberUser("J")
                    }
                    RememberUser("K")
                }
            }
        }

        @Composable
        fun Composition(includeTree: Boolean) {
            Linear { if (includeTree) Tree() }
        }

        var value by mutableStateOf(true)

        compose { Composition(value) }

        assertTrue(
            objects.mapNotNull { it as? Counted }.map { it.count == 1 }.all { it },
            "All object should have entered"
        )

        value = false
        expectChanges()

        assertTrue(
            objects.mapNotNull { it as? Counted }.map { it.count == 0 }.all { it },
            "All object should have left"
        )

        val namesInRememberOrder =
            objects
                .mapNotNull { it as? Ordered }
                .sortedBy { it.rememberOrder }
                .map { (it as Named).name }
                .toTypedArray()

        val namesInForgetOrder =
            objects
                .mapNotNull { it as? Ordered }
                .sortedBy { it.forgetOrder }
                .map { (it as Named).name }
                .toTypedArray()

        assertArrayEquals(
            "Expected enter order",
            arrayOf("A", "B", "C", "D", "E", "F", "G", "H", "I", "J", "K"),
            namesInRememberOrder
        )

        assertArrayEquals(
            "Expected leave order",
            arrayOf("K", "J", "I", "H", "G", "F", "E", "D", "C", "B", "A"),
            namesInForgetOrder
        )
    }

    @Test
    fun testRememberObserver_RememberForgetOrder_ReplaceOnRecompose() = compositionTest {
        var order = 0
        val objects = mutableListOf<Any>()
        val newRememberObject = { name: String, data: Int ->
            object : RememberObserver, Counted, Ordered, Named, WithData {
                    override var name = name
                    override var data = data
                    override var count = 0
                    override var rememberOrder = -1
                    override var forgetOrder = -1

                    override fun onRemembered() {
                        assertEquals(-1, rememberOrder, "Only one call to onRemembered expected")
                        rememberOrder = order++
                        count++
                    }

                    override fun onForgotten() {
                        assertEquals(-1, forgetOrder, "Only one call to onForgotten expected")
                        forgetOrder = order++
                        count--
                    }

                    override fun onAbandoned() {
                        assertEquals(0, count, "onAbandoned called after onRemembered")
                    }

                    override fun toString(): String =
                        "$name: count($count), remember($rememberOrder), forgotten($forgetOrder)"
                }
                .also { objects.add(it) }
        }

        var changing by mutableStateOf(0)
        val fixed = 10

        @Composable
        @NonRestartableComposable
        fun RememberUser(name: String, data: Int) {
            remember(name, data) { newRememberObject(name, data) }
        }

        @Composable
        fun Tree() {
            Linear {
                RememberUser("A", changing)
                RememberUser("B", fixed)
            }
        }

        @Composable
        fun Composition(includeTree: Boolean) {
            Linear { if (includeTree) Tree() }
        }

        var includeTree by mutableStateOf(true)

        compose { Composition(includeTree) }

        changing++
        advance()

        includeTree = false
        advance()

        val nameAndDataInForgetOrder =
            objects
                .mapNotNull { it as? Ordered }
                .sortedBy { it.forgetOrder }
                .map {
                    val named = it as Named
                    val withData = it as WithData
                    "${named.name}:${withData.data}"
                }
                .joinToString()

        assertEquals("A:0, B:10, A:1", nameAndDataInForgetOrder)
    }

    @Test
    fun testRememberObserver_RememberForgetOrder_RelativeOrder() = compositionTest {
        var order = 0
        val objects = mutableListOf<Any>()
        val newRememberObject = { name: String, data: Int ->
            object : RememberObserver, Counted, Ordered, Named, WithData {
                    override var name = name
                    override var data = data
                    override var count = 0
                    override var rememberOrder = -1
                    override var forgetOrder = -1

                    override fun onRemembered() {
                        assertEquals(-1, rememberOrder, "Only one call to onRemembered expected")
                        rememberOrder = order++
                        count++
                    }

                    override fun onForgotten() {
                        assertEquals(-1, forgetOrder, "Only one call to onForgotten expected")
                        forgetOrder = order++
                        count--
                    }

                    override fun onAbandoned() {
                        assertEquals(0, count, "onAbandoned called after onRemembered")
                    }

                    override fun toString(): String =
                        "$name: count($count), remember($rememberOrder), forgotten($forgetOrder)"
                }
                .also { objects.add(it) }
        }

        var changing by mutableStateOf(0)
        var includeChildren by mutableStateOf(true)
        val fixed = 10

        @Composable
        @NonRestartableComposable
        fun RememberUser(name: String, data: Int) {
            remember(name, data) { newRememberObject(name, data) }
        }

        @Composable
        @NonRestartableComposable
        fun Children() {
            RememberUser("A2", fixed)
            RememberUser("B2", fixed)
        }

        @Composable @NonRestartableComposable fun NoChildren() {}

        @Composable
        fun Composition() {
            InlineLinear {
                RememberUser("A1", changing)
                if (includeChildren) {
                    Children()
                } else {
                    NoChildren()
                }
                RememberUser("B1", changing)
            }
        }

        compose { Composition() }

        changing++
        includeChildren = false
        advance()

        val nameAndDataInForgetOrder =
            objects
                .mapNotNull { item -> (item as? Ordered)?.takeIf { it.forgetOrder >= 0 } }
                .sortedBy { it.forgetOrder }
                .joinToString {
                    val named = it as Named
                    val withData = it as WithData
                    "${named.name}:${withData.data}"
                }

        assertEquals("B1:0, B2:10, A2:10, A1:0", nameAndDataInForgetOrder)
    }

    @Test
    fun testRemember_RememberForgetOrder_keyChange() = compositionTest {
        var order = 0
        val objects = mutableListOf<Any>()
        val newRememberObject = { name: String ->
            object : RememberObserver, Counted, Ordered, Named {
                    override var name = name
                    override var count = 0
                    override var rememberOrder = -1
                    override var forgetOrder = -1

                    override fun onRemembered() {
                        assertEquals(-1, rememberOrder, "Only one call to onRemembered expected")
                        rememberOrder = order++
                        count++
                    }

                    override fun onForgotten() {
                        assertEquals(-1, forgetOrder, "Only one call to onForgotten expected")
                        forgetOrder = order++
                        count--
                    }

                    override fun onAbandoned() {
                        assertEquals(0, count, "onAbandoned called after onRemembered")
                    }
                }
                .also { objects.add(it) }
        }

        @Suppress("UNUSED_PARAMETER") fun used(v: Any) {}
        var a by mutableIntStateOf(0)
        var b by mutableIntStateOf(0)

        @Composable
        fun Test() {
            use(remember(a) { newRememberObject("A$a") })
            use(remember(b) { newRememberObject("B$b") })
        }

        var include by mutableStateOf(true)
        compose {
            if (include) {
                Test()
            }
        }

        a++
        advance()
        b++
        advance()
        a++
        advance()
        include = false
        advance()

        assertTrue(
            objects.mapNotNull { it as? Counted }.map { it.count == 0 }.all { it },
            "All object should have left"
        )

        assertArrayEquals(
            "Expected enter order",
            arrayOf("A0", "B0", "A1", "B1", "A2"),
            objects
                .mapNotNull { it as? Ordered }
                .sortedBy { it.rememberOrder }
                .map { (it as Named).name }
                .toTypedArray()
        )

        val forgetOrder = objects.mapNotNull { it as? Ordered }.sortedBy { it.forgetOrder }

        // Even though the enter order is incremental, the order of onForgotten should
        // be called in the same order as if it came in all at once.
        assertArrayEquals(
            "Expected exit order",
            arrayOf("A0", "B0", "A1", "B1", "A2"),
            forgetOrder.map { (it as Named).name }.toTypedArray()
        )
    }

    @Test
    fun testRememberObserver_Abandon_Simple() = compositionTest {
        val abandonedObjects = mutableListOf<RememberObserver>()
        val observed =
            object : RememberObserver {
                override fun onAbandoned() {
                    abandonedObjects.add(this)
                }

                override fun onForgotten() {
                    error("Unexpected call to onForgotten")
                }

                override fun onRemembered() {
                    error("Unexpected call to onRemembered")
                }
            }

        assertFailsWith(IllegalStateException::class, message = "Throw") {
            compose {
                @Suppress("UNUSED_EXPRESSION") remember { observed }
                error("Throw")
            }
        }

        assertArrayEquals(listOf(observed), abandonedObjects)
    }

    @Test
    @IgnoreJsTarget
    fun testRememberObserver_Abandon_Recompose() {
        val abandonedObjects = mutableListOf<RememberObserver>()
        val observed =
            object : RememberObserver {
                override fun onAbandoned() {
                    abandonedObjects.add(this)
                }

                override fun onForgotten() {
                    error("Unexpected call to onForgotten")
                }

                override fun onRemembered() {
                    error("Unexpected call to onRemembered")
                }
            }
        assertFailsWith(IllegalStateException::class, message = "Throw") {
            compositionTest {
                val rememberObject = mutableStateOf(false)

                compose {
                    if (rememberObject.value) {
                        @Suppress("UNUSED_EXPRESSION") remember { observed }
                        error("Throw")
                    }
                }

                assertTrue(abandonedObjects.isEmpty())

                rememberObject.value = true

                advance(ignorePendingWork = true)
            }
        }

        assertArrayEquals(listOf(observed), abandonedObjects)
    }

    @Test
    @OptIn(ExperimentalCoroutinesApi::class)
    fun testRememberedObserver_Controlled_Dispose() = runTest {
        val recomposer = Recomposer(coroutineContext)
        val root = View()
        val controlled = ControlledComposition(ViewApplier(root), recomposer)

        val abandonedObjects = mutableListOf<RememberObserver>()
        val observed =
            object : RememberObserver {
                override fun onAbandoned() {
                    abandonedObjects.add(this)
                }

                override fun onForgotten() {
                    error("Unexpected call to onForgotten")
                }

                override fun onRemembered() {
                    error("Unexpected call to onRemembered")
                }
            }

        controlled.composeContent {
            @Suppress("UNUSED_EXPRESSION") remember<RememberObserver> { observed }
        }

        assertTrue(abandonedObjects.isEmpty())

        controlled.dispose()

        assertArrayEquals(listOf(observed), abandonedObjects)
        recomposer.close()
    }

    @Test
    fun testCompoundKeyHashStaysTheSameAfterRecompositions() = compositionTest {
        val outerKeys = mutableListOf<Int>()
        val innerKeys = mutableListOf<Int>()
        var previousOuterKeysSize = 0
        var previousInnerKeysSize = 0
        var outerScope: RecomposeScope? = null
        var innerScope: RecomposeScope? = null

        @Composable
        fun Test() {
            outerScope = currentRecomposeScope
            outerKeys.add(currentComposer.compoundKeyHash)
            Container {
                Linear {
                    innerScope = currentRecomposeScope
                    innerKeys.add(currentComposer.compoundKeyHash)
                }
            }
            // asserts that the key is correctly rolled back after start and end of Observe
            assertEquals(outerKeys.last(), currentComposer.compoundKeyHash)
        }

        compose { Test() }

        assertNotEquals(previousOuterKeysSize, outerKeys.size)
        assertNotEquals(previousInnerKeysSize, innerKeys.size)

        previousOuterKeysSize = outerKeys.size
        outerScope?.invalidate()
        expectNoChanges()
        assertNotEquals(previousOuterKeysSize, outerKeys.size)

        previousInnerKeysSize = innerKeys.size
        innerScope?.invalidate()
        expectNoChanges()
        assertNotEquals(previousInnerKeysSize, innerKeys.size)

        assertNotEquals(innerKeys[0], outerKeys[0])
        innerKeys.forEach { assertEquals(innerKeys[0], it) }
        outerKeys.forEach { assertEquals(outerKeys[0], it) }
    }

    @Test // b/152753046
    fun testSwappingGroups() = compositionTest {
        val items = mutableListOf(0, 1, 2, 3, 4)
        var scope: RecomposeScope? = null

        @Composable fun NoNodes() {}

        @Composable
        fun Test() {
            scope = currentRecomposeScope
            for (item in items) {
                key(item) { NoNodes() }
            }
        }

        compose { Test() }

        // Swap 2 and 3
        items[2] = 3
        items[3] = 2
        scope?.invalidate()

        expectChanges()
    }

    @Test // b/154650546
    fun testInsertOnMultipleLevels() = compositionTest {
        val items =
            mutableListOf(1 to mutableListOf(0, 1, 2, 3, 4), 3 to mutableListOf(0, 1, 2, 3, 4))

        val invalidates = mutableListOf<RecomposeScope>()
        fun invalidateComposition() {
            invalidates.forEach { it.invalidate() }
            invalidates.clear()
        }

        @Composable
        fun Numbers(numbers: List<Int>) {
            Linear {
                Linear {
                    invalidates.add(currentRecomposeScope)
                    for (number in numbers) {
                        Text("$number")
                    }
                }
            }
        }

        @Composable
        fun Item(number: Int, numbers: List<Int>) {
            Linear {
                invalidates.add(currentRecomposeScope)
                Text("$number")
                Numbers(numbers)
            }
        }

        @Composable
        fun Test() {
            invalidates.add(currentRecomposeScope)

            Linear {
                invalidates.add(currentRecomposeScope)
                for ((number, numbers) in items) {
                    Item(number, numbers)
                }
            }
        }

        fun MockViewValidator.validateNumbers(numbers: List<Int>) {
            Linear {
                Linear {
                    for (number in numbers) {
                        Text("$number")
                    }
                }
            }
        }

        fun MockViewValidator.validateItem(number: Int, numbers: List<Int>) {
            Linear {
                Text("$number")
                validateNumbers(numbers)
            }
        }

        fun MockViewValidator.Test() {
            Linear {
                for ((number, numbers) in items) {
                    validateItem(number, numbers)
                }
            }
        }

        compose { Test() }

        fun validate() {
            validate { this.Test() }
        }

        validate()

        // Add numbers to the list at 0 and 1
        items[0].second.add(2, 100)
        items[1].second.add(3, 200)

        // Add a list to the root.
        items.add(1, 2 to mutableListOf(0, 1, 2))

        invalidateComposition()

        expectChanges()
        validate()
    }

    @Test
    fun testInsertingAfterSkipping() = compositionTest {
        val items = mutableListOf(1 to listOf(0, 1, 2, 3, 4))

        val invalidates = mutableListOf<RecomposeScope>()
        fun invalidateComposition() {
            invalidates.forEach { it.invalidate() }
            invalidates.clear()
        }

        @Composable
        fun Test() {
            invalidates.add(currentRecomposeScope)

            Linear {
                for ((item, numbers) in items) {
                    Text(item.toString())
                    Linear {
                        invalidates.add(currentRecomposeScope)
                        for (number in numbers) {
                            Text(number.toString())
                        }
                    }
                }
            }
        }

        fun MockViewValidator.Test() {
            Linear {
                for ((item, numbers) in items) {
                    Text(item.toString())
                    Linear {
                        for (number in numbers) {
                            Text(number.toString())
                        }
                    }
                }
            }
        }

        compose { Test() }

        validate { this.Test() }

        items.add(2 to listOf(3, 4, 5, 6))
        invalidateComposition()

        expectChanges()
        validate { this.Test() }
    }

    @Test
    fun evenOddRecomposeGroup() = compositionTest {
        var includeEven = true
        var includeOdd = true
        val invalidates = mutableListOf<RecomposeScope>()

        fun invalidateComposition() {
            for (scope in invalidates) {
                scope.invalidate()
            }
            invalidates.clear()
        }

        @Composable
        fun Wrapper(content: @Composable () -> Unit) {
            content()
        }

        @Composable
        fun EmitText() {
            invalidates.add(currentRecomposeScope)
            if (includeOdd) {
                key(1) { Text("odd 1") }
            }
            if (includeEven) {
                key(2) { Text("even 2") }
            }
            if (includeOdd) {
                key(3) { Text("odd 3") }
            }
            if (includeEven) {
                key(4) { Text("even 4") }
            }
        }

        @Composable
        fun Test() {
            Linear {
                Wrapper { EmitText() }
                EmitText()
                Wrapper { EmitText() }
                EmitText()
            }
        }

        fun MockViewValidator.Wrapper(children: () -> Unit) {
            children()
        }

        fun MockViewValidator.EmitText() {
            if (includeOdd) {
                Text("odd 1")
            }
            if (includeEven) {
                Text("even 2")
            }
            if (includeOdd) {
                Text("odd 3")
            }
            if (includeEven) {
                Text("even 4")
            }
        }

        fun MockViewValidator.Test() {
            Linear {
                this.Wrapper { this.EmitText() }
                this.EmitText()
                this.Wrapper { this.EmitText() }
                this.EmitText()
            }
        }

        compose { Test() }

        fun validate() {
            validate { this.Test() }
        }
        validate()

        includeEven = false
        invalidateComposition()
        expectChanges()
        validate()

        includeEven = true
        includeOdd = false
        invalidateComposition()
        expectChanges()
        validate()

        includeEven = false
        includeOdd = false
        invalidateComposition()
        expectChanges()
        validate()

        includeEven = true
        invalidateComposition()
        expectChanges()
        validate()

        includeOdd = true
        invalidateComposition()
        expectChanges()
        validate()
    }

    @Test // regression test for b/199136503
    fun testMovingSlotsButNotNodes() = compositionTest {
        val order = mutableStateListOf(1, 2, 3, 4, 5)
        val includeText = mutableStateMapOf(4 to 4)
        compose {
            for (i in order) {
                key(i) {
                    if (i in includeText) {
                        Text("Text for $i")
                    }
                }
            }
            Text("End")
        }

        validate {
            for (i in order) {
                if (i in includeText) {
                    Text("Text for $i")
                }
            }
            Text("End")
        }

        order.swap(3, 5)
        includeText.remove(4)
        includeText.set(3, 3)
        expectChanges()
        revalidate()
    }

    @Test
    fun evenOddWithMovement() = compositionTest {
        var includeEven = true
        var includeOdd = true
        var order = listOf(1, 2, 3, 4)
        val invalidates = mutableListOf<RecomposeScope>()

        fun invalidateComposition() {
            for (scope in invalidates) {
                scope.invalidate()
            }
            invalidates.clear()
        }

        @Composable
        fun EmitText(all: Boolean) {
            invalidates.add(currentRecomposeScope)
            for (i in order) {
                if (i % 2 == 1 && (all || includeOdd)) {
                    key(i) { Text("odd $i") }
                }
                if (i % 2 == 0 && (all || includeEven)) {
                    key(i) { Text("even $i") }
                }
            }
        }

        @Composable
        fun Test() {
            Linear {
                invalidates.add(currentRecomposeScope)
                for (i in order) {
                    key(i) {
                        Text("group $i")
                        if (i == 2 || (includeEven && includeOdd)) {
                            Text("including everything")
                        } else {
                            if (includeEven) {
                                Text("including evens")
                            }
                            if (includeOdd) {
                                Text("including odds")
                            }
                        }
                        EmitText(i == 2)
                    }
                }
                EmitText(false)
            }
        }

        fun MockViewValidator.EmitText(all: Boolean) {
            for (i in order) {
                if (i % 2 == 1 && (includeOdd || all)) {
                    Text("odd $i")
                }
                if (i % 2 == 0 && (includeEven || all)) {
                    Text("even $i")
                }
            }
        }

        fun MockViewValidator.Test() {
            Linear {
                for (i in order) {
                    Text("group $i")
                    if (i == 2 || (includeEven && includeOdd)) {
                        Text("including everything")
                    } else {
                        if (includeEven) {
                            Text("including evens")
                        }
                        if (includeOdd) {
                            Text("including odds")
                        }
                    }
                    this.EmitText(i == 2)
                }
                this.EmitText(false)
            }
        }

        compose { Test() }

        fun validate() {
            validate { this.Test() }
        }
        validate()

        order = listOf(1, 2, 4, 3)
        includeEven = false
        invalidateComposition()
        expectChanges()
        validate()

        order = listOf(1, 4, 2, 3)
        includeEven = true
        includeOdd = false
        invalidateComposition()
        expectChanges()
        validate()

        order = listOf(3, 4, 2, 1)
        includeEven = false
        includeOdd = false
        invalidateComposition()
        expectChanges()
        validate()

        order = listOf(4, 3, 2, 1)
        includeEven = true
        invalidateComposition()
        expectChanges()
        validate()

        order = listOf(1, 2, 3, 4)
        includeOdd = true
        invalidateComposition()
        expectChanges()
        validate()
    }

    /**
     * This tests behavior when changing the state object instances being observed - so not
     * `remember`ing the mutableStateOf calls is intentional, hence the Lint suppression.
     */
    @Suppress("UnrememberedMutableState")
    @Test
    fun testObservationScopes() = compositionTest {
        val states = mutableListOf<MutableState<Int>>()
        var iterations = 0

        @Composable
        fun Test() {
            val s1 = mutableStateOf(iterations++)
            Text("s1 ${s1.value}")
            states.add(s1)
            val s2 = mutableStateOf(iterations++)
            Text("s2 ${s2.value}")
            states.add(s2)
        }

        compose { Test() }

        fun invalidateFirst() {
            states.first().value++
        }

        fun invalidateLast() {
            states.last().value++
        }

        repeat(10) {
            invalidateLast()
            expectChanges()
        }

        invalidateFirst()
        expectNoChanges()
    }

    @Suppress("UnrememberedMutableState")
    @Composable
    fun Indirect(iteration: Int, states: MutableList<MutableState<Int>>) {
        val state = mutableStateOf(Random.nextInt())
        states.add(state)
        Text("$iteration state = ${state.value}")
    }

    @Composable
    fun ComposeIndirect(iteration: State<Int>, states: MutableList<MutableState<Int>>) {
        Text("Iteration ${iteration.value}")
        Indirect(iteration.value, states)
    }

    @Test // Regression b/182822837
    fun testObservationScopes_IndirectInvalidate() = compositionTest {
        val states = mutableListOf<MutableState<Int>>()
        val iteration = mutableStateOf(0)

        compose { ComposeIndirect(iteration, states) }

        fun nextIteration() = iteration.value++
        fun invalidateLast() = states.last().value++
        fun invalidateFirst() = states.first().value++

        repeat(10) {
            nextIteration()
            expectChanges()
        }

        invalidateFirst()
        expectNoChanges()
    }

    @Composable
    fun <T> calculateValue(state: State<T>): T {
        return remember { state.value }
    }

    private var observationScopeTestCalls = 0
    private var observationScopeTestForwardWrite = false

    @Composable
    fun <T> ObservationScopesTest(state: State<T>, forwardWrite: Boolean) {
        observationScopeTestCalls++
        calculateValue(state)
        observationScopeTestForwardWrite = forwardWrite
    }

    @Composable
    fun ForwardWrite(state: MutableState<String>) {
        state.value += ", forward write"
    }

    @Test // Regression test for b/186787946
    fun testObservationScopes_ReadInRemember() = compositionTest {
        val state = mutableStateOf("state")
        var mainState by mutableStateOf("main state")
        var doForwardWrite by mutableStateOf(false)
        compose {
            Text(mainState)
            ObservationScopesTest(state, doForwardWrite)
            if (doForwardWrite) ForwardWrite(state)
        }

        // Set up the case by skipping ObservationScopeTest
        mainState += ", changed"
        advance()

        // Do the forward write after skipping ObserveScopesTest.
        // This triggers a backward write in ForwardWrite because of the remember.
        // This backwards write is transitory as future writes will just be forward writes.
        doForwardWrite = true
        advance(ignorePendingWork = true)

        // Assert we saw true. In the bug this is false because a stale value was used for
        // `doForwardWrite` because the scope callback lambda was not updated correctly.
        assertTrue(observationScopeTestForwardWrite)
    }

    @Test
    fun testApplierBeginEndCallbacks() = compositionTest {
        val checks = mutableListOf<String>()
        compose {
            val myComposer = currentComposer
            val myApplier = myComposer.applier as ViewApplier
            assertEquals(0, myApplier.onBeginChangesCalled, "onBeginChanges during composition")
            assertEquals(0, myApplier.onEndChangesCalled, "onEndChanges during composition")
            checks += "composition"

            SideEffect {
                assertEquals(1, myApplier.onBeginChangesCalled, "onBeginChanges during side effect")
                assertEquals(1, myApplier.onEndChangesCalled, "onEndChanges during side effect")
                checks += "SideEffect"
            }

            // Memo to future self:
            // Without the explicit generic definition of RememberObserver here, the type of this
            // remember call is inferred to be `Unit` thanks to the call's position as the last
            // expression in a unit lambda (the argument to `compose {}`). The remember lambda is in
            // turn interpreted as returning Unit, the object expression is dropped on the floor for
            // the gc, and Unit is written into the slot table.
            remember<RememberObserver> {
                object : RememberObserver {
                    override fun onRemembered() {
                        assertEquals(
                            1,
                            myApplier.onBeginChangesCalled,
                            "onBeginChanges during lifecycle observer"
                        )
                        assertEquals(
                            1,
                            myApplier.onEndChangesCalled,
                            "onEndChanges during lifecycle observer"
                        )
                        checks += "RememberObserver"
                    }

                    override fun onForgotten() {
                        // Nothing to do
                    }

                    override fun onAbandoned() {
                        // Nothing to do
                    }
                }
            }
        }
        assertEquals(
            listOf("composition", "RememberObserver", "SideEffect"),
            checks,
            "expected order of calls"
        )
    }

    @Test // regression test for b/172660922
    fun testInvalidationOfRemovedContent() = compositionTest {
        var S1Scope: RecomposeScope? = null
        var viewS1 by mutableStateOf(true)
        var performBackwardsWrite = true
        @Composable
        fun S1() {
            S1Scope = currentRecomposeScope
            Text("In s1")
        }

        @Composable
        fun S2() {
            Text("In s2")
        }

        @Composable
        fun Test() {
            Text("$viewS1")
            Wrap {
                if (viewS1) {
                    S1()
                }
                S2()
            }

            if (performBackwardsWrite) {
                // This forces the equivalent of a backwards write.
                S1Scope?.invalidate()
                performBackwardsWrite = false
            }
        }

        fun MockViewValidator.S1() {
            Text("In s1")
        }

        fun MockViewValidator.S2() {
            Text("In s2")
        }

        fun MockViewValidator.Test() {
            Text("$viewS1")
            if (viewS1) {
                this.S1()
            }
            this.S2()
        }

        compose { Test() }

        fun validate() = validate { this.Test() }

        validate()

        S1Scope?.invalidate()
        performBackwardsWrite = true
        expectNoChanges()

        validate()

        viewS1 = false
        performBackwardsWrite = true
        expectChanges()
        validate()
    }

    @Test
    fun testModificationsPropagateToSubcomposition() = compositionTest {
        var value by mutableStateOf(0)
        val content: MutableState<@Composable () -> Unit> = mutableStateOf({})
        @Suppress("VARIABLE_WITH_REDUNDANT_INITIALIZER") var subCompositionOccurred = false

        @Composable
        fun ComposeContent() {
            content.value()
        }

        fun updateContent(parentValue: Int) {
            content.value = {
                subCompositionOccurred = true
                assertEquals(parentValue, value)
            }
        }

        compose {
            updateContent(value)
            TestSubcomposition { ComposeContent() }
        }

        subCompositionOccurred = false

        value = 10
        expectChanges()

        assertTrue(subCompositionOccurred)
    }

    /**
     * This test checks that an updated ComposableLambda capture used in a subcomposition correctly
     * invalidates that subcomposition and schedules recomposition of that subcomposition.
     */
    @OptIn(ExperimentalCoroutinesApi::class)
    @Test
    fun testComposableLambdaSubcompositionInvalidation() = runTest {
        localRecomposerTest { recomposer ->
            val composition = Composition(EmptyApplier(), recomposer)
            try {
                var rootState by mutableStateOf(false)
                val composedResults = mutableListOf<Boolean>()
                Snapshot.notifyObjectsInitialized()
                composition.setContent {
                    // Read into local variable, local will be captured below
                    val capturedValue = rootState
                    TestSubcomposition { composedResults.add(capturedValue) }
                }
                assertEquals(listOf(false), composedResults)
                rootState = true
                Snapshot.sendApplyNotifications()
                // expect lambda to invalidate on the same frame (regression test for b/320385076)
                testScheduler.advanceTimeByFrame(coroutineContext)
                assertEquals(listOf(false, true), composedResults)
            } finally {
                composition.dispose()
            }
        }
    }

    @OptIn(ExperimentalCoroutinesApi::class)
    @Test
    fun testCompositionContextIsRemembered() = runTest {
        localRecomposerTest { recomposer ->
            val composition = Composition(EmptyApplier(), recomposer)
            try {
                lateinit var scope: RecomposeScope
                val parentReferences = mutableListOf<CompositionContext>()
                composition.setContent {
                    scope = currentRecomposeScope
                    parentReferences += rememberCompositionContext()
                }
                scope.invalidate()
                testScheduler.advanceUntilIdle()
                check(parentReferences.size > 1) { "expected to be composed more than once" }
                check(parentReferences.toSet().size == 1) {
                    "expected all parentReferences to be the same; saw $parentReferences"
                }
            } finally {
                composition.dispose()
            }
        }
    }

    @OptIn(ExperimentalCoroutinesApi::class)
    @Test
    fun testParentCompositionRecomposesFirst() = runTest {
        localRecomposerTest { recomposer ->
            val composition = Composition(EmptyApplier(), recomposer)
            val results = mutableListOf<String>()
            try {
                var firstState by mutableStateOf("firstInitial")
                var secondState by mutableStateOf("secondInitial")
                Snapshot.notifyObjectsInitialized()
                composition.setContent {
                    results += firstState
                    TestSubcomposition { results += secondState }
                }
                secondState = "secondSet"
                Snapshot.sendApplyNotifications()
                firstState = "firstSet"
                Snapshot.sendApplyNotifications()
                testScheduler.advanceUntilIdle()
                assertEquals(
                    listOf("firstInitial", "secondInitial", "firstSet", "secondSet"),
                    results,
                    "Expected call ordering during recomposition of subcompositions"
                )
            } finally {
                composition.dispose()
            }
        }
    }

    /**
     * An [Applier] may inadvertently (or on purpose) run arbitrary user code as a side effect of
     * performing tree manipulations as a [Composer] is applying changes. This can happen if the
     * tree type dispatches event callbacks when nodes are added or removed from a tree. These
     * callbacks may cause snapshot state writes, which can in turn invalidate scopes in the
     * composition that produced the tree in the first place. Ensure that the recomposition
     * machinery is robust to this, and that these invalidations are processed on a subsequent
     * recomposition.
     */
    @OptIn(ExperimentalCoroutinesApi::class)
    @Test
    fun testStateWriteInApplier() = runTest {
        class MutateOnRemoveApplier(private val removeCounter: MutableState<Int>) :
            AbstractApplier<Unit>(Unit) {
            var insertCount: Int = 0
                private set

            override fun remove(index: Int, count: Int) {
                removeCounter.value += count
            }

            override fun onClear() {
                // do nothing
            }

            override fun insertTopDown(index: Int, instance: Unit) {
                insertCount++
            }

            override fun insertBottomUp(index: Int, instance: Unit) {
                // do nothing
            }

            override fun move(from: Int, to: Int, count: Int) {
                // do nothing
            }
        }

        localRecomposerTest { recomposer ->
            val stateMutatedOnRemove = mutableStateOf(0)
            var shouldEmitNode by mutableStateOf(true)
            var compositionCount = 0
            Snapshot.notifyObjectsInitialized()
            val applier = MutateOnRemoveApplier(stateMutatedOnRemove)
            val composition = Composition(applier, recomposer)
            try {
                composition.setContent {
                    compositionCount++
                    // Read the state here so that the emit removal will invalidate it
                    stateMutatedOnRemove.value
                    if (shouldEmitNode) {
                        ComposeNode<Unit, MutateOnRemoveApplier>({}) {}
                    }
                }
                // Initial composition should not contain the node we will remove. We want to test
                // recomposition for this case in particular.
                assertEquals(1, applier.insertCount, "expected setup node not inserted")
                shouldEmitNode = false
                Snapshot.sendApplyNotifications()
                // Only advance one frame since the next frame will be automatically scheduled.
                testScheduler.advanceTimeByFrame(coroutineContext)
                assertEquals(1, stateMutatedOnRemove.value, "observable removals performed")
                // Only two composition passes should have been performed by this point; a state
                // invalidation in the applier should not be picked up or acted upon until after
                // this frame is complete.
                assertEquals(2, compositionCount, "expected number of (re)compositions performed")
                // After sending apply notifications we expect the snapshot state change made by
                // the applier to trigger one final recomposition.
                Snapshot.sendApplyNotifications()
                testScheduler.advanceUntilIdle()
                assertEquals(3, compositionCount, "expected number of (re)compositions performed")
            } finally {
                composition.dispose()
            }
        }
    }

    @Test // Regression test for b/180124293
    @OptIn(ExperimentalCoroutinesApi::class)
    fun disposedCompositionShouldReportAsDisposed() = runTest {
        localRecomposerTest { recomposer ->
            val composition = Composition(EmptyApplier(), recomposer)
            assertFalse(composition.isDisposed)
            composition.dispose()
            assertTrue(composition.isDisposed)
        }
    }

    @OptIn(ExperimentalCoroutinesApi::class)
    @Test
    fun testSubcomposeSingleComposition() = compositionTest {
        var flag by mutableStateOf(true)
        var flagCopy by mutableStateOf(true)
        var copyValue = true
        var rememberedValue = true
        compose {
            Text("Parent $flag")
            flagCopy = flag
            TestSubcomposition {
                copyValue = flagCopy
                rememberedValue = remember(flagCopy) { copyValue }
            }
        }

        flag = false
        val count = advanceCount()
        assertFalse(copyValue)
        assertFalse(rememberedValue)
        assertEquals(1, count)
    }

    @Test
    fun enumCompositeKeyShouldBeStable() = compositionTest {
        var parentHash: Int = 0
        var compositeHash: Int = 0
        compose {
            parentHash = currentCompositeKeyHash
            key(MyEnum.First) { compositeHash = currentCompositeKeyHash }
        }

        val effectiveHash = compositeHash xor (parentHash rol 6)
        assertEquals(0, effectiveHash)
    }

    @Test
    fun enumCompositeKeysShouldBeStable() = compositionTest {
        var parentHash: Int = 0
        var compositeHash: Int = 0
        compose {
            parentHash = currentCompositeKeyHash
            key(MyEnum.First, MyEnum.Second) { compositeHash = currentCompositeKeyHash }
        }

        val effectiveHash = compositeHash xor (parentHash rol 6)
        assertEquals(8, effectiveHash)
    }

    @Test // regression test for b/188015757
    fun testRestartOfDefaultFunctions() = compositionTest {
        @Composable
        fun Test() {
            Defaults()
            use(stateB)
        }

        compose { Test() }

        // Force Defaults to skip
        stateB++
        advance()

        // Force Defaults to recompose
        stateA++
        advance()
    }

    enum class MyEnum {
        First,
        Second
    }

    /** set should set the value every time, update should only set after initial composition. */
    @OptIn(ExperimentalCoroutinesApi::class)
    @Test
    fun composeNodeSetVsUpdate() = runTest {
        localRecomposerTest { recomposer ->
            class SetUpdateNode(property: String) {
                var changeCount = 0
                var property: String = property
                    set(value) {
                        field = value
                        changeCount++
                    }
            }
            class SetUpdateNodeApplier : AbstractApplier<SetUpdateNode>(SetUpdateNode("root")) {
                override fun insertTopDown(index: Int, instance: SetUpdateNode) {}

                override fun insertBottomUp(index: Int, instance: SetUpdateNode) {}

                override fun remove(index: Int, count: Int) {}

                override fun move(from: Int, to: Int, count: Int) {}

                override fun onClear() {}
            }
            val composition = Composition(SetUpdateNodeApplier(), recomposer)
            val nodes = mutableListOf<SetUpdateNode>()
            fun makeNode(property: String) = SetUpdateNode(property).also { nodes += it }

            var value by mutableStateOf("initial")

            composition.setContent {
                ComposeNode<SetUpdateNode, SetUpdateNodeApplier>(
                    factory = { makeNode(value) },
                    update = { set(value) { property = value } }
                )
                ComposeNode<SetUpdateNode, SetUpdateNodeApplier>(
                    factory = { makeNode(value) },
                    update = { update(value) { property = value } }
                )
            }

            assertEquals("initial", nodes[0].property, "node 0 initial composition value")
            assertEquals("initial", nodes[1].property, "node 1 initial composition value")
            assertEquals(1, nodes[0].changeCount, "node 0 initial composition changeCount")
            assertEquals(0, nodes[1].changeCount, "node 1 initial composition changeCount")

            value = "changed"
            Snapshot.sendApplyNotifications()
            testScheduler.advanceUntilIdle()

            assertEquals("changed", nodes[0].property, "node 0 recomposition value")
            assertEquals("changed", nodes[1].property, "node 1 recomposition value")
            assertEquals(2, nodes[0].changeCount, "node 0 recomposition changeCount")
            assertEquals(1, nodes[1].changeCount, "node 1 recomposition changeCount")
        }
    }

    @Test
    fun internalErrorsAreReportedAsInternal() = compositionTest {
        expectError("internal") { compose { currentComposer.createNode { null } } }
    }

    @Test
    fun textWithElvis() = compositionTest {
        compose {
            val value: String? = null
            value?.let { Text("Bye!") } ?: Text("Hello!")
        }

        validate { Text("Hello!") }
    }

    @Test
    fun textWithIfNotNull() = compositionTest {
        val condition = false
        compose {
            val result =
                if (condition) {
                    Text("Bye!")
                } else null

            if (result == null) {
                Text("Hello!")
            }
        }

        validate { Text("Hello!") }
    }

    @Test // Regression test for b/249050560
    @IgnoreJsTarget
    // TODO(o.k.): fails due to old js-only change in ComposerLambdaMemoization.rememberExpression
    fun testFunctionInstances() = compositionTest {
        var state by mutableStateOf(0)
        functionInstance = { -1 }

        compose {
            val localStateCopy = state
            fun localStateReader() = localStateCopy
            updateInstance(::localStateReader)
        }

        assertEquals(state, functionInstance())

        state = 10
        advance()
        assertEquals(state, functionInstance())
    }

    @Test
    fun testNonLocalReturn_CM1_RetFunc_FalseTrue() = compositionTest {
        var condition by mutableStateOf(false)

        compose { test_CM1_RetFun(condition) }

        validate { this.test_CM1_RetFun(condition) }

        condition = true

        expectChanges()

        revalidate()
    }

    @Test
    fun testNonLocalReturn_CM1_RetFunc_TrueFalse() = compositionTest {
        var condition by mutableStateOf(true)

        compose { test_CM1_RetFun(condition) }

        validate { this.test_CM1_RetFun(condition) }

        condition = false

        expectChanges()

        revalidate()
    }

    @Test
    fun test_CM1_CCM1_RetFun_FalseTrue() = compositionTest {
        var condition by mutableStateOf(false)

        compose { test_CM1_CCM1_RetFun(condition) }

        validate { this.test_CM1_CCM1_RetFun(condition) }

        condition = true

        expectChanges()

        revalidate()
    }

    @Test
    fun test_CM1_CCM1_RetFun_TrueFalse() = compositionTest {
        var condition by mutableStateOf(true)

        compose { test_CM1_CCM1_RetFun(condition) }

        validate { this.test_CM1_CCM1_RetFun(condition) }

        condition = false

        expectChanges()

        revalidate()
    }

    @Test
    fun test_returnConditionally_fromInlineLambda() = compositionTest {
        var condition by mutableStateOf(true)

        compose {
            InlineWrapper {
                if (condition) return@InlineWrapper
                Text("Test")
            }
        }

        validate {
            if (!condition) {
                Text("Test")
            }
        }

        condition = false

        expectChanges()

        revalidate()
    }

    @Test
    fun test_returnConditionally_fromInlineLambda_nonLocal() = compositionTest {
        var condition by mutableStateOf(true)

        compose {
            InlineWrapper {
                M1 {
                    if (condition) return@InlineWrapper
                    Text("Test")
                }
            }
        }

        validate {
            if (!condition) {
                Text("Test")
            }
        }

        condition = false

        expectChanges()

        revalidate()
    }

    @Test
    fun test_returnConditionally_fromLambda_nonLocal() = compositionTest {
        var condition by mutableStateOf(true)

        compose {
            Wrap {
                M1 {
                    if (condition) return@Wrap
                    Text("Test")
                }
            }
        }

        validate {
            if (!condition) {
                Text("Test")
            }
        }

        condition = false

        expectChanges()

        revalidate()
    }

    @Test // regression test for 264467571
    fun test_returnConditionally_fromNodeLambda_local_initial_return() = compositionTest {
        var condition by mutableStateOf(true)

        compose {
            currentComposer.disableSourceInformation()
            Text("Before outer")
            InlineLinear {
                Text("Before inner")
                InlineLinear inner@{
                    Text("Before return")
                    if (condition) {
                        return@inner
                    }
                    Text("After return")
                }
                Text("After inner")
            }
            Text("Before outer")
        }

        validate {
            Text("Before outer")
            InlineLinear {
                Text("Before inner")
                InlineLinear inner@{
                    Text("Before return")
                    if (condition) return@inner
                    Text("After return")
                }
                Text("After inner")
            }
            Text("Before outer")
        }

        repeat(4) {
            condition = !condition
            expectChanges()
            revalidate()
        }
    }

    @Test // regression test for 264467571
    fun test_returnConditionally_fromNodeLambda_local_initial_no_return() = compositionTest {
        var condition by mutableStateOf(true)
        compose {
            currentComposer.disableSourceInformation()
            Text("Before outer")
            InlineLinear {
                Text("Before inner")
                InlineLinear inner@{
                    Text("Before return")
                    if (condition) return@inner
                    Text("After return")
                }
                Text("After inner")
            }
            Text("Before outer")
        }

        validate {
            Text("Before outer")
            InlineLinear {
                Text("Before inner")
                InlineLinear inner@{
                    Text("Before return")
                    if (condition) return@inner
                    Text("After return")
                }
                Text("After inner")
            }
            Text("Before outer")
        }

        repeat(4) {
            condition = !condition
            expectChanges()
            revalidate()
        }
    }

    @Test // regression test for 264467571
    fun test_returnConditionally_fromNodeLambda_nonLocal_initial_return() = compositionTest {
        var condition by mutableStateOf(true)
        compose {
            currentComposer.disableSourceInformation()
            Text("Before outer")
            InlineLinear outer@{
                Text("Before inner")
                InlineLinear {
                    Text("Before return")
                    if (condition) return@outer
                    Text("After return")
                }
                Text("After inner")
            }
            Text("Before outer")
        }

        validate {
            Text("Before outer")
            InlineLinear outer@{
                Text("Before inner")
                InlineLinear {
                    Text("Before return")
                    if (condition) return@outer
                    Text("After return")
                }
                Text("After inner")
            }
            Text("Before outer")
        }

        repeat(4) {
            condition = !condition
            expectChanges()
            verifyConsistent()
            revalidate()
        }
    }

    @Test // regression test for 264467571
    fun test_returnConditionally_fromNodeLambda_nonLocal_initial_no_return() = compositionTest {
        var condition by mutableStateOf(true)
        compose {
            currentComposer.disableSourceInformation()
            Text("Before outer")
            InlineLinear outer@{
                Text("Before inner")
                InlineLinear {
                    Text("Before return")
                    if (condition) return@outer
                    Text("After return")
                }
                Text("After inner")
            }
            Text("Before outer")
        }

        validate {
            Text("Before outer")
            InlineLinear outer@{
                Text("Before inner")
                InlineLinear {
                    Text("Before return")
                    if (condition) return@outer
                    Text("After return")
                }
                Text("After inner")
            }
            Text("Before outer")
        }

        repeat(4) {
            condition = !condition
            expectChanges()
            revalidate()
        }
    }

    @Test
    fun test_returnConditionally_fromConditionalNodeLambda_nonLocal_initial_no_return() =
        compositionTest {
            var condition by mutableStateOf(true)
            compose {
                currentComposer.disableSourceInformation()
                Text("Before outer")
                InlineLinear outer@{
                    Text("Before inner")
                    if (condition) {
                        InlineLinear {
                            Text("Before return")
                            return@outer
                        }
                    }
                    Text("After inner")
                }
                Text("Before outer")
            }

            validate {
                Text("Before outer")
                InlineLinear outer@{
                    Text("Before inner")
                    if (condition) {
                        InlineLinear {
                            Text("Before return")
                            return@outer
                        }
                    }
                    Text("After inner")
                }
                Text("Before outer")
            }

            repeat(4) {
                condition = !condition
                expectChanges()
                revalidate()
            }
        }

    @Test
    fun test_returnConditionally_fromFunction_nonLocal() = compositionTest {
        val text = mutableStateOf<String?>(null)

        compose { TextWithNonLocalReturn(text.value) }

        validate {
            if (text.value != null) {
                Text(text.value!!)
            }
        }

        text.value = "Test"

        expectChanges()

        revalidate()
    }

    @Test // regression test for 274889428
    fun test_returnConditionally_simulatedIf() = compositionTest {
        val condition1 = mutableStateOf(true)
        val condition2 = mutableStateOf(true)
        val condition3 = mutableStateOf(true)

        compose block@{
            Text("A")
            simulatedIf(condition1.value) {
                return@block
            }
            Text("B")
            simulatedIf(condition2.value) {
                return@block
            }
            Text("C")
            simulatedIf(condition3.value) {
                return@block
            }
            Text("D")
        }

        validate block@{
            Text("A")
            this.simulatedIf(condition1.value) {
                return@block
            }
            Text("B")
            this.simulatedIf(condition2.value) {
                return@block
            }
            Text("C")
            this.simulatedIf(condition3.value) {
                return@block
            }
            Text("D")
        }

        condition1.value = false
        expectChanges()
        revalidate()

        condition2.value = false
        expectChanges()
        revalidate()

        condition3.value = false
        expectChanges()
        revalidate()
    }

    @Test // regression test for 267586102
    fun test_remember_in_a_loop() = compositionTest {
        var i1 = 0
        var i2 = 0
        var i3 = 0
        var recomposeCounter = 0
        var scope: RecomposeScope? = null

        val content: @Composable SomeUnstableClass.() -> Unit = {
            for (index in 0 until recomposeCounter) {
                remember(this) { index }
            }
            scope = currentRecomposeScope
            // these remembered values are not expected to change, BUT they change on recompositions
            i1 = remember(this) { 1 }
            i2 = remember(this) { 2 }
            i3 = remember(this) { 3 }
            recomposeCounter++
        }

        compose { content(SomeUnstableClass()) }
        advance()
        verifyConsistent()

        assertEquals(1, i1)
        assertEquals(2, i2)
        assertEquals(3, i3)
        assertEquals(1, recomposeCounter)

        scope!!.invalidate()
        advance()
        verifyConsistent()

        assertEquals(2, recomposeCounter)
        assertEquals(1, i1)
        assertEquals(2, i2)
        assertEquals(3, i3)

        scope!!.invalidate()
        advance()
        verifyConsistent()

        assertEquals(3, recomposeCounter)
        assertEquals(1, i1)
        assertEquals(2, i2)
        assertEquals(3, i3)
    }

    @Test
    fun testRememberAddedAndRemovedInALoop() = compositionTest {
        val iterations = 100
        val counter = mutableStateOf(0)
        var seen = emptyList<Any?>()

        fun seen(list: List<Any>) {
            for (i in 0 until minOf(list.size, seen.size)) {
                assertEquals(list[i], seen[i])
            }
            seen = list
        }

        compose {
            val list = mutableListOf<Any>()
            for (i in 0 until counter.value) {
                list.add(remember { Any() })
            }
        }

        while (counter.value < iterations) {
            counter.value++
            advance()
        }

        while (counter.value > 0) {
            counter.value--
            advance()
        }
        assertEquals(emptyList(), seen)
    }

    @Test
    fun test_crossinline_differentComposition() = compositionTest {
        var branch by mutableStateOf(false)
        compose {
            if (branch) {
                Text("Content")
            }
            InlineSubcomposition {
                if (false) {
                    remember { "Something" }
                }
            }
        }
        validate {
            if (branch) {
                Text("Content")
            }
        }

        branch = true
        expectChanges()
        revalidate()
    }

    @Test
    fun composableDelegates() = compositionTest {
        val local = compositionLocalOf { "Default" }
        val delegatedLocal by local
        compose {
            Text(delegatedLocal)

            CompositionLocalProvider(local provides "Scoped") { Text(delegatedLocal) }
        }
        validate {
            Text("Default")
            Text("Scoped")
        }
    }

    @Test
    fun testCompositionAndRecomposerDeadlock(): TestResult {
        return runTest(timeoutMs = 10_000, context = UnconfinedTestDispatcher()) {
            withGlobalSnapshotManager {
                repeat(100) {
                    val job = Job(parent = coroutineContext[Job])
                    val coroutineContext = Dispatchers.Unconfined + job
                    val recomposer = Recomposer(coroutineContext)

                    launch(
                        coroutineContext + BroadcastFrameClock(),
                        start = CoroutineStart.UNDISPATCHED
                    ) {
                        recomposer.runRecomposeAndApplyChanges()
                    }

                    val composition = Composition(EmptyApplier(), recomposer)
                    composition.setContent {
                        val innerComposition =
                            Composition(
                                EmptyApplier(),
                                rememberCompositionContext(),
                            )

                        DisposableEffect(composition) { onDispose { innerComposition.dispose() } }
                    }

                    var value by mutableStateOf(1)
                    launch(Dispatchers.Default + job) {
                        while (true) {
                            value += 1
                            delay(1)
                        }
                    }

                    composition.dispose()
                    recomposer.close()
                    job.cancel()
                }
            }
        }
    }

    @Test
    fun earlyComposableUnitReturn() = compositionTest {
        var state by mutableStateOf(true)
        compose {
            when (state) {
                true -> return@compose Text("true")
                false -> Text("false")
            }
            Text("after")
        }
        validate { Text("true") }

        state = false
        expectChanges()

        validate {
            Text("false")
            Text("after")
        }
    }

    // Regression test for b/288717411
    @Test
    fun test_forgottenValue_isFreedFromSlotTable() = compositionTest {
        val value = Any()
        var rememberValue by mutableStateOf(false)
        val composers = mutableSetOf<Composer>()
        compose {
            composers += currentComposer
            if (rememberValue) {
                remember { value }
            }
        }

        validate { assertFalse(value in composition!!.getSlots()) }

        rememberValue = true
        expectChanges()

        validate { assertTrue(value in composition!!.getSlots()) }

        rememberValue = false
        expectChanges()

        validate {
            assertFalse(value in composition!!.getSlots())
            assertFalse(composers.any { value in it.getInsertTableSlots() })
        }
    }

    @Stable
    class VarargConsumer(var invokeCount: Int = 0) {
        @Composable
        fun Varargs(vararg ints: Int) {
            invokeCount++
            for (i in ints) {
                use(i)
            }
        }
    }

    // Regression test for b/286132194
    @Test
    fun composableVarargs_skipped() = compositionTest {
        val consumer = VarargConsumer()
        var recomposeTrigger by mutableStateOf(0)
        compose {
            Linear {
                use(recomposeTrigger)
                consumer.Varargs(0, 1, 2, 3)
            }
        }

        assertEquals(1, consumer.invokeCount)

        recomposeTrigger = 1
        advance()

        assertEquals(1, consumer.invokeCount)
    }

    fun interface TestFunInterface {
        fun compute(value: Int)
    }

    @Composable
    fun TestMemoizedFun(compute: TestFunInterface) {
        val oldCompute = remember { compute }
        assertEquals(oldCompute, compute)
    }

    @Test
    fun funInterface_isMemoized() = compositionTest {
        var recomposeTrigger by mutableStateOf(0)
        val capture = 0
        compose {
            use(recomposeTrigger)
            TestMemoizedFun {
                // no captures
                use(it)
            }
            TestMemoizedFun {
                // stable captures
                use(capture)
            }
        }

        recomposeTrigger++
        advance()
    }

    // regression test for b/264467571, checks that composing with continue doesn't crash runtime
    @Test
    fun continueInALoop() = compositionTest {
        var iterations by mutableIntStateOf(5)
        compose {
            for (i in 1..iterations) {
                if (i == 4) continue
                Text(i.toString())
            }
        }

        iterations++
        expectChanges()
    }

    data class Foo(var i: Int = 0)

    class UnstableCompConsumer(var invokeCount: Int = 0) {
        @Composable
        fun UnstableComp(foo: Foo) {
            use(foo)
            invokeCount++
        }
    }

    // TODO reenable in https://youtrack.jetbrains.com/issue/COMPOSE-1504/Compose-1.7.-Enable-Strong-Skipping-mode-for-the-sources
    @Ignore
    @Test
    fun composableWithUnstableParameters_skipped() = compositionTest {
        val consumer = UnstableCompConsumer()
        var recomposeTrigger by mutableStateOf(0)
        val data = Foo()
        compose {
            Linear {
                use(recomposeTrigger)
                consumer.UnstableComp(foo = data)
            }
        }

        assertEquals(1, consumer.invokeCount)

        recomposeTrigger = 1
        data.i++
        advance()

        assertEquals(1, consumer.invokeCount)
    }

    // regression test from b/232007227 with forEach
    @Test
    fun slotsAreUsedCorrectly_forEach() = compositionTest {
        class Car(val model: String)
        class Person(val name: String, val car: MutableStateFlow<Car>)

        val people =
            mutableListOf<MutableStateFlow<Person?>>(
                MutableStateFlow(Person("Ford", MutableStateFlow(Car("Model T")))),
                MutableStateFlow(Person("Musk", MutableStateFlow(Car("Model 3"))))
            )
        compose {
            people.forEach {
                val person = it.collectAsState().value
                Text(person?.name ?: "No person")
                if (person != null) {
                    val car = person.car.collectAsState().value
                    Text("    ${car.model}")
                }
            }
        }

        validate {
            people.forEach {
                val person = it.value
                Text(person?.name ?: "No person")
                if (person != null) {
                    val car = person.car.value
                    Text("    ${car.model}")
                }
            }
        }

        advanceTimeBy(16_000L)
        people[0].value = null
        advanceTimeBy(16_000L)

        expectChanges()
        revalidate()
    }

    @Test
    fun readingDerivedState_invalidatesWhenValueNotChanged() = compositionTest {
        var state by mutableStateOf(0)
        var condition by mutableStateOf(false)
        val derived by derivedStateOf { if (!condition) 0 else state }
        compose { Text(derived.toString()) }
        validate { Text(derived.toString()) }

        condition = true
        expectNoChanges()
        revalidate()

        state++
        expectChanges()
        revalidate()
    }

    @Composable
    fun goBoom(): Boolean {

        return true
    }

    @Test
    fun earlyReturnFromInlined() = compositionTest {
        compose {
            run {
                if (true) {
                    return@run
                } else {
                    Text("")
                    return@run
                }
            }
        }

        validate {}
    }

    @Composable private fun key() = "key"

    @Test
    fun remember_withComposableParam() = compositionTest {
        compose {
            val text = remember(key()) { "" }
            Text(text)
        }

        validate { Text("") }
    }

    private val LocalNumber = compositionLocalOf { 0 }

    @Composable
    fun Test(number: Int = LocalNumber.current) {
        val remembered = remember(number) { number + 1 }
        assertEquals(remembered, number + 1)
    }

    @Test
    fun remember_defaultParamInRestartableFunction() = compositionTest {
        var state by mutableIntStateOf(0)
        compose { CompositionLocalProvider(LocalNumber provides state) { Test() } }

        validate {}

        state++
        advance()
        revalidate()
    }

    @Test
    fun rememberAfterLoop() = compositionTest {
        // Removing the group around remember requires that updates to slots can be performed to
        // the parent even after we have moved off the parent to one of the children. Here this
        // inserts content as the child of the main composition. This moves the write to just after
        // the insert and then the `remember` call needs to update the `compose` group's slots.
        var count by mutableStateOf(1)
        compose {
            repeat(count) { Text("Some text") }
            val someRemember = remember(count) { count + 1 }
            Text("$someRemember")
        }

        count++
        advance()
    }

    @Test
    fun appendingRememberAfterLoop() = compositionTest {
        var count by mutableStateOf(1)
        compose {
            repeat(count) { Text("Some text") }
            repeat(count) { unused(remember { it }) }
        }

        validate { repeat(count) { Text("Some text") } }

        count++
        advance()
        revalidate()

        count++
        advance()
        revalidate()

        count = 1
        advance()
        revalidate()
    }

    @Test
    fun composerCleanup() = compositionTest {
        var state by mutableStateOf(0)

        compose { Text("State = $state") }

        val stackSizes = (composition as CompositionImpl).composerStacksSizes()
        repeat(100) {
            state++
            advance()
        }
        assertEquals(stackSizes, (composition as CompositionImpl).composerStacksSizes())
    }

    @Test
    fun movableContentNoopInDeactivatedComposition() = compositionTest {
        val state = mutableStateOf(false)
        val movableContent = movableContentOf { Text("Test") }

        var composition: Composition? = null
        var context: CompositionContext? = null
        compose {
            context = rememberCompositionContext()

            // read state to force recomposition
            state.value
            SideEffect { if (state.value) (composition as CompositionImpl).deactivate() }
        }

        composition =
            CompositionImpl(context!!, ViewApplier(root)).apply {
                setContent {
                    if (state.value) {
                        movableContent()
                    }
                }
            }

        state.value = true
        advance()
    }

    @Test // regression test for 339618126
    fun removeGroupAtEndOfGroup() = compositionTest {
        // Ensure the runtime handles aberrant code generation
        val state = mutableStateOf(true)
        compose {
            InlineLinear {
                InlineLinear {
                    explicitStartReplaceGroup(-0x7e52e5de) { Text("Before") }
                    explicitStartReplaceGroup(0x9222f9c, insertGroup = state.value) {}
                    explicitStartReplaceGroup(0x22d2581c) { Text("After") }
                }
                InlineLinear { Text("State is ${state.value}") }
                if (state.value) {
                    Text("State is on")
                }
                if (!state.value) {
                    Text("State is off")
                }
            }
        }

        validate {
            Linear {
                Linear {
                    Text("Before")
                    Text("After")
                }
                Linear { Text("State is ${state.value}") }
                if (state.value) {
                    Text("State is on")
                }
                if (!state.value) {
                    Text("State is off")
                }
            }
        }

        state.value = false
        advance()
        revalidate()

        state.value = true
        advance()
        revalidate()
    }

    private inline fun CoroutineScope.withGlobalSnapshotManager(block: CoroutineScope.() -> Unit) {
        val channel = Channel<Unit>(Channel.CONFLATED)
        val job = launch { channel.consumeEach { Snapshot.sendApplyNotifications() } }
        val unregisterToken = Snapshot.registerGlobalWriteObserver { channel.trySend(Unit) }
        try {
            block()
        } finally {
            unregisterToken.dispose()
            job.cancel()
        }
    }
}

class SomeUnstableClass(val a: Any = "abc")

@Composable
fun test_CM1_RetFun(condition: Boolean) {
    Text("Root - before")
    M1 {
        Text("M1 - before")
        if (condition) return
        Text("M1 - after")
    }
    Text("Root - after")
}

fun MockViewValidator.test_CM1_RetFun(condition: Boolean) {
    Text("Root - before")
    Text("M1 - before")
    if (condition) return
    Text("M1 - after")
    Text("Root - after")
}

@Composable
fun test_CM1_CCM1_RetFun(condition: Boolean) {
    Text("Root - before")
    M1 {
        Text("M1 - begin")
        if (condition) {
            Text("if - begin")
            M1 {
                Text("In CCM1")
                return@test_CM1_CCM1_RetFun
            }
        }
        Text("M1 - end")
    }
    Text("Root - end")
}

fun MockViewValidator.test_CM1_CCM1_RetFun(condition: Boolean) {
    Text("Root - before")
    Text("M1 - begin")
    if (condition) {
        Text("if - begin")
        Text("In CCM1")
        return
    }
    Text("M1 - end")
    Text("Root - end")
}

var functionInstance: () -> Int = { 0 }

@Composable
fun updateInstance(newInstance: () -> Int) {
    functionInstance = newInstance
}

var stateA by mutableStateOf(1000)
var stateB by mutableStateOf(2000)

fun use(@Suppress("UNUSED_PARAMETER") v: Int) {}

fun calculateSomething() = 4

@Composable // used in testRestartOfDefaultFunctions
fun Defaults(a: Int = 1, b: Int = 2, c: Int = 3, d: Int = calculateSomething()) {
    assertEquals(1, a)
    assertEquals(2, b)
    assertEquals(3, c)
    assertEquals(4, d)
    use(stateA)
}

@OptIn(InternalComposeApi::class)
@Composable
internal fun TestSubcomposition(content: @Composable () -> Unit) {
    val parentRef = rememberCompositionContext()
    val currentContent by rememberUpdatedState(content)
    DisposableEffect(parentRef) {
        val subcomposition = Composition(EmptyApplier(), parentRef)
        // TODO: work around for b/179701728
        callSetContent(subcomposition) {
            // Note: This is in a lambda invocation to keep the currentContent state read
            // in the sub-composition's content composable. Changing this to be
            // subcomposition.setContent(currentContent) would snapshot read only on initial set.
            currentContent()
        }
        onDispose { subcomposition.dispose() }
    }
}

private fun callSetContent(composition: Composition, content: @Composable () -> Unit) {
    composition.setContent(content)
}

class Ref<T : Any> {
    lateinit var value: T
}

@Composable
fun NarrowInvalidateForReference(ref: Ref<CompositionContext>) {
    ref.value = rememberCompositionContext()
}

@Composable
fun testDeferredSubcomposition(block: @Composable () -> Unit): () -> Unit {
    val container = remember { View() }
    val ref = Ref<CompositionContext>()
    NarrowInvalidateForReference(ref = ref)
    return { Composition(ViewApplier(container), ref.value).apply { setContent { block() } } }
}

@OptIn(ExperimentalCoroutinesApi::class)
internal suspend fun <R> TestScope.localRecomposerTest(block: CoroutineScope.(Recomposer) -> R) =
    coroutineScope {
        withContext(TestMonotonicFrameClock(this)) {
            val recomposer = Recomposer(coroutineContext)
            launch { recomposer.runRecomposeAndApplyChanges() }
            // ensure recomposition runner has started
            testScheduler.advanceUntilIdle()
            block(recomposer)
            // This call doesn't need to be in a finally; everything it does will be torn down
            // in exceptional cases by the coroutineScope failure
            recomposer.cancel()
        }
    }

/**
 * Advances this scheduler by exactly one frame, as defined by the [TestMonotonicFrameClock] in
 * [context].
 */
@OptIn(ExperimentalCoroutinesApi::class)
private fun TestCoroutineScheduler.advanceTimeByFrame(context: CoroutineContext) {
    val testClock = context[MonotonicFrameClock] as TestMonotonicFrameClock
    advanceTimeBy(testClock.frameDelayMillis)
    // advanceTimeBy doesn't run tasks at exactly frameDelayMillis.
    runCurrent()
}

@Composable
fun Wrap(content: @Composable () -> Unit) {
    content()
}

@Composable
fun Wrap(count: Int, content: @Composable () -> Unit) {
    if (count > 1) Wrap(count - 1, content) else content()
}

private fun <T> assertArrayEquals(message: String, expected: Array<T>, received: Array<T>) {
    fun Array<T>.getString() = this.joinToString(", ") { it.toString() }
    fun err(msg: String): Nothing =
        error(
            "$message: $msg, expected: [${
        expected.getString()}], received: [${received.getString()}]"
        )
    if (expected.size != received.size) err("sizes are different")
    expected.indices.forEach { index ->
        if (expected[index] != received[index])
            err(
                "item at index $index was different (expected [${
                expected[index]}], received: [${received[index]}]"
            )
    }
}

// Contact test data
private val bob = Contact("Bob Smith", email = "bob@smith.com")
private val jon = Contact(name = "Jon Alberton", email = "jon@alberton.com")
private val steve = Contact("Steve Roberson", email = "steverob@somemail.com")

private fun testModel(contacts: MutableList<Contact> = mutableListOf(bob, jon, steve)) =
    ContactModel(filter = "", contacts = contacts)

// Report test data
private val jim_reports_to_sally = Report("Jim", "Sally")
private val rob_reports_to_alice = Report("Rob", "Alice")
private val clark_reports_to_lois = Report("Clark", "Lois")

private interface Counted {
    val count: Int
}

private interface Ordered {
    val rememberOrder: Int
    val forgetOrder: Int
}

private interface Named {
    val name: String
}

private interface WithData {
    val data: Int
}

private fun Int.isOdd() = this % 2 == 1

private fun Int.isEven() = this % 2 == 0

fun <T> MutableList<T>.swap(a: T, b: T) {
    val aIndex = indexOf(a)
    val bIndex = indexOf(b)
    require(aIndex >= 0 && bIndex >= 0)
    set(aIndex, b)
    set(bIndex, a)
}

@Composable private inline fun InlineWrapper(content: @Composable () -> Unit) = content()

@Composable private inline fun M1(content: @Composable () -> Unit) = InlineWrapper { content() }

@Composable
private fun TextWithNonLocalReturn(text: String?) {
    InlineWrapper {
        if (text == null) return
        Text(text)
    }
}

@Composable
private inline fun simulatedIf(condition: Boolean, block: () -> Unit) {
    if (condition) block()
}

private inline fun MockViewValidator.simulatedIf(condition: Boolean, block: () -> Unit) {
    if (condition) block()
}

@Composable
private inline fun InlineSubcomposition(crossinline content: @Composable () -> Unit) =
    TestSubcomposition {
        content()
    }

@Composable
operator fun <T> CompositionLocal<T>.getValue(thisRef: Any?, property: KProperty<*>) = current

// for 274185312

var itemRendererCalls = 0
var scrollingListCalls = 0

@Composable
fun TestSkippingContent(data: State<Int>) {
    ScrollingList { viewItem ->
        Text("${data.value}")
        scrollingListCalls++
        ItemRenderer(viewItem)
    }
}

@Composable
fun ItemRenderer(viewItem: ListViewItem) {
    itemRendererCalls++
    Text("${viewItem.id}")
}

@Composable
private fun ScrollingList(
    itemRenderer: @Composable (ListViewItem) -> Unit,
) {
    ListContent(
        viewItems = remember { listOf(ListViewItem(0), ListViewItem(1)) },
        itemRenderer = itemRenderer
    )
}

@Composable
fun ListContent(viewItems: List<ListViewItem>, itemRenderer: @Composable (ListViewItem) -> Unit) {
    viewItems.forEach { viewItem ->
        ListContentItem(viewItem = viewItem, itemRenderer = itemRenderer)
    }
}

@Composable
fun ListContentItem(viewItem: ListViewItem, itemRenderer: @Composable (ListViewItem) -> Unit) {
    itemRenderer(viewItem)
}

data class ListViewItem(val id: Int)

private fun <T> unused(@Suppress("UNUSED_PARAMETER") value: T) {}

// Part of regression test for 339618126
@Composable
@ExplicitGroupsComposable
inline fun explicitStartReplaceGroup(
    key: Int,
    insertGroup: Boolean = true,
    content: @Composable () -> Unit
) {
    if (insertGroup) currentComposer.startReplaceGroup(key)
    content()
    if (insertGroup) currentComposer.endReplaceGroup()
}<|MERGE_RESOLUTION|>--- conflicted
+++ resolved
@@ -48,9 +48,6 @@
 import kotlin.coroutines.CoroutineContext
 import kotlin.random.Random
 import kotlin.reflect.KProperty
-<<<<<<< HEAD
-import kotlin.test.*
-=======
 import kotlin.test.Ignore
 import kotlin.test.Test
 import kotlin.test.assertEquals
@@ -58,7 +55,6 @@
 import kotlin.test.assertFalse
 import kotlin.test.assertNotEquals
 import kotlin.test.assertTrue
->>>>>>> 56579bc3
 import kotlinx.coroutines.CoroutineScope
 import kotlinx.coroutines.CoroutineStart
 import kotlinx.coroutines.Dispatchers
@@ -549,7 +545,6 @@
     }
 
     @Test
-    @IgnoreJsAndNative
     fun testSkippingNestedLambda() = compositionTest {
         val data = mutableStateOf(0)
 
