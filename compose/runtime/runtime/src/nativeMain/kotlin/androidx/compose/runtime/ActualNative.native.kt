/*
 * Copyright 2020 The Android Open Source Project
 *
 * Licensed under the Apache License, Version 2.0 (the "License");
 * you may not use this file except in compliance with the License.
 * You may obtain a copy of the License at
 *
 *      http://www.apache.org/licenses/LICENSE-2.0
 *
 * Unless required by applicable law or agreed to in writing, software
 * distributed under the License is distributed on an "AS IS" BASIS,
 * WITHOUT WARRANTIES OR CONDITIONS OF ANY KIND, either express or implied.
 * See the License for the specific language governing permissions and
 * limitations under the License.
 */

package androidx.compose.runtime

import androidx.compose.runtime.snapshots.Snapshot
import androidx.compose.runtime.snapshots.SnapshotContextElement
import kotlin.coroutines.CoroutineContext
import kotlin.experimental.ExperimentalNativeApi
import kotlin.native.identityHashCode
import kotlin.system.getTimeNanos
import kotlin.time.ExperimentalTime
import kotlinx.atomicfu.atomic
import kotlinx.coroutines.yield

private val threadCounter = atomic(0L)

@kotlin.native.concurrent.ThreadLocal
private var threadId: Long = threadCounter.addAndGet(1)

<<<<<<< HEAD
/**
 * AtomicReference implementation suitable for both single and multi-threaded context.
 */
actual class AtomicReference<V> actual constructor(value: V) {
    private val delegate = kotlin.concurrent.AtomicReference(value)

    actual fun get(): V = delegate.value

    actual fun set(value: V) {
        delegate.value = value
    }

    actual fun getAndSet(value: V): V {
        var old = delegate.value
        while (!delegate.compareAndSet(old, value)) { old = delegate.value }
        return old
    }

    actual fun compareAndSet(expect: V, newValue: V): Boolean {
        return delegate.compareAndSet(expect, newValue)
    }
}

internal actual class AtomicInt actual constructor(value: Int) {
    private val delegate = kotlin.concurrent.AtomicInt(value)
    actual fun get(): Int = delegate.value
    actual fun set(value: Int) {
        delegate.value = value
    }
    actual fun add(amount: Int): Int = delegate.addAndGet(amount)
}
=======
internal actual fun getCurrentThreadId(): Long = threadId
>>>>>>> cee9c5aa

@OptIn(ExperimentalNativeApi::class)
internal actual class WeakReference<T : Any> actual constructor(reference: T) {
    val kotlinNativeReference = kotlin.native.ref.WeakReference<T>(reference)
    actual fun get(): T? = kotlinNativeReference.get()
}

@OptIn(ExperimentalNativeApi::class)
@InternalComposeApi
actual fun identityHashCode(instance: Any?): Int =
    instance.identityHashCode()

actual annotation class TestOnly

actual typealias CompositionContextLocal = kotlin.native.concurrent.ThreadLocal

actual val DefaultMonotonicFrameClock: MonotonicFrameClock = MonotonicClockImpl()

@OptIn(ExperimentalTime::class)
private class MonotonicClockImpl : MonotonicFrameClock {
    override suspend fun <R> withFrameNanos(
        onFrame: (Long) -> R
    ): R {
        yield()
        return onFrame(getTimeNanos())
    }
}

internal actual object Trace {
    actual fun beginSection(name: String): Any? {
        return null
    }

    actual fun endSection(token: Any?) {
    }
}

actual annotation class CheckResult actual constructor(actual val suggest: String)

@ExperimentalComposeApi
internal actual class SnapshotContextElementImpl actual constructor(
    private val snapshot: Snapshot
) : SnapshotContextElement {

    init {
        error("provide SnapshotContextElementImpl when coroutines lib has necessary APIs")
    }

    override val key: CoroutineContext.Key<*>
        get() = SnapshotContextElement
}

internal actual fun logError(message: String, e: Throwable) {
    println(message)
    e.printStackTrace()
}

internal actual fun currentThreadId(): Long = threadId

internal actual fun currentThreadName(): String = "thread@$threadId"<|MERGE_RESOLUTION|>--- conflicted
+++ resolved
@@ -30,42 +30,6 @@
 
 @kotlin.native.concurrent.ThreadLocal
 private var threadId: Long = threadCounter.addAndGet(1)
-
-<<<<<<< HEAD
-/**
- * AtomicReference implementation suitable for both single and multi-threaded context.
- */
-actual class AtomicReference<V> actual constructor(value: V) {
-    private val delegate = kotlin.concurrent.AtomicReference(value)
-
-    actual fun get(): V = delegate.value
-
-    actual fun set(value: V) {
-        delegate.value = value
-    }
-
-    actual fun getAndSet(value: V): V {
-        var old = delegate.value
-        while (!delegate.compareAndSet(old, value)) { old = delegate.value }
-        return old
-    }
-
-    actual fun compareAndSet(expect: V, newValue: V): Boolean {
-        return delegate.compareAndSet(expect, newValue)
-    }
-}
-
-internal actual class AtomicInt actual constructor(value: Int) {
-    private val delegate = kotlin.concurrent.AtomicInt(value)
-    actual fun get(): Int = delegate.value
-    actual fun set(value: Int) {
-        delegate.value = value
-    }
-    actual fun add(amount: Int): Int = delegate.addAndGet(amount)
-}
-=======
-internal actual fun getCurrentThreadId(): Long = threadId
->>>>>>> cee9c5aa
 
 @OptIn(ExperimentalNativeApi::class)
 internal actual class WeakReference<T : Any> actual constructor(reference: T) {
