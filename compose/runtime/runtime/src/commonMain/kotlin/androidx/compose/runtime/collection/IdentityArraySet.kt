--- conflicted
+++ resolved
@@ -114,9 +114,6 @@
         }
     }
 
-<<<<<<< HEAD
-    @OptIn(InternalComposeApi::class)
-=======
     inline fun fastAny(block: (T) -> Boolean): Boolean {
         contract { callsInPlace(block) }
         val size = size
@@ -129,7 +126,7 @@
         return false
     }
 
->>>>>>> 3053cc79
+    @OptIn(InternalComposeApi::class)
     fun addAll(collection: Collection<T>) {
         if (collection.isEmpty()) return
 
