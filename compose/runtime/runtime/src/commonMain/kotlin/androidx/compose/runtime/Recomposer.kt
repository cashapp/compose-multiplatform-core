--- conflicted
+++ resolved
@@ -194,11 +194,7 @@
         PendingWork
     }
 
-<<<<<<< HEAD
-    private val stateLock = createSynchronizedObject()
-=======
     private val stateLock = SynchronizedObject()
->>>>>>> f5541f29
 
     // Begin properties guarded by stateLock
     private var runnerJob: Job? = null
