--- conflicted
+++ resolved
@@ -18,10 +18,6 @@
 
 import androidx.compose.runtime.snapshots.Snapshot
 import androidx.compose.runtime.snapshots.SnapshotContextElement
-<<<<<<< HEAD
-import kotlinx.coroutines.CoroutineScope
-=======
->>>>>>> 199c61b4
 
 // TODO(aelias): Mark the typealiases internal when https://youtrack.jetbrains.com/issue/KT-36695 is fixed.
 // Currently, they behave as internal because the actual is internal, even though the expect is public.
@@ -65,6 +61,9 @@
  */
 internal expect fun identityHashCode(instance: Any?): Int
 
+@PublishedApi
+internal expect inline fun <R> synchronized(lock: Any, block: () -> R): R
+
 expect class AtomicReference<V>(value: V) {
     fun get(): V
     fun set(value: V)
@@ -81,8 +80,6 @@
 internal fun AtomicInt.postIncrement(): Int = add(1) - 1
 
 internal expect fun ensureMutable(it: Any)
-
-expect annotation class CompositionContextLocal
 
 @MustBeDocumented
 @Retention(AnnotationRetention.SOURCE)
