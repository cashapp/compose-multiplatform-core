/*
 * Copyright 2019 The Android Open Source Project
 *
 * Licensed under the Apache License, Version 2.0 (the "License");
 * you may not use this file except in compliance with the License.
 * You may obtain a copy of the License at
 *
 *      http://www.apache.org/licenses/LICENSE-2.0
 *
 * Unless required by applicable law or agreed to in writing, software
 * distributed under the License is distributed on an "AS IS" BASIS,
 * WITHOUT WARRANTIES OR CONDITIONS OF ANY KIND, either express or implied.
 * See the License for the specific language governing permissions and
 * limitations under the License.
 */

@file:OptIn(InternalComposeApi::class)
package androidx.compose.runtime

import androidx.collection.MutableIntList
import androidx.collection.MutableScatterSet
import androidx.collection.mutableScatterSetOf
import androidx.compose.runtime.changelist.ChangeList
import androidx.compose.runtime.collection.ScopeMap
import androidx.compose.runtime.collection.fastForEach
import androidx.compose.runtime.snapshots.ReaderKind
import androidx.compose.runtime.snapshots.StateObjectImpl
import androidx.compose.runtime.snapshots.fastAll
import androidx.compose.runtime.snapshots.fastAny
import androidx.compose.runtime.snapshots.fastForEach
import androidx.compose.runtime.tooling.CompositionObserver
import androidx.compose.runtime.tooling.CompositionObserverHandle
import kotlin.coroutines.CoroutineContext
import kotlin.coroutines.EmptyCoroutineContext

/**
 * A composition object is usually constructed for you, and returned from an API that
 * is used to initially compose a UI. For instance, [setContent] returns a Composition.
 *
 * The [dispose] method should be used when you would like to dispose of the UI and
 * the Composition.
 */
interface Composition {
    /**
     * Returns true if any pending invalidations have been scheduled. An invalidation is schedule
     * if [RecomposeScope.invalidate] has been called on any composition scopes create for the
     * composition.
     *
     * Modifying [MutableState.value] of a value produced by [mutableStateOf] will
     * automatically call [RecomposeScope.invalidate] for any scope that read [State.value] of
     * the mutable state instance during composition.
     *
     * @see RecomposeScope
     * @see mutableStateOf
     */
    val hasInvalidations: Boolean

    /**
     * True if [dispose] has been called.
     */
    val isDisposed: Boolean

    /**
     * Clear the hierarchy that was created from the composition and release resources allocated
     * for composition. After calling [dispose] the composition will no longer be recomposed and
     * calling [setContent] will throw an [IllegalStateException]. Calling [dispose] is
     * idempotent, all calls after the first are a no-op.
     */
    fun dispose()

    /**
     * Update the composition with the content described by the [content] composable. After this
     * has been called the changes to produce the initial composition has been calculated and
     * applied to the composition.
     *
     * Will throw an [IllegalStateException] if the composition has been disposed.
     *
     * @param content A composable function that describes the content of the composition.
     * @exception IllegalStateException thrown in the composition has been [dispose]d.
     */
    fun setContent(content: @Composable () -> Unit)
}

/**
 * A [ReusableComposition] is a [Composition] that can be reused for different composable content.
 *
 * This interface is used by components that have to synchronize lifecycle of parent and child
 * compositions and efficiently reuse the nodes emitted by [ReusableComposeNode].
 */
sealed interface ReusableComposition : Composition {
    /**
     * Update the composition with the content described by the [content] composable.
     * After this has been called the changes to produce the initial composition has been calculated
     * and applied to the composition.
     *
     * This method forces this composition into "reusing" state before setting content. In reusing
     * state, all remembered content is discarded, and nodes emitted by [ReusableComposeNode] are
     * re-used for the new content. The nodes are only reused if the group structure containing
     * the node matches new content.
     *
     * Will throw an [IllegalStateException] if the composition has been disposed.
     *
     * @param content A composable function that describes the content of the composition.
     * @exception IllegalStateException thrown in the composition has been [dispose]d.
     */
    fun setContentWithReuse(content: @Composable () -> Unit)

    /**
     * Deactivate all observation scopes in composition and remove all remembered slots while
     * preserving nodes in place.
     * The composition can be re-activated by calling [setContent] with a new content.
     */
    fun deactivate()
}

/**
 * A key to locate a service using the [CompositionServices] interface optionally implemented
 * by implementations of [Composition].
 */
interface CompositionServiceKey<T>

/**
 * Allows finding composition services from the runtime. The services requested through this
 * interface are internal to the runtime and cannot be provided directly.
 *
 * The [CompositionServices] interface is used by the runtime to provide optional and/or
 * experimental services through public extension functions.
 *
 * Implementation of [Composition] that delegate to another [Composition] instance should implement
 * this interface and delegate calls to [getCompositionService] to the original [Composition].
 */
interface CompositionServices {
    /**
     * Find a service of class [T].
     */
    fun <T> getCompositionService(key: CompositionServiceKey<T>): T?
}

/**
 * Find a Composition service.
 *
 * Find services that implement optional and/or experimental services provided through public or
 * experimental extension functions.
 */
internal fun <T> Composition.getCompositionService(key: CompositionServiceKey<T>) =
    (this as? CompositionServices)?.getCompositionService(key)

/**
 * A controlled composition is a [Composition] that can be directly controlled by the caller.
 *
 * This is the interface used by the [Recomposer] to control how and when a composition is
 * invalidated and subsequently recomposed.
 *
 * Normally a composition is controlled by the [Recomposer] but it is often more efficient for
 * tests to take direct control over a composition by calling [ControlledComposition] instead of
 * [Composition].
 *
 * @see ControlledComposition
 */
sealed interface ControlledComposition : Composition {
    /**
     * True if the composition is actively compositing such as when actively in a call to
     * [composeContent] or [recompose].
     */
    val isComposing: Boolean

    /**
     * True after [composeContent] or [recompose] has been called and [applyChanges] is expected
     * as the next call. An exception will be throw in [composeContent] or [recompose] is called
     * while there are pending from the previous composition pending to be applied.
     */
    val hasPendingChanges: Boolean

    /**
     * Called by the parent composition in response to calling [setContent]. After this method
     * the changes should be calculated but not yet applied. DO NOT call this method directly if
     * this is interface is controlled by a [Recomposer], either use [setContent] or
     * [Recomposer.composeInitial] instead.
     *
     * @param content A composable function that describes the tree.
     */
    fun composeContent(content: @Composable () -> Unit)

    /**
     * Record the values that were modified after the last call to [recompose] or from the
     * initial call to [composeContent]. This should be called before [recompose] is called to
     * record which parts of the composition need to be recomposed.
     *
     * @param values the set of values that have changed since the last composition.
     */
    fun recordModificationsOf(values: Set<Any>)

    /**
     * Returns true if any of the object instances in [values] is observed by this composition.
     * This allows detecting if values changed by a previous composition will potentially affect
     * this composition.
     */
    fun observesAnyOf(values: Set<Any>): Boolean

    /**
     * Execute [block] with [isComposing] set temporarily to `true`. This allows treating
     * invalidations reported during [prepareCompose] as if they happened while composing to avoid
     * double invalidations when propagating changes from a parent composition while before
     * composing the child composition.
     */
    fun prepareCompose(block: () -> Unit)

    /**
     * Record that [value] has been read. This is used primarily by the [Recomposer] to inform the
     * composer when the a [MutableState] instance has been read implying it should be observed
     * for changes.
     *
     * @param value the instance from which a property was read
     */
    fun recordReadOf(value: Any)

    /**
     * Record that [value] has been modified. This is used primarily by the [Recomposer] to inform
     * the composer when the a [MutableState] instance been change by a composable function.
     */
    fun recordWriteOf(value: Any)

    /**
     * Recompose the composition to calculate any changes necessary to the composition state and
     * the tree maintained by the applier. No changes have been made yet. Changes calculated will
     * be applied when [applyChanges] is called.
     *
     * @return returns `true` if any changes are pending and [applyChanges] should be called.
     */
    fun recompose(): Boolean

    /**
     * Insert the given list of movable content with their paired state in potentially a different
     * composition. If the second part of the pair is null then the movable content should be
     * inserted as new. If second part of the pair has a value then the state should be moved into
     * the referenced location and then recomposed there.
     */
    @InternalComposeApi
    fun insertMovableContent(
        references: List<Pair<MovableContentStateReference, MovableContentStateReference?>>
    )

    /**
     * Dispose the value state that is no longer needed.
     */
    @InternalComposeApi
    fun disposeUnusedMovableContent(state: MovableContentState)

    /**
     * Apply the changes calculated during [setContent] or [recompose]. If an exception is thrown
     * by [applyChanges] the composition is irreparably damaged and should be [dispose]d.
     */
    fun applyChanges()

    /**
     * Apply change that must occur after the main bulk of changes have been applied. Late changes
     * are the result of inserting movable content and it must be performed after [applyChanges]
     * because, for content that have moved must be inserted only after it has been removed from
     * the previous location. All deletes must be executed before inserts. To ensure this, all
     * deletes are performed in [applyChanges] and all inserts are performed in [applyLateChanges].
     */
    fun applyLateChanges()

    /**
     * Call when all changes, including late changes, have been applied. This signals to the
     * composition that any transitory composition state can now be discarded. This is advisory
     * only and a controlled composition will execute correctly when this is not called.
     */
    fun changesApplied()

    /**
     * Abandon current changes and reset composition state. Called when recomposer cannot proceed
     * with current recomposition loop and needs to reset composition.
     */
    fun abandonChanges()

    /**
     * Invalidate all invalidation scopes. This is called, for example, by [Recomposer] when the
     * Recomposer becomes active after a previous period of inactivity, potentially missing more
     * granular invalidations.
     */
    fun invalidateAll()

    /**
     * Throws an exception if the internal state of the composer has been corrupted and is no
     * longer consistent. Used in testing the composer itself.
     */
    @InternalComposeApi
    fun verifyConsistent()

    /**
     * Temporarily delegate all invalidations sent to this composition to the [to] composition.
     * This is used when movable content moves between compositions. The recompose scopes are not
     * redirected until after the move occurs during [applyChanges] and [applyLateChanges]. This is
     * used to compose as if the scopes have already been changed.
     */
    fun <R> delegateInvalidations(
        to: ControlledComposition?,
        groupIndex: Int,
        block: () -> R
    ): R
}

/**
 * The [CoroutineContext] that should be used to perform concurrent recompositions of this
 * [ControlledComposition] when used in an environment supporting concurrent composition.
 *
 * See [Recomposer.runRecomposeConcurrentlyAndApplyChanges] as an example of configuring
 * such an environment.
 */
// Implementation note: as/if this method graduates it should become a real method of
// ControlledComposition with a default implementation.
@ExperimentalComposeApi
val ControlledComposition.recomposeCoroutineContext: CoroutineContext
    @Suppress("OPT_IN_MARKER_ON_WRONG_TARGET")
    @ExperimentalComposeApi
    get() = (this as? CompositionImpl)?.recomposeContext ?: EmptyCoroutineContext

/**
 * This method is the way to initiate a composition. [parent] [CompositionContext] can be
 *  * provided to make the composition behave as a sub-composition of the parent. If composition does
 *  * not have a parent, [Recomposer] instance should be provided.
 *
 * It is important to call [Composition.dispose] when composition is no longer needed in order
 * to release resources.
 *
 * @sample androidx.compose.runtime.samples.CustomTreeComposition
 *
 * @param applier The [Applier] instance to be used in the composition.
 * @param parent The parent [CompositionContext].
 *
 * @see Applier
 * @see Composition
 * @see Recomposer
 */
fun Composition(
    applier: Applier<*>,
    parent: CompositionContext
): Composition =
    CompositionImpl(
        parent,
        applier
    )

/**
 * This method is the way to initiate a reusable composition. [parent] [CompositionContext] can be
 * provided to make the composition behave as a sub-composition of the parent. If composition does
 * not have a parent, [Recomposer] instance should be provided.
 *
 * It is important to call [Composition.dispose] when composition is no longer needed in order
 * to release resources.
 *
 * @param applier The [Applier] instance to be used in the composition.
 * @param parent The parent [CompositionContext].
 *
 * @see Applier
 * @see ReusableComposition
 * @see rememberCompositionContext
 */
fun ReusableComposition(
    applier: Applier<*>,
    parent: CompositionContext
): ReusableComposition =
    CompositionImpl(parent, applier)

/**
 * This method is a way to initiate a composition. Optionally, a [parent]
 * [CompositionContext] can be provided to make the composition behave as a sub-composition of
 * the parent or a [Recomposer] can be provided.
 *
 * A controlled composition allows direct control of the composition instead of it being
 * controlled by the [Recomposer] passed ot the root composition.
 *
 * It is important to call [Composition.dispose] this composer is no longer needed in order to
 * release resources.
 *
 * @sample androidx.compose.runtime.samples.CustomTreeComposition
 *
 * @param applier The [Applier] instance to be used in the composition.
 * @param parent The parent [CompositionContext].
 *
 * @see Applier
 * @see Composition
 * @see Recomposer
 */
@TestOnly
fun ControlledComposition(
    applier: Applier<*>,
    parent: CompositionContext
): ControlledComposition =
    CompositionImpl(
        parent,
        applier
    )

/**
 * Create a [Composition] using [applier] to manage the composition, as a child of [parent].
 *
 * When used in a configuration that supports concurrent recomposition, hint to the environment
 * that [recomposeCoroutineContext] should be used to perform recomposition. Recompositions will
 * be launched into the
 */
@ExperimentalComposeApi
fun Composition(
    applier: Applier<*>,
    parent: CompositionContext,
    recomposeCoroutineContext: CoroutineContext
): Composition = CompositionImpl(
    parent,
    applier,
    recomposeContext = recomposeCoroutineContext
)

@TestOnly
@ExperimentalComposeApi
fun ControlledComposition(
    applier: Applier<*>,
    parent: CompositionContext,
    recomposeCoroutineContext: CoroutineContext
): ControlledComposition = CompositionImpl(
    parent,
    applier,
    recomposeContext = recomposeCoroutineContext
)

private val PendingApplyNoModifications = Any()

internal val CompositionImplServiceKey = object : CompositionServiceKey<CompositionImpl> { }

/**
 * The implementation of the [Composition] interface.
 *
 * @param parent An optional reference to the parent composition.
 * @param applier The applier to use to manage the tree built by the composer.
 * @param recomposeContext The coroutine context to use to recompose this composition. If left
 * `null` the controlling recomposer's default context is used.
 */
@OptIn(ExperimentalComposeRuntimeApi::class)
internal class CompositionImpl(
    /**
     * The parent composition from [rememberCompositionContext], for sub-compositions, or the an
     * instance of [Recomposer] for root compositions.
     */
    private val parent: CompositionContext,

    /**
     * The applier to use to update the tree managed by the composition.
     */
    private val applier: Applier<*>,

    recomposeContext: CoroutineContext? = null
) : ControlledComposition, ReusableComposition, RecomposeScopeOwner, CompositionServices {
    /**
     * `null` if a composition isn't pending to apply.
     * `Set<Any>` or `Array<Set<Any>>` if there are modifications to record
     * [PendingApplyNoModifications] if a composition is pending to apply, no modifications.
     * any set contents will be sent to [recordModificationsOf] after applying changes
     * before releasing [lock]
     */
    private val pendingModifications = AtomicReference<Any?>(null)

    // Held when making changes to self or composer
    private val lock = Any()

    /**
     * A set of remember observers that were potentially abandoned between [composeContent] or
     * [recompose] and [applyChanges]. When inserting new content any newly remembered
     * [RememberObserver]s are added to this set and then removed as [RememberObserver.onRemembered]
     * is dispatched. If any are left in this when exiting [applyChanges] they have been
     * abandoned and are sent an [RememberObserver.onAbandoned] notification.
     */
    @Suppress("AsCollectionCall") // Requires iterator API when dispatching abandons
    private val abandonSet = MutableScatterSet<RememberObserver>().asMutableSet()

    /**
     * The slot table is used to store the composition information required for recomposition.
     */
    @Suppress("MemberVisibilityCanBePrivate") // published as internal
    internal val slotTable = SlotTable().also {
        if (parent.collectingCallByInformation) it.collectCalledByInformation()
        if (parent.collectingSourceInformation) it.collectSourceInformation()
    }

    /**
     * A map of observable objects to the [RecomposeScope]s that observe the object. If the key
     * object is modified the associated scopes should be invalidated.
     */
    private val observations = ScopeMap<Any, RecomposeScopeImpl>()

    /**
     * Used for testing. Returns the objects that are observed
     */
    internal val observedObjects
        @TestOnly @Suppress("AsCollectionCall") get() = observations.map.asMap().keys

    /**
     * A set of scopes that were invalidated by a call from [recordModificationsOf].
     * This set is only used in [addPendingInvalidationsLocked], and is reused between invocations.
     */
    private val invalidatedScopes = MutableScatterSet<RecomposeScopeImpl>()

    /**
     * A set of scopes that were invalidated conditionally (that is they were invalidated by a
     * [derivedStateOf] object) by a call from [recordModificationsOf]. They need to be held in the
     * [observations] map until invalidations are drained for composition as a later call to
     * [recordModificationsOf] might later cause them to be unconditionally invalidated.
     */
    private val conditionallyInvalidatedScopes = MutableScatterSet<RecomposeScopeImpl>()

    /**
     * A map of object read during derived states to the corresponding derived state.
     */
    private val derivedStates = ScopeMap<Any, DerivedState<*>>()

    /**
     * Used for testing. Returns dependencies of derived states that are currently observed.
     */
    internal val derivedStateDependencies
        @TestOnly @Suppress("AsCollectionCall") get() = derivedStates.map.asMap().keys

    /**
     * Used for testing. Returns the conditional scopes being tracked by the composer
     */
    internal val conditionalScopes: List<RecomposeScopeImpl>
        @TestOnly @Suppress("AsCollectionCall")
        get() = conditionallyInvalidatedScopes.asSet().toList()

    /**
     * A list of changes calculated by [Composer] to be applied to the [Applier] and the
     * [SlotTable] to reflect the result of composition. This is a list of lambdas that need to
     * be invoked in order to produce the desired effects.
     */
    private val changes = ChangeList()

    /**
     * A list of changes calculated by [Composer] to be applied after all other compositions have
     * had [applyChanges] called. These changes move [MovableContent] state from one composition
     * to another and must be applied after [applyChanges] because [applyChanges] copies and removes
     * the state out of the previous composition so it can be inserted into the new location. As
     * inserts might be earlier in the composition than the position it is deleted, this move must
     * be done in two phases.
     */
    private val lateChanges = ChangeList()

    /**
     * When an observable object is modified during composition any recompose scopes that are
     * observing that object are invalidated immediately. Since they have already been processed
     * there is no need to process them again, so this set maintains a set of the recompose
     * scopes that were already dismissed by composition and should be ignored in the next call
     * to [recordModificationsOf].
     */
    private val observationsProcessed = ScopeMap<Any, RecomposeScopeImpl>()

    /**
     * A map of the invalid [RecomposeScope]s. If this map is non-empty the current state of
     * the composition does not reflect the current state of the objects it observes and should
     * be recomposed by calling [recompose]. Tbe value is a map of values that invalidated the
     * scope. The scope is checked with these instances to ensure the value has changed. This is
     * used to only invalidate the scope if a [derivedStateOf] object changes.
     */
    private var invalidations = ScopeMap<RecomposeScopeImpl, Any>()

    /**
     * As [RecomposeScope]s are removed the corresponding entries in the observations set must be
     * removed as well. This process is expensive so should only be done if it is certain the
     * [observations] set contains [RecomposeScope] that is no longer needed. [pendingInvalidScopes]
     * is set to true whenever a [RecomposeScope] is removed from the [slotTable].
     */
    @Suppress("MemberVisibilityCanBePrivate") // published as internal
    internal var pendingInvalidScopes = false

    private var invalidationDelegate: CompositionImpl? = null

    private var invalidationDelegateGroup: Int = 0

    internal val observerHolder = CompositionObserverHolder()

    /**
     * The [Composer] to use to create and update the tree managed by this composition.
     */
    private val composer: ComposerImpl =
        ComposerImpl(
            applier = applier,
            parentContext = parent,
            slotTable = slotTable,
            abandonSet = abandonSet,
            changes = changes,
            lateChanges = lateChanges,
            composition = this
        ).also {
            parent.registerComposer(it)
        }

    /**
     * The [CoroutineContext] override, if there is one, for this composition.
     */
    private val _recomposeContext: CoroutineContext? = recomposeContext

    /**
     * the [CoroutineContext] to use to [recompose] this composition.
     */
    val recomposeContext: CoroutineContext
        get() = _recomposeContext ?: parent.recomposeCoroutineContext

    /**
     * Return true if this is a root (non-sub-) composition.
     */
    val isRoot: Boolean = parent is Recomposer

    /**
     * True if [dispose] has been called.
     */
    private var disposed = false

    /**
     * True if a sub-composition of this composition is current composing.
     */
    private val areChildrenComposing get() = composer.areChildrenComposing

    /**
     * The [Composable] function used to define the tree managed by this composition. This is set
     * by [setContent].
     */
    var composable: @Composable () -> Unit = {}

    override val isComposing: Boolean
        get() = composer.isComposing

    override val isDisposed: Boolean get() = disposed

    override val hasPendingChanges: Boolean
        get() = synchronized(lock) { composer.hasPendingChanges }

    override fun setContent(content: @Composable () -> Unit) {
        composeInitial(content)
    }

    override fun setContentWithReuse(content: @Composable () -> Unit) {
        composer.startReuseFromRoot()

        composeInitial(content)

        composer.endReuseFromRoot()
    }

    private fun composeInitial(content: @Composable () -> Unit) {
        checkPrecondition(!disposed) { "The composition is disposed" }
        this.composable = content
        parent.composeInitial(this, composable)
    }

    @OptIn(ExperimentalComposeRuntimeApi::class)
    internal fun observe(observer: CompositionObserver): CompositionObserverHandle {
        synchronized(lock) {
            observerHolder.observer = observer
            observerHolder.root = true
        }
        return object : CompositionObserverHandle {
            override fun dispose() {
                synchronized(lock) {
                    if (observerHolder.observer == observer) {
                        observerHolder.observer = null
                        observerHolder.root = false
                    }
                }
            }
        }
    }

    fun invalidateGroupsWithKey(key: Int) {
        val scopesToInvalidate = synchronized(lock) {
            slotTable.invalidateGroupsWithKey(key)
        }
        // Calls to invalidate must be performed without the lock as the they may cause the
        // recomposer to take its lock to respond to the invalidation and that takes the locks
        // in the opposite order of composition so if composition begins in another thread taking
        // the recomposer lock with the composer lock held will deadlock.
        val forceComposition = scopesToInvalidate == null || scopesToInvalidate.fastAny {
            it.invalidateForResult(null) == InvalidationResult.IGNORED
        }
        if (forceComposition && composer.forceRecomposeScopes()) {
            parent.invalidate(this)
        }
    }

    @Suppress("UNCHECKED_CAST")
    private fun drainPendingModificationsForCompositionLocked() {
        // Recording modifications may race for lock. If there are pending modifications
        // and we won the lock race, drain them before composing.
        when (val toRecord = pendingModifications.getAndSet(PendingApplyNoModifications)) {
            null -> {
                // Do nothing, just start composing.
            }
            PendingApplyNoModifications -> {
                composeRuntimeError("pending composition has not been applied")
            }
            is Set<*> -> {
                addPendingInvalidationsLocked(toRecord as Set<Any>, forgetConditionalScopes = true)
            }
            is Array<*> -> for (changed in toRecord as Array<Set<Any>>) {
                addPendingInvalidationsLocked(changed, forgetConditionalScopes = true)
            }
            else -> composeRuntimeError("corrupt pendingModifications drain: $pendingModifications")
        }
    }

    @Suppress("UNCHECKED_CAST")
    private fun drainPendingModificationsLocked() {
        when (val toRecord = pendingModifications.getAndSet(null)) {
            PendingApplyNoModifications -> {
                // No work to do
            }
            is Set<*> -> {
                addPendingInvalidationsLocked(toRecord as Set<Any>, forgetConditionalScopes = false)
            }
            is Array<*> -> for (changed in toRecord as Array<Set<Any>>) {
                addPendingInvalidationsLocked(changed, forgetConditionalScopes = false)
            }
            null -> composeRuntimeError(
                "calling recordModificationsOf and applyChanges concurrently is not supported"
            )
            else -> composeRuntimeError(
                "corrupt pendingModifications drain: $pendingModifications"
            )
        }
    }

    override fun composeContent(content: @Composable () -> Unit) {
        // TODO: This should raise a signal to any currently running recompose calls
        //   to halt and return
        guardChanges {
            synchronized(lock) {
                drainPendingModificationsForCompositionLocked()
                guardInvalidationsLocked { invalidations ->
                    val observer = observer()
                    if (observer != null) {
                        @Suppress("UNCHECKED_CAST")
                        observer.onBeginComposition(
                            this,
                            invalidations.asMap() as Map<RecomposeScope, Set<Any>?>
                        )
                    }
                    composer.composeContent(invalidations, content)
                    observer?.onEndComposition(this)
                }
            }
        }
    }

    override fun dispose() {
        synchronized(lock) {
            checkPrecondition(!composer.isComposing) {
                "Composition is disposed while composing. If dispose is triggered by a call in " +
                    "@Composable function, consider wrapping it with SideEffect block."
            }
            if (!disposed) {
                disposed = true
                composable = {}

                // Changes are deferred if the composition contains movable content that needs
                // to be released. NOTE: Applying these changes leaves the slot table in
                // potentially invalid state. The routine use to produce this change list reuses
                // code that extracts movable content from groups that are being deleted. This code
                // does not bother to correctly maintain the node counts of a group nested groups
                // that are going to be removed anyway so the node counts of the groups affected
                // are might be incorrect after the changes have been applied.
                val deferredChanges = composer.deferredChanges
                if (deferredChanges != null) {
                    applyChangesInLocked(deferredChanges)
                }

                // Dispatch all the `onForgotten` events for object that are no longer part of a
                // composition because this composition is being discarded. It is important that
                // this is done after applying deferred changes above to avoid sending `
                // onForgotten` notification to objects that are still part of movable content that
                // will be moved to a new location.
                val nonEmptySlotTable = slotTable.groupsSize > 0
                if (nonEmptySlotTable || abandonSet.isNotEmpty()) {
                    val manager = RememberEventDispatcher(abandonSet)
                    if (nonEmptySlotTable) {
                        applier.onBeginChanges()
                        slotTable.write { writer ->
                            writer.removeCurrentGroup(manager)
                        }
                        applier.clear()
                        applier.onEndChanges()
                        manager.dispatchRememberObservers()
                    }
                    manager.dispatchAbandons()
                }
                composer.dispose()
            }
        }
        parent.unregisterComposition(this)
    }

    override val hasInvalidations get() = synchronized(lock) { invalidations.size > 0 }

    /**
     * To bootstrap multithreading handling, recording modifications is now deferred between
     * recomposition with changes to apply and the application of those changes.
     * [pendingModifications] will contain a queue of changes to apply once all current changes
     * have been successfully processed. Draining this queue is the responsibility of [recompose]
     * if it would return `false` (changes do not need to be applied) or [applyChanges].
     */
    @Suppress("UNCHECKED_CAST")
    override fun recordModificationsOf(values: Set<Any>) {
        while (true) {
            val old = pendingModifications.get()
            val new: Any = when (old) {
                null, PendingApplyNoModifications -> values
                is Set<*> -> arrayOf(old, values)
                is Array<*> -> (old as Array<Set<Any>>) + values
                else -> error("corrupt pendingModifications: $pendingModifications")
            }
            if (pendingModifications.compareAndSet(old, new)) {
                if (old == null) {
                    synchronized(lock) {
                        drainPendingModificationsLocked()
                    }
                }
                break
            }
        }
    }

    override fun observesAnyOf(values: Set<Any>): Boolean {
        values.fastForEach { value ->
            if (value in observations || value in derivedStates) return true
        }
        return false
    }

    override fun prepareCompose(block: () -> Unit) = composer.prepareCompose(block)

    private fun addPendingInvalidationsLocked(
        value: Any,
        forgetConditionalScopes: Boolean
    ) {
        observations.forEachScopeOf(value) { scope ->
            if (
                !observationsProcessed.remove(value, scope) &&
                scope.invalidateForResult(value) != InvalidationResult.IGNORED
            ) {
                if (scope.isConditional && !forgetConditionalScopes) {
                    conditionallyInvalidatedScopes.add(scope)
                } else {
                    invalidatedScopes.add(scope)
                }
            }
        }
    }

    private fun addPendingInvalidationsLocked(values: Set<Any>, forgetConditionalScopes: Boolean) {
        values.fastForEach { value ->
            if (value is RecomposeScopeImpl) {
                value.invalidateForResult(null)
            } else {
                addPendingInvalidationsLocked(value, forgetConditionalScopes)
                derivedStates.forEachScopeOf(value) {
                    addPendingInvalidationsLocked(it, forgetConditionalScopes)
                }
            }
        }

        val conditionallyInvalidatedScopes = conditionallyInvalidatedScopes
        val invalidatedScopes = invalidatedScopes
        if (forgetConditionalScopes && conditionallyInvalidatedScopes.isNotEmpty()) {
            observations.removeScopeIf { scope ->
                scope in conditionallyInvalidatedScopes || scope in invalidatedScopes
            }
            conditionallyInvalidatedScopes.clear()
            cleanUpDerivedStateObservations()
        } else if (invalidatedScopes.isNotEmpty()) {
            observations.removeScopeIf { scope -> scope in invalidatedScopes }
            cleanUpDerivedStateObservations()
            invalidatedScopes.clear()
        }
    }

    private fun cleanUpDerivedStateObservations() {
        derivedStates.removeScopeIf { derivedState -> derivedState !in observations }
        if (conditionallyInvalidatedScopes.isNotEmpty()) {
            conditionallyInvalidatedScopes.removeIf { scope -> !scope.isConditional }
        }
    }

    override fun recordReadOf(value: Any) {
        // Not acquiring lock since this happens during composition with it already held
        if (!areChildrenComposing) {
            composer.currentRecomposeScope?.let {
                it.used = true
                val alreadyRead = it.recordRead(value)
                if (!alreadyRead) {
                    if (value is StateObjectImpl) {
                        value.recordReadIn(ReaderKind.Composition)
                    }

                    observations.add(value, it)

                    // Record derived state dependency mapping
                    if (value is DerivedState<*>) {
                        val record = value.currentRecord
                        derivedStates.removeScope(value)
<<<<<<< HEAD
                        value.currentRecord.dependencies.forEachKey { dependency ->
=======
                        record.dependencies.forEachKey { dependency ->
>>>>>>> 14a4d776
                            if (dependency is StateObjectImpl) {
                                dependency.recordReadIn(ReaderKind.Composition)
                            }
                            derivedStates.add(dependency, value)
                        }
                        it.recordDerivedStateValue(value, record.currentValue)
                    }
                }
            }
        }
    }

    private fun invalidateScopeOfLocked(value: Any) {
        // Invalidate any recompose scopes that read this value.
        observations.forEachScopeOf(value) { scope ->
            if (scope.invalidateForResult(value) == InvalidationResult.IMMINENT) {
                // If we process this during recordWriteOf, ignore it when recording modifications
                observationsProcessed.add(value, scope)
            }
        }
    }

    override fun recordWriteOf(value: Any) = synchronized(lock) {
        invalidateScopeOfLocked(value)

        // If writing to dependency of a derived value and the value is changed, invalidate the
        // scopes that read the derived value.
        derivedStates.forEachScopeOf(value) {
            invalidateScopeOfLocked(it)
        }
    }

    override fun recompose(): Boolean = synchronized(lock) {
        drainPendingModificationsForCompositionLocked()
        guardChanges {
            guardInvalidationsLocked { invalidations ->
                val observer = observer()
                @Suppress("UNCHECKED_CAST")
                observer?.onBeginComposition(
                    this,
                    invalidations.asMap() as Map<RecomposeScope, Set<Any>?>
                )
                composer.recompose(invalidations).also { shouldDrain ->
                    // Apply would normally do this for us; do it now if apply shouldn't happen.
                    if (!shouldDrain) drainPendingModificationsLocked()
                    observer?.onEndComposition(this)
                }
            }
        }
    }

    override fun insertMovableContent(
        references: List<Pair<MovableContentStateReference, MovableContentStateReference?>>
    ) {
        runtimeCheck(references.fastAll { it.first.composition == this })
        guardChanges {
            composer.insertMovableContentReferences(references)
        }
    }

    override fun disposeUnusedMovableContent(state: MovableContentState) {
        val manager = RememberEventDispatcher(abandonSet)
        val slotTable = state.slotTable
        slotTable.write { writer ->
            writer.removeCurrentGroup(manager)
        }
        manager.dispatchRememberObservers()
    }

    private fun applyChangesInLocked(changes: ChangeList) {
        val manager = RememberEventDispatcher(abandonSet)
        try {
            if (changes.isEmpty()) return
            trace("Compose:applyChanges") {
                applier.onBeginChanges()

                // Apply all changes
                slotTable.write { slots ->
                    changes.executeAndFlushAllPendingChanges(applier, slots, manager)
                }
                applier.onEndChanges()
            }

            // Side effects run after lifecycle observers so that any remembered objects
            // that implement RememberObserver receive onRemembered before a side effect
            // that captured it and operates on it can run.
            manager.dispatchRememberObservers()
            manager.dispatchSideEffects()

            if (pendingInvalidScopes) {
                trace("Compose:unobserve") {
                    pendingInvalidScopes = false
                    observations.removeScopeIf { scope -> !scope.valid }
                    cleanUpDerivedStateObservations()
                }
            }
        } finally {
            // Only dispatch abandons if we do not have any late changes. The instances in the
            // abandon set can be remembered in the late changes.
            if (this.lateChanges.isEmpty())
                manager.dispatchAbandons()
        }
    }

    override fun applyChanges() {
        synchronized(lock) {
            guardChanges {
                applyChangesInLocked(changes)
                drainPendingModificationsLocked()
            }
        }
    }

    override fun applyLateChanges() {
        synchronized(lock) {
            guardChanges {
                if (lateChanges.isNotEmpty()) {
                    applyChangesInLocked(lateChanges)
                }
            }
        }
    }

    override fun changesApplied() {
        synchronized(lock) {
            guardChanges {
                composer.changesApplied()

                // By this time all abandon objects should be notified that they have been abandoned.
                if (this.abandonSet.isNotEmpty()) {
                    RememberEventDispatcher(abandonSet).dispatchAbandons()
                }
            }
        }
    }

    private inline fun <T> guardInvalidationsLocked(
        block: (changes: ScopeMap<RecomposeScopeImpl, Any>) -> T
    ): T {
        val invalidations = takeInvalidations()
        return try {
            block(invalidations)
        } catch (e: Exception) {
            this.invalidations = invalidations
            throw e
        }
    }

    private inline fun <T> guardChanges(block: () -> T): T =
        try {
            trackAbandonedValues(block)
        } catch (e: Exception) {
            abandonChanges()
            throw e
        }

    override fun abandonChanges() {
        pendingModifications.set(null)
        changes.clear()
        lateChanges.clear()

        if (abandonSet.isNotEmpty()) {
            RememberEventDispatcher(abandonSet).dispatchAbandons()
        }
    }

    override fun invalidateAll() {
        synchronized(lock) {
            slotTable.slots.forEach { (it as? RecomposeScopeImpl)?.invalidate() }
        }
    }

    override fun verifyConsistent() {
        synchronized(lock) {
            if (!isComposing) {
                composer.verifyConsistent()
                slotTable.verifyWellFormed()
                validateRecomposeScopeAnchors(slotTable)
            }
        }
    }

    override fun <R> delegateInvalidations(
        to: ControlledComposition?,
        groupIndex: Int,
        block: () -> R
    ): R {
        return if (to != null && to != this && groupIndex >= 0) {
            invalidationDelegate = to as CompositionImpl
            invalidationDelegateGroup = groupIndex
            try {
               block()
            } finally {
                invalidationDelegate = null
                invalidationDelegateGroup = 0
            }
        } else block()
    }

    override fun invalidate(scope: RecomposeScopeImpl, instance: Any?): InvalidationResult {
        if (scope.defaultsInScope) {
            scope.defaultsInvalid = true
        }
        val anchor = scope.anchor
        if (anchor == null || !anchor.valid)
            return InvalidationResult.IGNORED // The scope was removed from the composition
        if (!slotTable.ownsAnchor(anchor)) {
            // The scope might be owned by the delegate
            val delegate = synchronized(lock) { invalidationDelegate }
            if (delegate?.tryImminentInvalidation(scope, instance) == true)
                return InvalidationResult.IMMINENT // The scope was owned by the delegate

            return InvalidationResult.IGNORED // The scope has not yet entered the composition
        }
        if (!scope.canRecompose)
            return InvalidationResult.IGNORED // The scope isn't able to be recomposed/invalidated
        return invalidateChecked(scope, anchor, instance)
    }

    override fun recomposeScopeReleased(scope: RecomposeScopeImpl) {
        pendingInvalidScopes = true
    }

    @Suppress("UNCHECKED_CAST")
    override fun <T> getCompositionService(key: CompositionServiceKey<T>): T? =
        if (key == CompositionImplServiceKey) this as T else null

    private fun tryImminentInvalidation(scope: RecomposeScopeImpl, instance: Any?): Boolean =
        isComposing && composer.tryImminentInvalidation(scope, instance)

    private fun invalidateChecked(
        scope: RecomposeScopeImpl,
        anchor: Anchor,
        instance: Any?
    ): InvalidationResult {
        val delegate = synchronized(lock) {
            val delegate = invalidationDelegate?.let { changeDelegate ->
                // Invalidations are delegated when recomposing changes to movable content that
                // is destined to be moved. The movable content is composed in the destination
                // composer but all the recompose scopes point the current composer and will arrive
                // here. this redirects the invalidations that will be moved to the destination
                // composer instead of recording an invalid invalidation in the from composer.
                if (slotTable.groupContainsAnchor(invalidationDelegateGroup, anchor)) {
                    changeDelegate
                } else null
            }
            if (delegate == null) {
                if (tryImminentInvalidation(scope, instance)) {
                    // The invalidation was redirected to the composer.
                    return InvalidationResult.IMMINENT
                }

                // Observer requires a map of scope -> states, so we have to fill it if observer
                // is set.
                val observer = observer()
                if (instance == null) {
                    // invalidations[scope] containing ScopeInvalidated means it was invalidated
                    // unconditionally.
                    invalidations.set(scope, ScopeInvalidated)
                } else if (observer == null && instance !is DerivedState<*>) {
                    // If observer is not set, we only need to add derived states to invalidation,
                    // as regular states are always going to invalidate.
                    invalidations.set(scope, ScopeInvalidated)
                } else {
                    if (!invalidations.anyScopeOf(scope) { it === ScopeInvalidated }) {
                        invalidations.add(scope, instance)
                    }
                }
            }
            delegate
        }

        // We call through the delegate here to ensure we don't nest synchronization scopes.
        if (delegate != null) {
            return delegate.invalidateChecked(scope, anchor, instance)
        }
        parent.invalidate(this)
        return if (isComposing) InvalidationResult.DEFERRED else InvalidationResult.SCHEDULED
    }

    internal fun removeObservation(instance: Any, scope: RecomposeScopeImpl) {
        observations.remove(instance, scope)
    }

    internal fun removeDerivedStateObservation(state: DerivedState<*>) {
        // remove derived state if it is not observed in other scopes
        if (state !in observations) {
            derivedStates.removeScope(state)
        }
    }

    /**
     * This takes ownership of the current invalidations and sets up a new array map to hold the
     * new invalidations.
     */
    private fun takeInvalidations(): ScopeMap<RecomposeScopeImpl, Any> {
        val invalidations = invalidations
        this.invalidations = ScopeMap()
        return invalidations
    }

    /**
     * Helper for [verifyConsistent] to ensure the anchor match there respective invalidation
     * scopes.
     */
    private fun validateRecomposeScopeAnchors(slotTable: SlotTable) {
        val scopes = slotTable.slots.mapNotNull { it as? RecomposeScopeImpl }
        scopes.fastForEach { scope ->
            scope.anchor?.let { anchor ->
                checkPrecondition(scope in slotTable.slotsOf(anchor.toIndexFor(slotTable))) {
                    val dataIndex = slotTable.slots.indexOf(scope)
                    "Misaligned anchor $anchor in scope $scope encountered, scope found at " +
                        "$dataIndex"
                }
            }
        }
    }

    private inline fun <T> trackAbandonedValues(block: () -> T): T {
        var success = false
        return try {
            block().also {
                success = true
            }
        } finally {
            if (!success && abandonSet.isNotEmpty()) {
                RememberEventDispatcher(abandonSet).dispatchAbandons()
            }
        }
    }

    private fun observer(): CompositionObserver? {
        val holder = observerHolder

        return if (holder.root) {
            holder.observer
        } else {
            val parentHolder = parent.observerHolder
            val parentObserver = parentHolder?.observer
            if (parentObserver != holder.observer) {
                holder.observer = parentObserver
            }
            parentObserver
        }
    }

    override fun deactivate() {
        synchronized(lock) {
            val nonEmptySlotTable = slotTable.groupsSize > 0
            if (nonEmptySlotTable || abandonSet.isNotEmpty()) {
                trace("Compose:deactivate") {
                    val manager = RememberEventDispatcher(abandonSet)
                    if (nonEmptySlotTable) {
                        applier.onBeginChanges()
                        slotTable.write { writer ->
                            writer.deactivateCurrentGroup(manager)
                        }
                        applier.onEndChanges()
                        manager.dispatchRememberObservers()
                    }
                    manager.dispatchAbandons()
                }
            }
            observations.clear()
            derivedStates.clear()
            invalidations.clear()
            changes.clear()
            lateChanges.clear()
            composer.deactivate()
        }
    }

    // This is only used in tests to ensure the stacks do not silently leak.
    internal fun composerStacksSizes(): Int = composer.stacksSize()

    /**
     * Helper for collecting remember observers for later strictly ordered dispatch.
     */
    private class RememberEventDispatcher(
        private val abandoning: MutableSet<RememberObserver>
    ) : RememberManager {
        private val remembering = mutableListOf<RememberObserver>()
        private val leaving = mutableListOf<Any>()
        private val sideEffects = mutableListOf<() -> Unit>()
        private var releasing: MutableScatterSet<ComposeNodeLifecycleCallback>? = null
        private val pending = mutableListOf<Any>()
        private val priorities = MutableIntList()
        private val afters = MutableIntList()
        override fun remembering(instance: RememberObserver) {
            remembering.add(instance)
        }

        override fun forgetting(
            instance: RememberObserver,
            endRelativeOrder: Int,
            priority: Int,
            endRelativeAfter: Int
        ) {
            recordLeaving(instance, endRelativeOrder, priority, endRelativeAfter)
        }

        override fun sideEffect(effect: () -> Unit) {
            sideEffects += effect
        }

        override fun deactivating(
            instance: ComposeNodeLifecycleCallback,
            endRelativeOrder: Int,
            priority: Int,
            endRelativeAfter: Int
        ) {
            recordLeaving(instance, endRelativeOrder, priority, endRelativeAfter)
        }

        override fun releasing(
            instance: ComposeNodeLifecycleCallback,
            endRelativeOrder: Int,
            priority: Int,
            endRelativeAfter: Int
        ) {
            val releasing = releasing
                ?: mutableScatterSetOf<ComposeNodeLifecycleCallback>().also { releasing = it }

            releasing += instance
            recordLeaving(instance, endRelativeOrder, priority, endRelativeAfter)
        }

        fun dispatchRememberObservers() {
            // Add any pending out-of-order forgotten objects
            processPendingLeaving(Int.MIN_VALUE)

            // Send forgets and node callbacks
            if (leaving.isNotEmpty()) {
                trace("Compose:onForgotten") {
                    val releasing = releasing
                    for (i in leaving.size - 1 downTo 0) {
                        val instance = leaving[i]
                        if (instance is RememberObserver) {
                            abandoning.remove(instance)
                            instance.onForgotten()
                        }
                        if (instance is ComposeNodeLifecycleCallback) {
                            // node callbacks are in the same queue as forgets to ensure ordering
                            if (releasing != null && instance in releasing) {
                                instance.onRelease()
                            } else {
                                instance.onDeactivate()
                            }
                        }
                    }
                }
            }

            // Send remembers
            if (remembering.isNotEmpty()) {
                trace("Compose:onRemembered") {
                    remembering.fastForEach { instance ->
                        abandoning.remove(instance)
                        instance.onRemembered()
                    }
                }
            }
        }

        fun dispatchSideEffects() {
            if (sideEffects.isNotEmpty()) {
                trace("Compose:sideeffects") {
                    sideEffects.fastForEach { sideEffect ->
                        sideEffect()
                    }
                    sideEffects.clear()
                }
            }
        }

        fun dispatchAbandons() {
            if (abandoning.isNotEmpty()) {
                trace("Compose:abandons") {
                    val iterator = abandoning.iterator()
                    // remove elements one by one to ensure that abandons will not be dispatched
                    // second time in case [onAbandoned] throws.
                    while (iterator.hasNext()) {
                        val instance = iterator.next()
                        iterator.remove()
                        instance.onAbandoned()
                    }
                }
            }
        }

        private fun recordLeaving(
            instance: Any,
            endRelativeOrder: Int,
            priority: Int,
            endRelativeAfter: Int
        ) {
            processPendingLeaving(endRelativeOrder)
            if (endRelativeAfter in 0 until endRelativeOrder) {
                pending.add(instance)
                priorities.add(priority)
                afters.add(endRelativeAfter)
            } else {
                leaving.add(instance)
            }
        }

        private fun processPendingLeaving(endRelativeOrder: Int) {
            if (pending.isNotEmpty()) {
                var index = 0
                var toAdd: MutableList<Any>? = null
                var toAddAfter: MutableIntList? = null
                var toAddPriority: MutableIntList? = null
                while (index < afters.size) {
                    if (endRelativeOrder <= afters[index]) {
                        val instance = pending.removeAt(index)
                        val endRelativeAfter = afters.removeAt(index)
                        val priority = priorities.removeAt(index)

                        if (toAdd == null) {
                            toAdd = mutableListOf(instance)
                            toAddAfter = MutableIntList().also { it.add(endRelativeAfter) }
                            toAddPriority = MutableIntList().also { it.add(priority) }
                        } else {
                            toAddPriority as MutableIntList
                            toAddAfter as MutableIntList
                            toAdd.add(instance)
                            toAddAfter.add(endRelativeAfter)
                            toAddPriority.add(priority)
                        }
                    } else {
                        index++
                    }
                }
                if (toAdd != null) {
                    toAddPriority as MutableIntList
                    toAddAfter as MutableIntList

                    // Sort the list into [after, -priority] order where it is ordered by after
                    // in ascending order as the primary key and priority in descending order as
                    // secondary key.

                    // For example if remember occurs after a child group it must be added after
                    // all the remembers of the child. This is reported with an after which is the
                    // slot index of the child's last slot. As this slot might be at the same
                    // location as where its parents ends this would be ambiguous which should
                    // first if both the two groups request a slot to be after the same slot.
                    // Priority is used to break the tie here which is the group index of the group
                    // which is leaving. Groups that are lower must be added before the parent's
                    // remember when they have the same after.

                    // The sort must be stable as as consecutive remembers in the same group after
                    // the same child will have the same after and priority.

                    // A selection sort is used here because it is stable and the groups are
                    // typically very short so this quickly exit list of one and not loop for
                    // for sizes of 2. As the information is split between three lists, to
                    // reduce allocations, [MutableList.sort] cannot be used as it doesn't have
                    // an option to supply a custom swap.
                    for (i in 0 until toAdd.size - 1) {
                        for (j in i + 1 until toAdd.size) {
                            val iAfter = toAddAfter[i]
                            val jAfter = toAddAfter[j]
                            if (
                                iAfter < jAfter ||
                                (jAfter == iAfter && toAddPriority[i] < toAddPriority[j])
                            ) {
                                toAdd.swap(i, j)
                                toAddPriority.swap(i, j)
                                toAddAfter.swap(i, j)
                            }
                        }
                    }
                    leaving.addAll(toAdd)
                }
            }
        }
    }
}

private fun <T> MutableList<T>.swap(a: Int, b: Int) {
    val item = this[a]
    this[a] = this[b]
    this[b] = item
}

private fun MutableIntList.swap(a: Int, b: Int) {
    val item = this[a]
    this[a] = this[b]
    this[b] = item
}

internal object ScopeInvalidated

@ExperimentalComposeRuntimeApi
internal class CompositionObserverHolder(
    var observer: CompositionObserver? = null,
    var root: Boolean = false,
)<|MERGE_RESOLUTION|>--- conflicted
+++ resolved
@@ -902,11 +902,7 @@
                     if (value is DerivedState<*>) {
                         val record = value.currentRecord
                         derivedStates.removeScope(value)
-<<<<<<< HEAD
-                        value.currentRecord.dependencies.forEachKey { dependency ->
-=======
                         record.dependencies.forEachKey { dependency ->
->>>>>>> 14a4d776
                             if (dependency is StateObjectImpl) {
                                 dependency.recordReadIn(ReaderKind.Composition)
                             }
