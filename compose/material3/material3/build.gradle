/*
 * Copyright (C) 2021 The Android Open Source Project
 *
 * Licensed under the Apache License, Version 2.0 (the "License");
 * you may not use this file except in compliance with the License.
 * You may obtain a copy of the License at
 *
 *      http://www.apache.org/licenses/LICENSE-2.0
 *
 * Unless required by applicable law or agreed to in writing, software
 * distributed under the License is distributed on an "AS IS" BASIS,
 * WITHOUT WARRANTIES OR CONDITIONS OF ANY KIND, either express or implied.
 * See the License for the specific language governing permissions and
 * limitations under the License.
 */

<<<<<<< HEAD
=======
import androidx.build.AndroidXComposePlugin
import androidx.build.JetbrainsAndroidXPlugin
>>>>>>> 1b80c648
import androidx.build.LibraryType

plugins {
    id("AndroidXPlugin")
    id("com.android.library")
    id("AndroidXComposePlugin")
    id("kotlinx-atomicfu")
    id("JetbrainsAndroidXPlugin")
    //id("AndroidXPaparazziPlugin") // isn't supported on Windows
}

AndroidXComposePlugin.applyAndConfigureKotlinPlugin(project)
JetbrainsAndroidXPlugin.applyAndConfigure(project)

dependencies {

<<<<<<< HEAD
    sourceSets {
        commonMain {
            dependencies {
                implementation(libs.kotlinStdlibCommon)
                implementation(project(":compose:animation:animation-core"))

                api(project(":compose:foundation:foundation"))
                api(project(":compose:foundation:foundation-layout"))
                api(project(":compose:material:material-icons-core"))
                api(project(":compose:material:material-ripple"))
                api(project(":compose:runtime:runtime"))
                api(project(":compose:ui:ui-graphics"))
                api(project(":compose:ui:ui-text"))

                implementation(project(":compose:ui:ui-util"))
            }
        }
=======
>>>>>>> 1b80c648

    if(!AndroidXComposePlugin.isMultiplatformEnabled(project)) {
        /*
         * When updating dependencies, make sure to make the an an analogous update in the
         * corresponding block below
         */
        implementation(libs.kotlinStdlibCommon)
        implementation("androidx.activity:activity-compose:1.5.0")
        implementation("androidx.compose.animation:animation-core:1.3.1")
        implementation(project(":compose:foundation:foundation-layout"))
        implementation("androidx.compose.ui:ui-util:1.3.1")
        api(project(":compose:foundation:foundation"))
        api("androidx.compose.material:material-icons-core:1.3.1")
        api("androidx.compose.material:material-ripple:1.3.1")
        api("androidx.compose.runtime:runtime:1.3.1")
        api("androidx.compose.ui:ui-graphics:1.3.1")
        api("androidx.compose.ui:ui:1.3.1")
        api("androidx.compose.ui:ui-text:1.3.1")

        // TODO: remove next 3 dependencies when b/202810604 is fixed
        implementation("androidx.savedstate:savedstate-ktx:1.2.0")
        implementation("androidx.lifecycle:lifecycle-runtime:2.6.0")
        implementation("androidx.lifecycle:lifecycle-viewmodel:2.6.0")

        implementation("androidx.lifecycle:lifecycle-common-java8:2.6.0")

        testImplementation(libs.testRules)
        testImplementation(libs.testRunner)
        testImplementation(libs.junit)
        testImplementation(libs.truth)

<<<<<<< HEAD
        skikoMain {
            dependsOn(commonMain)
            dependencies {
                api(project(":compose:animation:animation-core"))
                api(project(":compose:runtime:runtime"))
                api(project(":compose:ui:ui"))
                api(project(":compose:ui:ui-text"))
                api(project(":compose:foundation:foundation-layout"))

                implementation(project(":compose:animation:animation"))
                implementation(project(":compose:ui:ui-util"))
=======
        androidTestImplementation(project(":compose:material3:material3:material3-samples"))
        androidTestImplementation(project(":compose:foundation:foundation-layout"))
        androidTestImplementation(project(":compose:test-utils"))
        androidTestImplementation(androidxArtifact(":test:screenshot:screenshot"))
        androidTestImplementation(androidxArtifact(":core:core"))
        androidTestImplementation(libs.testRules)
        androidTestImplementation(libs.testRunner)
        androidTestImplementation(libs.junit)
        androidTestImplementation(libs.truth)
        androidTestImplementation(libs.dexmakerMockitoInlineExtended)
        androidTestImplementation(libs.mockitoKotlin)
        androidTestImplementation(libs.testUiautomator)

        lintPublish project(":compose:material3:material3-lint")
    }
}

if(AndroidXComposePlugin.isMultiplatformEnabled(project)) {
    androidXComposeMultiplatform {
        android()
        desktop()
        darwin()
        wasm()
        js()
    }

    kotlin {
        /*
         * When updating dependencies, make sure to make the an an analogous update in the
         * corresponding block above
         */
        sourceSets {
            commonMain.dependencies {
                implementation(libs.kotlinStdlibCommon)
                implementation(project(":compose:animation:animation-core"))

                api(project(":compose:foundation:foundation"))
                api(project(":compose:material:material-icons-core"))
                api(project(":compose:material:material-ripple"))
                api(project(":compose:runtime:runtime"))
                api(project(":compose:ui:ui-graphics"))
                api(project(":compose:ui:ui-text"))

                implementation(project(":compose:ui:ui-util"))
                implementation(project(":compose:foundation:foundation-layout"))
                implementation(project(":annotation:annotation"))
                implementation(project(":collection:collection"))
>>>>>>> 1b80c648
            }

            androidMain.dependencies {
                api("androidx.annotation:annotation:1.1.0")
                implementation("androidx.activity:activity-compose:1.5.0")

                // TODO: remove next 3 dependencies when b/202810604 is fixed
                implementation("androidx.savedstate:savedstate-ktx:1.2.0")
                implementation("androidx.lifecycle:lifecycle-runtime:2.6.0")
                implementation("androidx.lifecycle:lifecycle-viewmodel:2.6.0")

                implementation("androidx.lifecycle:lifecycle-common-java8:2.6.0")
            }

            skikoMain {
                dependsOn(commonMain)
                dependencies {
                    implementation(libs.datetime)
                    implementation(libs.atomicFu)
                }
            }

            desktopMain.dependsOn(skikoMain)

            jsNativeMain.dependsOn(skikoMain)

            nativeMain.dependsOn(jsNativeMain)
            jsWasmMain.dependsOn(jsNativeMain)
            jsMain {
                kotlin.srcDir("src/webCommonW3C/kotlin")
                dependsOn(jsWasmMain)
            }
            wasmJsMain {
                kotlin.srcDir("src/webCommonW3C/kotlin")
                dependsOn(jsWasmMain)
                dependencies {
                    implementation(libs.kotlinStdlib)
                }
            }

            // TODO(b/214407011): These dependencies leak into instrumented tests as well. If you
            //  need to add Robolectric (which must be kept out of androidAndroidTest), use a top
            //  level dependencies block instead:
            //  `dependencies { testImplementation(libs.robolectric) }`
            androidTest.dependencies {
                implementation(libs.testRules)
                implementation(libs.testRunner)
                implementation(libs.junit)
                implementation(libs.truth)
            }

            androidAndroidTest.dependencies {
                implementation(project(":compose:material3:material3:material3-samples"))
                implementation(project(":compose:test-utils"))
                implementation(project(':compose:foundation:foundation-layout'))
                implementation(androidxArtifact(":test:screenshot:screenshot"))
                implementation(androidxArtifact(":core:core"))
                implementation(libs.testRules)
                implementation(libs.testRunner)
                implementation(libs.junit)
                implementation(libs.truth)
                implementation(libs.dexmakerMockitoInlineExtended)
                implementation(libs.mockitoKotlin)
                implementation(libs.testUiautomator)
            }

            skikoTest.dependencies {
                implementation(libs.kotlinTest)
                implementation(project(":compose:ui:ui-test"))
            }

            desktopTest {
                dependsOn(skikoTest)

                dependencies {
                    implementation(project(":compose:ui:ui-test-junit4"))
                    implementation(libs.truth)
                    implementation(libs.junit)
                    implementation(libs.skikoCurrentOs)
                }
            }

            jsWasmTest {
                dependsOn(skikoTest)
            }

            jsTest {
                dependsOn(jsWasmTest)
            }

            wasmJsTest {
                dependsOn(jsWasmTest)
            }

            uikitTest {
                dependsOn(skikoTest)
            }

            configureEach {
                languageSettings.optIn("androidx.compose.material3.ExperimentalMaterial3Api")
            }
        }
    }
}

// This task updates the translations of the localizable strings in this module.
// It obtains them from Android's base repository.
tasks.register("updateTranslations", UpdateTranslationsTask.class) {
    group = "localization"
    gitRepo = "https://github.com/androidx/androidx"
    repoResDirectories = [
            "compose/ui/ui/src/androidMain/res",
            "compose/material3/material3/src/androidMain/res"
    ]
    targetDirectory = project.file("src/skikoMain/kotlin/androidx/compose/material3/l10n")
    targetPackageName = "androidx.compose.material3.l10n"
    kotlinStringsPackageName = "androidx.compose.material3"
    stringByResourceName = [
            // These come are from the ui module resources
            "navigation_menu": "NavigationMenu",
            "close_drawer": "CloseDrawer",
            "close_sheet": "CloseSheet",
            "default_error_message": "DefaultErrorMessage",
            "dropdown_menu": "ExposedDropdownMenu",
            "range_start": "SliderRangeStart",
            "range_end": "SliderRangeEnd",

            // These come from the material3 module resources
            "m3c_dialog": "Dialog",
            "m3c_dropdown_menu_expanded": "MenuExpanded",
            "m3c_dropdown_menu_collapsed": "MenuCollapsed",
            "m3c_snackbar_dismiss": "SnackbarDismiss",
            "m3c_search_bar_search": "SearchBarSearch",
            "m3c_suggestions_available": "SuggestionsAvailable",
            "m3c_date_picker_title": "DatePickerTitle",
            "m3c_date_picker_headline": "DatePickerHeadline",
            "m3c_date_picker_year_picker_pane_title": "DatePickerYearPickerPaneTitle",
            "m3c_date_picker_switch_to_year_selection": "DatePickerSwitchToYearSelection",
            "m3c_date_picker_switch_to_day_selection": "DatePickerSwitchToDaySelection",
            "m3c_date_picker_switch_to_next_month": "DatePickerSwitchToNextMonth",
            "m3c_date_picker_switch_to_previous_month": "DatePickerSwitchToPreviousMonth",
            "m3c_date_picker_navigate_to_year_description": "DatePickerNavigateToYearDescription",
            "m3c_date_picker_headline_description": "DatePickerHeadlineDescription",
            "m3c_date_picker_no_selection_description": "DatePickerNoSelectionDescription",
            "m3c_date_picker_today_description": "DatePickerTodayDescription",
            "m3c_date_picker_scroll_to_later_years": "DatePickerScrollToShowLaterYears",
            "m3c_date_picker_scroll_to_earlier_years": "DatePickerScrollToShowEarlierYears",
            "m3c_date_input_title": "DateInputTitle",
            "m3c_date_input_headline": "DateInputHeadline",
            "m3c_date_input_label": "DateInputLabel",
            "m3c_date_input_headline_description": "DateInputHeadlineDescription",
            "m3c_date_input_no_input_description": "DateInputNoInputDescription",
            "m3c_date_input_invalid_not_allowed": "DateInputInvalidNotAllowed",
            "m3c_date_input_invalid_for_pattern": "DateInputInvalidForPattern",
            "m3c_date_input_invalid_year_range": "DateInputInvalidYearRange",
            "m3c_date_picker_switch_to_calendar_mode": "DatePickerSwitchToCalendarMode",
            "m3c_date_picker_switch_to_input_mode": "DatePickerSwitchToInputMode",
            "m3c_date_range_picker_title": "DateRangePickerTitle",
            "m3c_date_range_picker_start_headline": "DateRangePickerStartHeadline",
            "m3c_date_range_picker_end_headline": "DateRangePickerEndHeadline",
            "m3c_date_range_picker_scroll_to_next_month": "DateRangePickerScrollToShowNextMonth",
            "m3c_date_range_picker_scroll_to_previous_month": "DateRangePickerScrollToShowPreviousMonth",
            "m3c_date_range_picker_day_in_range": "DateRangePickerDayInRange",
            "m3c_date_range_input_title": "DateRangeInputTitle",
            "m3c_date_range_input_invalid_range_input": "DateRangeInputInvalidRangeInput",
            "m3c_bottom_sheet_pane_title": "BottomSheetPaneTitle",
            "m3c_bottom_sheet_drag_handle_description": "BottomSheetDragHandleDescription",
            "m3c_bottom_sheet_collapse_description": "BottomSheetPartialExpandDescription",
            "m3c_bottom_sheet_dismiss_description": "BottomSheetDismissDescription",
            "m3c_bottom_sheet_expand_description": "BottomSheetExpandDescription",
            "m3c_tooltip_long_press_label": "TooltipLongPressLabel",
            "m3c_time_picker_am": "TimePickerAM",
            "m3c_time_picker_pm": "TimePickerPM",
            "m3c_time_picker_period_toggle_description": "TimePickerPeriodToggle",
            "m3c_time_picker_minute_selection": "TimePickerMinuteSelection",
            "m3c_time_picker_hour_selection": "TimePickerHourSelection",
            "m3c_time_picker_hour_suffix": "TimePickerHourSuffix",
            "m3c_time_picker_minute_suffix": "TimePickerMinuteSuffix",
            "m3c_time_picker_hour_24h_suffix": "TimePicker24HourSuffix",
            "m3c_time_picker_hour": "TimePickerHour",
            "m3c_time_picker_minute": "TimePickerMinute",
            "m3c_time_picker_hour_text_field": "TimePickerHourTextField",
            "m3c_time_picker_minute_text_field": "TimePickerMinuteTextField",
            "m3c_tooltip_pane_description": "TooltipPaneDescription",
    ]
    // This is all the locales translated by Compose on Android in the ui module:
    // https://github.com/androidx/androidx/tree/androidx-main/compose/ui/ui/src/androidMain/res
    // with the exception of
    // - b+sr+Latn which doesn't appear to be supported by Java
    // - en_XC which has weird invisible LRM characters, and the visible text is the same as for
    //   en anyway.
    locales = [
            "en", "af", "am", "ar", "as", "az", "be", "bg", "bn", "bs", "ca", "cs", "da", "de",
            "el", "en_AU", "en_CA", "en_GB", "en_IN", "es", "es_US", "et", "eu", "fa",
            "fi", "fr", "fr_CA", "gl", "gu", "hi", "hr", "hu", "hy", "in", "is", "it", "iw",
            "ja", "ka", "kk", "km", "kn", "ko", "ky", "lo", "lt", "lv", "mk", "ml", "mn", "mr",
            "ms", "my", "nb", "ne", "nl", "or", "pa", "pl", "pt", "pt_BR", "pt_PT", "ro", "ru",
            "si", "sk", "sl", "sq", "sr", "sv", "sw", "ta", "te", "th", "tl", "tr", "uk", "ur",
            "uz", "vi", "zh_CN", "zh_HK", "zh_TW", "zu"
    ]
}

androidx {
    name = "Compose Material3 Components"
    type = LibraryType.PUBLISHED_LIBRARY
    inceptionYear = "2021"
    description = "Compose Material You Design Components library"
}

// Screenshot tests related setup
android {
    sourceSets.androidTest.assets.srcDirs +=
            project.rootDir.absolutePath + "/golden/compose/material3/material3"
    namespace "androidx.compose.material3"
}<|MERGE_RESOLUTION|>--- conflicted
+++ resolved
@@ -14,11 +14,8 @@
  * limitations under the License.
  */
 
-<<<<<<< HEAD
-=======
 import androidx.build.AndroidXComposePlugin
 import androidx.build.JetbrainsAndroidXPlugin
->>>>>>> 1b80c648
 import androidx.build.LibraryType
 
 plugins {
@@ -35,26 +32,6 @@
 
 dependencies {
 
-<<<<<<< HEAD
-    sourceSets {
-        commonMain {
-            dependencies {
-                implementation(libs.kotlinStdlibCommon)
-                implementation(project(":compose:animation:animation-core"))
-
-                api(project(":compose:foundation:foundation"))
-                api(project(":compose:foundation:foundation-layout"))
-                api(project(":compose:material:material-icons-core"))
-                api(project(":compose:material:material-ripple"))
-                api(project(":compose:runtime:runtime"))
-                api(project(":compose:ui:ui-graphics"))
-                api(project(":compose:ui:ui-text"))
-
-                implementation(project(":compose:ui:ui-util"))
-            }
-        }
-=======
->>>>>>> 1b80c648
 
     if(!AndroidXComposePlugin.isMultiplatformEnabled(project)) {
         /*
@@ -86,19 +63,6 @@
         testImplementation(libs.junit)
         testImplementation(libs.truth)
 
-<<<<<<< HEAD
-        skikoMain {
-            dependsOn(commonMain)
-            dependencies {
-                api(project(":compose:animation:animation-core"))
-                api(project(":compose:runtime:runtime"))
-                api(project(":compose:ui:ui"))
-                api(project(":compose:ui:ui-text"))
-                api(project(":compose:foundation:foundation-layout"))
-
-                implementation(project(":compose:animation:animation"))
-                implementation(project(":compose:ui:ui-util"))
-=======
         androidTestImplementation(project(":compose:material3:material3:material3-samples"))
         androidTestImplementation(project(":compose:foundation:foundation-layout"))
         androidTestImplementation(project(":compose:test-utils"))
@@ -146,7 +110,6 @@
                 implementation(project(":compose:foundation:foundation-layout"))
                 implementation(project(":annotation:annotation"))
                 implementation(project(":collection:collection"))
->>>>>>> 1b80c648
             }
 
             androidMain.dependencies {
