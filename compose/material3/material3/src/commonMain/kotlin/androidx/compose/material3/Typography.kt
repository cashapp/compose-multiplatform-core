/*
 * Copyright 2021 The Android Open Source Project
 *
 * Licensed under the Apache License, Version 2.0 (the "License");
 * you may not use this file except in compliance with the License.
 * You may obtain a copy of the License at
 *
 *      http://www.apache.org/licenses/LICENSE-2.0
 *
 * Unless required by applicable law or agreed to in writing, software
 * distributed under the License is distributed on an "AS IS" BASIS,
 * WITHOUT WARRANTIES OR CONDITIONS OF ANY KIND, either express or implied.
 * See the License for the specific language governing permissions and
 * limitations under the License.
 */

package androidx.compose.material3

import androidx.compose.material3.tokens.TypographyKeyTokens
import androidx.compose.material3.tokens.TypographyTokens
import androidx.compose.runtime.Composable
import androidx.compose.runtime.Immutable
import androidx.compose.runtime.ReadOnlyComposable
import androidx.compose.runtime.staticCompositionLocalOf
import androidx.compose.ui.text.TextStyle

/**
 * The Material Design type scale includes a range of contrasting styles that support the needs of
 * your product and its content.
 *
 * Use typography to make writing legible and beautiful. Material's default type scale includes
 * contrasting and flexible styles to support a wide range of use cases.
 *
 * The type scale is a combination of thirteen styles that are supported by the type system. It
 * contains reusable categories of text, each with an intended application and meaning.
 *
 * To learn more about typography, see
 * [Material Design typography](https://m3.material.io/styles/typography/overview).
 *
 * @property displayLarge displayLarge is the largest display text.
 * @property displayMedium displayMedium is the second largest display text.
 * @property displaySmall displaySmall is the smallest display text.
 * @property headlineLarge headlineLarge is the largest headline, reserved for short, important text
 *   or numerals. For headlines, you can choose an expressive font, such as a display, handwritten,
 *   or script style. These unconventional font designs have details and intricacy that help attract
 *   the eye.
 * @property headlineMedium headlineMedium is the second largest headline, reserved for short,
 *   important text or numerals. For headlines, you can choose an expressive font, such as a
 *   display, handwritten, or script style. These unconventional font designs have details and
 *   intricacy that help attract the eye.
 * @property headlineSmall headlineSmall is the smallest headline, reserved for short, important
 *   text or numerals. For headlines, you can choose an expressive font, such as a display,
 *   handwritten, or script style. These unconventional font designs have details and intricacy that
 *   help attract the eye.
 * @property titleLarge titleLarge is the largest title, and is typically reserved for
 *   medium-emphasis text that is shorter in length. Serif or sans serif typefaces work well for
 *   subtitles.
 * @property titleMedium titleMedium is the second largest title, and is typically reserved for
 *   medium-emphasis text that is shorter in length. Serif or sans serif typefaces work well for
 *   subtitles.
 * @property titleSmall titleSmall is the smallest title, and is typically reserved for
 *   medium-emphasis text that is shorter in length. Serif or sans serif typefaces work well for
 *   subtitles.
 * @property bodyLarge bodyLarge is the largest body, and is typically used for long-form writing as
 *   it works well for small text sizes. For longer sections of text, a serif or sans serif typeface
 *   is recommended.
 * @property bodyMedium bodyMedium is the second largest body, and is typically used for long-form
 *   writing as it works well for small text sizes. For longer sections of text, a serif or sans
 *   serif typeface is recommended.
 * @property bodySmall bodySmall is the smallest body, and is typically used for long-form writing
 *   as it works well for small text sizes. For longer sections of text, a serif or sans serif
 *   typeface is recommended.
 * @property labelLarge labelLarge text is a call to action used in different types of buttons (such
 *   as text, outlined and contained buttons) and in tabs, dialogs, and cards. Button text is
 *   typically sans serif, using all caps text.
 * @property labelMedium labelMedium is one of the smallest font sizes. It is used sparingly to
 *   annotate imagery or to introduce a headline.
 * @property labelSmall labelSmall is one of the smallest font sizes. It is used sparingly to
 *   annotate imagery or to introduce a headline.
 */
@Immutable
class Typography(
    val displayLarge: TextStyle = TypographyTokens.DisplayLarge,
    val displayMedium: TextStyle = TypographyTokens.DisplayMedium,
    val displaySmall: TextStyle = TypographyTokens.DisplaySmall,
    val headlineLarge: TextStyle = TypographyTokens.HeadlineLarge,
    val headlineMedium: TextStyle = TypographyTokens.HeadlineMedium,
    val headlineSmall: TextStyle = TypographyTokens.HeadlineSmall,
    val titleLarge: TextStyle = TypographyTokens.TitleLarge,
    val titleMedium: TextStyle = TypographyTokens.TitleMedium,
    val titleSmall: TextStyle = TypographyTokens.TitleSmall,
    val bodyLarge: TextStyle = TypographyTokens.BodyLarge,
    val bodyMedium: TextStyle = TypographyTokens.BodyMedium,
    val bodySmall: TextStyle = TypographyTokens.BodySmall,
    val labelLarge: TextStyle = TypographyTokens.LabelLarge,
    val labelMedium: TextStyle = TypographyTokens.LabelMedium,
    val labelSmall: TextStyle = TypographyTokens.LabelSmall,
) {

    /** Returns a copy of this Typography, optionally overriding some of the values. */
    fun copy(
        displayLarge: TextStyle = this.displayLarge,
        displayMedium: TextStyle = this.displayMedium,
        displaySmall: TextStyle = this.displaySmall,
        headlineLarge: TextStyle = this.headlineLarge,
        headlineMedium: TextStyle = this.headlineMedium,
        headlineSmall: TextStyle = this.headlineSmall,
        titleLarge: TextStyle = this.titleLarge,
        titleMedium: TextStyle = this.titleMedium,
        titleSmall: TextStyle = this.titleSmall,
        bodyLarge: TextStyle = this.bodyLarge,
        bodyMedium: TextStyle = this.bodyMedium,
        bodySmall: TextStyle = this.bodySmall,
        labelLarge: TextStyle = this.labelLarge,
        labelMedium: TextStyle = this.labelMedium,
        labelSmall: TextStyle = this.labelSmall,
    ): Typography =
        Typography(
            displayLarge = displayLarge,
            displayMedium = displayMedium,
            displaySmall = displaySmall,
            headlineLarge = headlineLarge,
            headlineMedium = headlineMedium,
            headlineSmall = headlineSmall,
            titleLarge = titleLarge,
            titleMedium = titleMedium,
            titleSmall = titleSmall,
            bodyLarge = bodyLarge,
            bodyMedium = bodyMedium,
            bodySmall = bodySmall,
            labelLarge = labelLarge,
            labelMedium = labelMedium,
            labelSmall = labelSmall
        )

    override fun equals(other: Any?): Boolean {
        if (this === other) return true
        if (other !is Typography) return false

        if (displayLarge != other.displayLarge) return false
        if (displayMedium != other.displayMedium) return false
        if (displaySmall != other.displaySmall) return false
        if (headlineLarge != other.headlineLarge) return false
        if (headlineMedium != other.headlineMedium) return false
        if (headlineSmall != other.headlineSmall) return false
        if (titleLarge != other.titleLarge) return false
        if (titleMedium != other.titleMedium) return false
        if (titleSmall != other.titleSmall) return false
        if (bodyLarge != other.bodyLarge) return false
        if (bodyMedium != other.bodyMedium) return false
        if (bodySmall != other.bodySmall) return false
        if (labelLarge != other.labelLarge) return false
        if (labelMedium != other.labelMedium) return false
        if (labelSmall != other.labelSmall) return false
        return true
    }

    override fun hashCode(): Int {
        var result = displayLarge.hashCode()
        result = 31 * result + displayMedium.hashCode()
        result = 31 * result + displaySmall.hashCode()
        result = 31 * result + headlineLarge.hashCode()
        result = 31 * result + headlineMedium.hashCode()
        result = 31 * result + headlineSmall.hashCode()
        result = 31 * result + titleLarge.hashCode()
        result = 31 * result + titleMedium.hashCode()
        result = 31 * result + titleSmall.hashCode()
        result = 31 * result + bodyLarge.hashCode()
        result = 31 * result + bodyMedium.hashCode()
        result = 31 * result + bodySmall.hashCode()
        result = 31 * result + labelLarge.hashCode()
        result = 31 * result + labelMedium.hashCode()
        result = 31 * result + labelSmall.hashCode()
        return result
    }

    override fun toString(): String {
        return "Typography(displayLarge=$displayLarge, displayMedium=$displayMedium," +
            "displaySmall=$displaySmall, " +
            "headlineLarge=$headlineLarge, headlineMedium=$headlineMedium," +
            " headlineSmall=$headlineSmall, " +
            "titleLarge=$titleLarge, titleMedium=$titleMedium, titleSmall=$titleSmall, " +
            "bodyLarge=$bodyLarge, bodyMedium=$bodyMedium, bodySmall=$bodySmall, " +
            "labelLarge=$labelLarge, labelMedium=$labelMedium, labelSmall=$labelSmall)"
    }
}

<<<<<<< HEAD
/**
 * Helper function for component typography tokens.
 */
internal fun Typography.fromToken(value: TypographyKeyTokens): TextStyle {
=======
/** Helper function for component typography tokens. */
private fun Typography.fromToken(value: TypographyKeyTokens): TextStyle {
>>>>>>> f5541f29
    return when (value) {
        TypographyKeyTokens.DisplayLarge -> displayLarge
        TypographyKeyTokens.DisplayMedium -> displayMedium
        TypographyKeyTokens.DisplaySmall -> displaySmall
        TypographyKeyTokens.HeadlineLarge -> headlineLarge
        TypographyKeyTokens.HeadlineMedium -> headlineMedium
        TypographyKeyTokens.HeadlineSmall -> headlineSmall
        TypographyKeyTokens.TitleLarge -> titleLarge
        TypographyKeyTokens.TitleMedium -> titleMedium
        TypographyKeyTokens.TitleSmall -> titleSmall
        TypographyKeyTokens.BodyLarge -> bodyLarge
        TypographyKeyTokens.BodyMedium -> bodyMedium
        TypographyKeyTokens.BodySmall -> bodySmall
        TypographyKeyTokens.LabelLarge -> labelLarge
        TypographyKeyTokens.LabelMedium -> labelMedium
        TypographyKeyTokens.LabelSmall -> labelSmall
    }
}

internal val TypographyKeyTokens.value: TextStyle
    @Composable @ReadOnlyComposable get() = MaterialTheme.typography.fromToken(this)

internal val LocalTypography = staticCompositionLocalOf { Typography() }<|MERGE_RESOLUTION|>--- conflicted
+++ resolved
@@ -185,15 +185,8 @@
     }
 }
 
-<<<<<<< HEAD
-/**
- * Helper function for component typography tokens.
- */
+/** Helper function for component typography tokens. */
 internal fun Typography.fromToken(value: TypographyKeyTokens): TextStyle {
-=======
-/** Helper function for component typography tokens. */
-private fun Typography.fromToken(value: TypographyKeyTokens): TextStyle {
->>>>>>> f5541f29
     return when (value) {
         TypographyKeyTokens.DisplayLarge -> displayLarge
         TypographyKeyTokens.DisplayMedium -> displayMedium
