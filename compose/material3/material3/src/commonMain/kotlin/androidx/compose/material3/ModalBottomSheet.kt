/*
 * Copyright 2024 The Android Open Source Project
 *
 * Licensed under the Apache License, Version 2.0 (the "License");
 * you may not use this file except in compliance with the License.
 * You may obtain a copy of the License at
 *
 *      http://www.apache.org/licenses/LICENSE-2.0
 *
 * Unless required by applicable law or agreed to in writing, software
 * distributed under the License is distributed on an "AS IS" BASIS,
 * WITHOUT WARRANTIES OR CONDITIONS OF ANY KIND, either express or implied.
 * See the License for the specific language governing permissions and
 * limitations under the License.
 */

package androidx.compose.material3

import androidx.compose.animation.core.Animatable
import androidx.compose.animation.core.AnimationVector1D
import androidx.compose.animation.core.TweenSpec
import androidx.compose.animation.core.animateFloatAsState
import androidx.compose.foundation.Canvas
import androidx.compose.foundation.gestures.Orientation
import androidx.compose.foundation.gestures.detectTapGestures
import androidx.compose.foundation.gestures.draggable
import androidx.compose.foundation.layout.Box
import androidx.compose.foundation.layout.BoxScope
import androidx.compose.foundation.layout.Column
import androidx.compose.foundation.layout.ColumnScope
import androidx.compose.foundation.layout.PaddingValues
import androidx.compose.foundation.layout.WindowInsets
import androidx.compose.foundation.layout.fillMaxSize
import androidx.compose.foundation.layout.fillMaxWidth
import androidx.compose.foundation.layout.imePadding
import androidx.compose.foundation.layout.widthIn
import androidx.compose.foundation.layout.windowInsetsPadding
import androidx.compose.material3.SheetValue.Expanded
import androidx.compose.material3.SheetValue.Hidden
import androidx.compose.material3.SheetValue.PartiallyExpanded
import androidx.compose.material3.internal.DraggableAnchors
import androidx.compose.material3.internal.Strings
import androidx.compose.material3.internal.draggableAnchors
import androidx.compose.material3.internal.getString
import androidx.compose.runtime.Composable
import androidx.compose.runtime.Immutable
import androidx.compose.runtime.LaunchedEffect
import androidx.compose.runtime.getValue
import androidx.compose.runtime.remember
import androidx.compose.runtime.rememberCoroutineScope
import androidx.compose.ui.Alignment
import androidx.compose.ui.Modifier
import androidx.compose.ui.graphics.Color
import androidx.compose.ui.graphics.GraphicsLayerScope
import androidx.compose.ui.graphics.Shape
import androidx.compose.ui.graphics.TransformOrigin
import androidx.compose.ui.graphics.graphicsLayer
import androidx.compose.ui.graphics.isSpecified
import androidx.compose.ui.input.nestedscroll.nestedScroll
import androidx.compose.ui.input.pointer.pointerInput
import androidx.compose.ui.semantics.collapse
import androidx.compose.ui.semantics.contentDescription
import androidx.compose.ui.semantics.dismiss
import androidx.compose.ui.semantics.expand
import androidx.compose.ui.semantics.onClick
import androidx.compose.ui.semantics.paneTitle
import androidx.compose.ui.semantics.semantics
import androidx.compose.ui.unit.Dp
import androidx.compose.ui.unit.dp
import androidx.compose.ui.util.lerp
import kotlin.math.max
import kotlin.math.min
import kotlinx.coroutines.CoroutineScope
import kotlinx.coroutines.launch

/**
 * <a href="https://m3.material.io/components/bottom-sheets/overview" class="external"
 * target="_blank">Material Design modal bottom sheet</a>.
 *
 * Modal bottom sheets are used as an alternative to inline menus or simple dialogs on mobile,
 * especially when offering a long list of action items, or when items require longer descriptions
 * and icons. Like dialogs, modal bottom sheets appear in front of app content, disabling all other
 * app functionality when they appear, and remaining on screen until confirmed, dismissed, or a
 * required action has been taken.
 *
 * ![Bottom sheet
 * image](https://developer.android.com/images/reference/androidx/compose/material3/bottom_sheet.png)
 *
 * A simple example of a modal bottom sheet looks like this:
 *
 * @sample androidx.compose.material3.samples.ModalBottomSheetSample
 *
 * @param onDismissRequest Executes when the user clicks outside of the bottom sheet, after sheet
 *   animates to [Hidden].
 * @param modifier Optional [Modifier] for the bottom sheet.
 * @param sheetState The state of the bottom sheet.
 * @param sheetMaxWidth [Dp] that defines what the maximum width the sheet will take. Pass in
 *   [Dp.Unspecified] for a sheet that spans the entire screen width.
 * @param shape The shape of the bottom sheet.
 * @param containerColor The color used for the background of this bottom sheet
 * @param contentColor The preferred color for content inside this bottom sheet. Defaults to either
 *   the matching content color for [containerColor], or to the current [LocalContentColor] if
 *   [containerColor] is not a color from the theme.
 * @param tonalElevation when [containerColor] is [ColorScheme.surface], a translucent primary color
 *   overlay is applied on top of the container. A higher tonal elevation value will result in a
 *   darker color in light theme and lighter color in dark theme. See also: [Surface].
 * @param scrimColor Color of the scrim that obscures content when the bottom sheet is open.
 * @param dragHandle Optional visual marker to swipe the bottom sheet.
 * @param contentWindowInsets window insets to be passed to the bottom sheet content via
 *   [PaddingValues] params.
 * @param properties [ModalBottomSheetProperties] for further customization of this modal bottom
 *   sheet's window behavior.
 * @param content The content to be displayed inside the bottom sheet.
 */
@Composable
@ExperimentalMaterial3Api
fun ModalBottomSheet(
    onDismissRequest: () -> Unit,
    modifier: Modifier = Modifier,
    sheetState: SheetState = rememberModalBottomSheetState(),
    sheetMaxWidth: Dp = BottomSheetDefaults.SheetMaxWidth,
    shape: Shape = BottomSheetDefaults.ExpandedShape,
    containerColor: Color = BottomSheetDefaults.ContainerColor,
    contentColor: Color = contentColorFor(containerColor),
    tonalElevation: Dp = 0.dp,
    scrimColor: Color = BottomSheetDefaults.ScrimColor,
    dragHandle: @Composable (() -> Unit)? = { BottomSheetDefaults.DragHandle() },
    contentWindowInsets: @Composable () -> WindowInsets = { BottomSheetDefaults.windowInsets },
    properties: ModalBottomSheetProperties = ModalBottomSheetDefaults.properties,
    content: @Composable ColumnScope.() -> Unit,
) {
    val scope = rememberCoroutineScope()
    val animateToDismiss: () -> Unit = {
        if (sheetState.anchoredDraggableState.confirmValueChange(Hidden)) {
            scope
                .launch { sheetState.hide() }
                .invokeOnCompletion {
                    if (!sheetState.isVisible) {
                        onDismissRequest()
                    }
                }
        }
    }
    val settleToDismiss: (velocity: Float) -> Unit = {
        scope
            .launch { sheetState.settle(it) }
            .invokeOnCompletion { if (!sheetState.isVisible) onDismissRequest() }
    }

    val predictiveBackProgress = remember { Animatable(initialValue = 0f) }

    ModalBottomSheetDialog(
        properties = properties,
        onDismissRequest = {
            if (sheetState.currentValue == Expanded && sheetState.hasPartiallyExpandedState) {
                // Smoothly animate away predictive back transformations since we are not fully
                // dismissing. We don't need to do this in the else below because we want to
                // preserve the predictive back transformations (scale) during the hide animation.
                scope.launch { predictiveBackProgress.animateTo(0f) }
                scope.launch { sheetState.partialExpand() }
            } else { // Is expanded without collapsed state or is collapsed.
                scope.launch { sheetState.hide() }.invokeOnCompletion { onDismissRequest() }
            }
        },
        predictiveBackProgress = predictiveBackProgress,
    ) {
        Box(modifier = Modifier.fillMaxSize().imePadding()) {
            Scrim(
                color = scrimColor,
                onDismissRequest = animateToDismiss,
                visible = sheetState.targetValue != Hidden
            )
            ModalBottomSheetContent(
                predictiveBackProgress,
                scope,
                animateToDismiss,
                settleToDismiss,
                modifier,
                sheetState,
                sheetMaxWidth,
                shape,
                containerColor,
                contentColor,
                tonalElevation,
                dragHandle,
                contentWindowInsets,
                content
            )
        }
    }
    if (sheetState.hasExpandedState) {
        LaunchedEffect(sheetState) { sheetState.show() }
    }
}

@Composable
@ExperimentalMaterial3Api
internal fun BoxScope.ModalBottomSheetContent(
    predictiveBackProgress: Animatable<Float, AnimationVector1D>,
    scope: CoroutineScope,
    animateToDismiss: () -> Unit,
    settleToDismiss: (velocity: Float) -> Unit,
    modifier: Modifier = Modifier,
    sheetState: SheetState = rememberModalBottomSheetState(),
    sheetMaxWidth: Dp = BottomSheetDefaults.SheetMaxWidth,
    shape: Shape = BottomSheetDefaults.ExpandedShape,
    containerColor: Color = BottomSheetDefaults.ContainerColor,
    contentColor: Color = contentColorFor(containerColor),
    tonalElevation: Dp = BottomSheetDefaults.Elevation,
    dragHandle: @Composable (() -> Unit)? = { BottomSheetDefaults.DragHandle() },
    contentWindowInsets: @Composable () -> WindowInsets = { BottomSheetDefaults.windowInsets },
    content: @Composable ColumnScope.() -> Unit
) {
    val bottomSheetPaneTitle = getString(string = Strings.BottomSheetPaneTitle)

    Surface(
        modifier =
<<<<<<< HEAD
        modifier
            .align(Alignment.TopCenter)
            .widthIn(max = sheetMaxWidth)
            .fillMaxWidth()
            .graphicsLayer {
                val sheetOffset = sheetState.anchoredDraggableState.offset
                val sheetHeight = size.height
                if (!sheetOffset.isNaN() && !sheetHeight.isNaN() && sheetHeight != 0f) {
                    val progress = predictiveBackProgress.value
                    scaleX = calculatePredictiveBackScaleX(progress)
                    scaleY = calculatePredictiveBackScaleY(progress)
                    transformOrigin =
                        TransformOrigin(0.5f, (sheetOffset + sheetHeight) / sheetHeight)
                }
            }
            .nestedScroll(
                remember(sheetState) {
                    ConsumeSwipeWithinBottomSheetBoundsNestedScrollConnection(
                        sheetState = sheetState,
                        orientation = Orientation.Vertical,
                        onFling = settleToDismiss
                    )
                }
            )
            .draggableAnchors(sheetState.anchoredDraggableState, Orientation.Vertical) {
=======
            modifier
                .align(Alignment.TopCenter)
                .widthIn(max = sheetMaxWidth)
                .fillMaxWidth()
                .nestedScroll(
                    remember(sheetState) {
                        ConsumeSwipeWithinBottomSheetBoundsNestedScrollConnection(
                            sheetState = sheetState,
                            orientation = Orientation.Vertical,
                            onFling = settleToDismiss
                        )
                    }
                )
                .draggableAnchors(sheetState.anchoredDraggableState, Orientation.Vertical) {
>>>>>>> 37922ee4
                    sheetSize,
                    constraints ->
                val fullHeight = constraints.maxHeight.toFloat()
                val newAnchors = DraggableAnchors {
                    Hidden at fullHeight
                    if (
                        sheetSize.height > (fullHeight / 2) && !sheetState.skipPartiallyExpanded
                    ) {
                        PartiallyExpanded at fullHeight / 2f
                    }
                    if (sheetSize.height != 0) {
                        Expanded at max(0f, fullHeight - sheetSize.height)
                    }
                }
<<<<<<< HEAD
                val newTarget =
                    when (sheetState.anchoredDraggableState.targetValue) {
                        Hidden -> Hidden
                        PartiallyExpanded,
                        Expanded -> {
                            val hasPartiallyExpandedState =
                                newAnchors.hasAnchorFor(PartiallyExpanded)
                            val newTarget =
                                if (hasPartiallyExpandedState) PartiallyExpanded
                                else if (newAnchors.hasAnchorFor(Expanded)) Expanded else Hidden
                            newTarget
                        }
                    }
                return@draggableAnchors newAnchors to newTarget
            }
            .draggable(
                state = sheetState.anchoredDraggableState.draggableState,
                orientation = Orientation.Vertical,
                enabled = sheetState.isVisible,
                startDragImmediately = sheetState.anchoredDraggableState.isAnimationRunning,
                onDragStopped = { settleToDismiss(it) }
            )
            .semantics { paneTitle = bottomSheetPaneTitle },
=======
                .draggable(
                    state = sheetState.anchoredDraggableState.draggableState,
                    orientation = Orientation.Vertical,
                    enabled = sheetState.isVisible,
                    startDragImmediately = sheetState.anchoredDraggableState.isAnimationRunning,
                    onDragStopped = { settleToDismiss(it) }
                )
                .semantics { paneTitle = bottomSheetPaneTitle }
                .graphicsLayer {
                    val sheetOffset = sheetState.anchoredDraggableState.offset
                    val sheetHeight = size.height
                    if (!sheetOffset.isNaN() && !sheetHeight.isNaN() && sheetHeight != 0f) {
                        val progress = predictiveBackProgress.value
                        scaleX = calculatePredictiveBackScaleX(progress)
                        scaleY = calculatePredictiveBackScaleY(progress)
                        transformOrigin =
                            TransformOrigin(0.5f, (sheetOffset + sheetHeight) / sheetHeight)
                    }
                },
>>>>>>> 37922ee4
        shape = shape,
        color = containerColor,
        contentColor = contentColor,
        tonalElevation = tonalElevation,
    ) {
        Column(
            Modifier.fillMaxWidth().windowInsetsPadding(contentWindowInsets()).graphicsLayer {
                val progress = predictiveBackProgress.value
                val predictiveBackScaleX = calculatePredictiveBackScaleX(progress)
                val predictiveBackScaleY = calculatePredictiveBackScaleY(progress)

                // Preserve the original aspect ratio and alignment of the child content.
                scaleY =
                    if (predictiveBackScaleY != 0f) predictiveBackScaleX / predictiveBackScaleY
                    else 1f
                transformOrigin = PredictiveBackChildTransformOrigin
            }
        ) {
            if (dragHandle != null) {
                val collapseActionLabel = getString(Strings.BottomSheetPartialExpandDescription)
                val dismissActionLabel = getString(Strings.BottomSheetDismissDescription)
                val expandActionLabel = getString(Strings.BottomSheetExpandDescription)
                Box(
                    Modifier.align(Alignment.CenterHorizontally).semantics(
                        mergeDescendants = true
                    ) {
                        // Provides semantics to interact with the bottomsheet based on its
                        // current value.
                        with(sheetState) {
                            dismiss(dismissActionLabel) {
                                animateToDismiss()
                                true
                            }
                            if (currentValue == PartiallyExpanded) {
                                expand(expandActionLabel) {
                                    if (anchoredDraggableState.confirmValueChange(Expanded)) {
                                        scope.launch { sheetState.expand() }
                                    }
                                    true
                                }
                            } else if (hasPartiallyExpandedState) {
                                collapse(collapseActionLabel) {
                                    if (
                                        anchoredDraggableState.confirmValueChange(PartiallyExpanded)
                                    ) {
                                        scope.launch { partialExpand() }
                                    }
                                    true
                                }
                            }
                        }
                    }
                ) {
                    dragHandle()
                }
            }
            content()
        }
    }
}

private fun GraphicsLayerScope.calculatePredictiveBackScaleX(progress: Float): Float {
    val width = size.width
    return if (width.isNaN() || width == 0f) {
        1f
    } else {
        1f - lerp(0f, min(PredictiveBackMaxScaleXDistance.toPx(), width), progress) / width
    }
}

private fun GraphicsLayerScope.calculatePredictiveBackScaleY(progress: Float): Float {
    val height = size.height
    return if (height.isNaN() || height == 0f) {
        1f
    } else {
        1f - lerp(0f, min(PredictiveBackMaxScaleYDistance.toPx(), height), progress) / height
    }
}

/**
 * Properties used to customize the behavior of a [ModalBottomSheet].
 *
 * @param shouldDismissOnBackPress Whether the modal bottom sheet can be dismissed by pressing the
 *   back button. If true, pressing the back button will call onDismissRequest.
 */
@Immutable
@ExperimentalMaterial3Api
expect class ModalBottomSheetProperties(
    shouldDismissOnBackPress: Boolean = true,
) {
    val shouldDismissOnBackPress: Boolean
}

/** Default values for [ModalBottomSheet] */
@Immutable
@ExperimentalMaterial3Api
expect object ModalBottomSheetDefaults {

    /** Properties used to customize the behavior of a [ModalBottomSheet]. */
    val properties: ModalBottomSheetProperties
}

/**
 * Create and [remember] a [SheetState] for [ModalBottomSheet].
 *
 * @param skipPartiallyExpanded Whether the partially expanded state, if the sheet is tall enough,
 *   should be skipped. If true, the sheet will always expand to the [Expanded] state and move to
 *   the [Hidden] state when hiding the sheet, either programmatically or by user interaction.
 * @param confirmValueChange Optional callback invoked to confirm or veto a pending state change.
 */
@Composable
@ExperimentalMaterial3Api
fun rememberModalBottomSheetState(
    skipPartiallyExpanded: Boolean = false,
    confirmValueChange: (SheetValue) -> Boolean = { true },
) =
    rememberSheetState(
        skipPartiallyExpanded = skipPartiallyExpanded,
        confirmValueChange = confirmValueChange,
        initialValue = Hidden,
    )

@Composable
private fun Scrim(color: Color, onDismissRequest: () -> Unit, visible: Boolean) {
    if (color.isSpecified) {
        val alpha by
        animateFloatAsState(targetValue = if (visible) 1f else 0f, animationSpec = TweenSpec())
        val closeSheet = getString(Strings.CloseSheet)
        val dismissSheet =
            if (visible) {
                Modifier.pointerInput(onDismissRequest) { detectTapGestures { onDismissRequest() } }
                    .semantics(mergeDescendants = true) {
                        contentDescription = closeSheet
                        onClick {
                            onDismissRequest()
                            true
                        }
                    }
            } else {
                Modifier
            }
        Canvas(Modifier.fillMaxSize().then(dismissSheet)) {
            drawRect(color = color, alpha = alpha.coerceIn(0f, 1f))
        }
    }
}

@OptIn(ExperimentalMaterial3Api::class)
@Composable
internal expect fun ModalBottomSheetDialog(
    onDismissRequest: () -> Unit,
    properties: ModalBottomSheetProperties,
    predictiveBackProgress: Animatable<Float, AnimationVector1D>,
    content: @Composable () -> Unit
)

private val PredictiveBackMaxScaleXDistance = 48.dp
private val PredictiveBackMaxScaleYDistance = 24.dp
private val PredictiveBackChildTransformOrigin = TransformOrigin(0.5f, 0f)<|MERGE_RESOLUTION|>--- conflicted
+++ resolved
@@ -215,33 +215,6 @@
 
     Surface(
         modifier =
-<<<<<<< HEAD
-        modifier
-            .align(Alignment.TopCenter)
-            .widthIn(max = sheetMaxWidth)
-            .fillMaxWidth()
-            .graphicsLayer {
-                val sheetOffset = sheetState.anchoredDraggableState.offset
-                val sheetHeight = size.height
-                if (!sheetOffset.isNaN() && !sheetHeight.isNaN() && sheetHeight != 0f) {
-                    val progress = predictiveBackProgress.value
-                    scaleX = calculatePredictiveBackScaleX(progress)
-                    scaleY = calculatePredictiveBackScaleY(progress)
-                    transformOrigin =
-                        TransformOrigin(0.5f, (sheetOffset + sheetHeight) / sheetHeight)
-                }
-            }
-            .nestedScroll(
-                remember(sheetState) {
-                    ConsumeSwipeWithinBottomSheetBoundsNestedScrollConnection(
-                        sheetState = sheetState,
-                        orientation = Orientation.Vertical,
-                        onFling = settleToDismiss
-                    )
-                }
-            )
-            .draggableAnchors(sheetState.anchoredDraggableState, Orientation.Vertical) {
-=======
             modifier
                 .align(Alignment.TopCenter)
                 .widthIn(max = sheetMaxWidth)
@@ -256,46 +229,35 @@
                     }
                 )
                 .draggableAnchors(sheetState.anchoredDraggableState, Orientation.Vertical) {
->>>>>>> 37922ee4
                     sheetSize,
                     constraints ->
-                val fullHeight = constraints.maxHeight.toFloat()
-                val newAnchors = DraggableAnchors {
-                    Hidden at fullHeight
-                    if (
-                        sheetSize.height > (fullHeight / 2) && !sheetState.skipPartiallyExpanded
-                    ) {
-                        PartiallyExpanded at fullHeight / 2f
-                    }
-                    if (sheetSize.height != 0) {
-                        Expanded at max(0f, fullHeight - sheetSize.height)
-                    }
+                    val fullHeight = constraints.maxHeight.toFloat()
+                    val newAnchors = DraggableAnchors {
+                        Hidden at fullHeight
+                        if (
+                            sheetSize.height > (fullHeight / 2) && !sheetState.skipPartiallyExpanded
+                        ) {
+                            PartiallyExpanded at fullHeight / 2f
+                        }
+                        if (sheetSize.height != 0) {
+                            Expanded at max(0f, fullHeight - sheetSize.height)
+                        }
+                    }
+                    val newTarget =
+                        when (sheetState.anchoredDraggableState.targetValue) {
+                            Hidden -> Hidden
+                            PartiallyExpanded,
+                            Expanded -> {
+                                val hasPartiallyExpandedState =
+                                    newAnchors.hasAnchorFor(PartiallyExpanded)
+                                val newTarget =
+                                    if (hasPartiallyExpandedState) PartiallyExpanded
+                                    else if (newAnchors.hasAnchorFor(Expanded)) Expanded else Hidden
+                                newTarget
+                            }
+                        }
+                    return@draggableAnchors newAnchors to newTarget
                 }
-<<<<<<< HEAD
-                val newTarget =
-                    when (sheetState.anchoredDraggableState.targetValue) {
-                        Hidden -> Hidden
-                        PartiallyExpanded,
-                        Expanded -> {
-                            val hasPartiallyExpandedState =
-                                newAnchors.hasAnchorFor(PartiallyExpanded)
-                            val newTarget =
-                                if (hasPartiallyExpandedState) PartiallyExpanded
-                                else if (newAnchors.hasAnchorFor(Expanded)) Expanded else Hidden
-                            newTarget
-                        }
-                    }
-                return@draggableAnchors newAnchors to newTarget
-            }
-            .draggable(
-                state = sheetState.anchoredDraggableState.draggableState,
-                orientation = Orientation.Vertical,
-                enabled = sheetState.isVisible,
-                startDragImmediately = sheetState.anchoredDraggableState.isAnimationRunning,
-                onDragStopped = { settleToDismiss(it) }
-            )
-            .semantics { paneTitle = bottomSheetPaneTitle },
-=======
                 .draggable(
                     state = sheetState.anchoredDraggableState.draggableState,
                     orientation = Orientation.Vertical,
@@ -315,7 +277,6 @@
                             TransformOrigin(0.5f, (sheetOffset + sheetHeight) / sheetHeight)
                     }
                 },
->>>>>>> 37922ee4
         shape = shape,
         color = containerColor,
         contentColor = contentColor,
