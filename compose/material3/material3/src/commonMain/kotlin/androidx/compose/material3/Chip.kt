--- conflicted
+++ resolved
@@ -1324,31 +1324,6 @@
 
     internal val ColorScheme.defaultFilterChipColors: SelectableChipColors
         get() {
-<<<<<<< HEAD
-            return defaultFilterChipColorsCached ?: SelectableChipColors(
-                containerColor = Color.Transparent,
-                labelColor = fromToken(FilterChipTokens.UnselectedLabelTextColor),
-                leadingIconColor = fromToken(FilterChipTokens.LeadingIconUnselectedColor),
-                trailingIconColor = fromToken(FilterChipTokens.LeadingIconUnselectedColor),
-                disabledContainerColor = Color.Transparent,
-                disabledLabelColor = fromToken(FilterChipTokens.DisabledLabelTextColor)
-                    .copy(alpha = FilterChipTokens.DisabledLabelTextOpacity),
-                disabledLeadingIconColor = fromToken(FilterChipTokens.DisabledLeadingIconColor)
-                    .copy(alpha = FilterChipTokens.DisabledLeadingIconOpacity),
-                disabledTrailingIconColor = fromToken(FilterChipTokens.DisabledLeadingIconColor)
-                    .copy(alpha = FilterChipTokens.DisabledLeadingIconOpacity),
-                selectedContainerColor = fromToken(FilterChipTokens.FlatSelectedContainerColor),
-                disabledSelectedContainerColor = fromToken(
-                    FilterChipTokens.FlatDisabledSelectedContainerColor
-                )
-                    .copy(alpha = FilterChipTokens.FlatDisabledSelectedContainerOpacity),
-                selectedLabelColor = fromToken(FilterChipTokens.SelectedLabelTextColor),
-                selectedLeadingIconColor = fromToken(FilterChipTokens.SelectedLeadingIconColor),
-                selectedTrailingIconColor = fromToken(FilterChipTokens.SelectedLeadingIconColor)
-            ).also {
-                defaultFilterChipColorsCached = it
-            }
-=======
             return defaultFilterChipColorsCached
                 ?: SelectableChipColors(
                         containerColor = Color.Transparent,
@@ -1379,7 +1354,6 @@
                             fromToken(FilterChipTokens.SelectedLeadingIconColor)
                     )
                     .also { defaultFilterChipColorsCached = it }
->>>>>>> 532d983f
         }
 
     /**
@@ -1507,31 +1481,6 @@
 
     internal val ColorScheme.defaultElevatedFilterChipColors: SelectableChipColors
         get() {
-<<<<<<< HEAD
-            return defaultElevatedFilterChipColorsCached ?: SelectableChipColors(
-                containerColor = fromToken(FilterChipTokens.ElevatedUnselectedContainerColor),
-                labelColor = fromToken(FilterChipTokens.UnselectedLabelTextColor),
-                leadingIconColor = fromToken(FilterChipTokens.LeadingIconUnselectedColor),
-                trailingIconColor = fromToken(FilterChipTokens.LeadingIconUnselectedColor),
-                disabledContainerColor = fromToken(FilterChipTokens.ElevatedDisabledContainerColor)
-                    .copy(alpha = FilterChipTokens.ElevatedDisabledContainerOpacity),
-                disabledLabelColor = fromToken(FilterChipTokens.DisabledLabelTextColor)
-                    .copy(alpha = FilterChipTokens.DisabledLabelTextOpacity),
-                disabledLeadingIconColor = fromToken(FilterChipTokens.DisabledLeadingIconColor)
-                    .copy(alpha = FilterChipTokens.DisabledLeadingIconOpacity),
-                disabledTrailingIconColor = fromToken(FilterChipTokens.DisabledLeadingIconColor)
-                    .copy(alpha = FilterChipTokens.DisabledLeadingIconOpacity),
-                selectedContainerColor = fromToken(FilterChipTokens.ElevatedSelectedContainerColor),
-                disabledSelectedContainerColor = fromToken(
-                    FilterChipTokens.ElevatedDisabledContainerColor)
-                    .copy(alpha = FilterChipTokens.ElevatedDisabledContainerOpacity),
-                selectedLabelColor = fromToken(FilterChipTokens.SelectedLabelTextColor),
-                selectedLeadingIconColor = fromToken(FilterChipTokens.SelectedLeadingIconColor),
-                selectedTrailingIconColor = fromToken(FilterChipTokens.SelectedLeadingIconColor)
-            ).also {
-                defaultElevatedFilterChipColorsCached = it
-            }
-=======
             return defaultElevatedFilterChipColorsCached
                 ?: SelectableChipColors(
                         containerColor =
@@ -1563,7 +1512,6 @@
                             fromToken(FilterChipTokens.SelectedLeadingIconColor)
                     )
                     .also { defaultElevatedFilterChipColorsCached = it }
->>>>>>> 532d983f
         }
 
     /**
