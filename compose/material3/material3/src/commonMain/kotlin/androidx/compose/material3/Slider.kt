--- conflicted
+++ resolved
@@ -58,7 +58,6 @@
 import androidx.compose.runtime.mutableStateListOf
 import androidx.compose.runtime.mutableStateOf
 import androidx.compose.runtime.remember
-import androidx.compose.runtime.rememberUpdatedState
 import androidx.compose.runtime.setValue
 import androidx.compose.ui.Modifier
 import androidx.compose.ui.draw.rotate
@@ -269,24 +268,8 @@
     },
     valueRange: ClosedFloatingPointRange<Float> = 0f..1f
 ) {
-<<<<<<< HEAD
-    val onValueChangeFinishedState = rememberUpdatedState(onValueChangeFinished)
-    val state = remember(
-        steps,
-        valueRange
-    ) {
-        SliderState(
-            value,
-            steps,
-            { onValueChangeFinishedState.value?.invoke() },
-            valueRange
-
-        )
-    }
-=======
     val state =
         remember(steps, valueRange) { SliderState(value, steps, onValueChangeFinished, valueRange) }
->>>>>>> 532d983f
 
     state.onValueChangeFinished = onValueChangeFinished
     state.onValueChange = onValueChange
@@ -551,21 +534,6 @@
     },
     @IntRange(from = 0) steps: Int = 0
 ) {
-<<<<<<< HEAD
-    val onValueChangeFinishedState = rememberUpdatedState(onValueChangeFinished)
-    val state = remember(
-        steps,
-        valueRange
-    ) {
-        RangeSliderState(
-            value.start,
-            value.endInclusive,
-            steps,
-            { onValueChangeFinishedState.value?.invoke() },
-            valueRange
-        )
-    }
-=======
     val state =
         remember(steps, valueRange) {
             RangeSliderState(
@@ -576,7 +544,6 @@
                 valueRange
             )
         }
->>>>>>> 532d983f
 
     state.onValueChangeFinished = onValueChangeFinished
     state.onValueChange = { onValueChange(it.start..it.endInclusive) }
