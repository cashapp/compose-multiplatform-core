/*
 * Copyright 2023 The Android Open Source Project
 *
 * Licensed under the Apache License, Version 2.0 (the "License");
 * you may not use this file except in compliance with the License.
 * You may obtain a copy of the License at
 *
 *      http://www.apache.org/licenses/LICENSE-2.0
 *
 * Unless required by applicable law or agreed to in writing, software
 * distributed under the License is distributed on an "AS IS" BASIS,
 * WITHOUT WARRANTIES OR CONDITIONS OF ANY KIND, either express or implied.
 * See the License for the specific language governing permissions and
 * limitations under the License.
 */

package androidx.compose.material3

import androidx.compose.foundation.layout.PaddingValues
import androidx.compose.foundation.layout.fillMaxWidth
import androidx.compose.foundation.layout.padding
import androidx.compose.foundation.text.KeyboardOptions
import androidx.compose.runtime.Composable
import androidx.compose.runtime.Immutable
import androidx.compose.runtime.Stable
import androidx.compose.runtime.getValue
import androidx.compose.runtime.mutableStateOf
import androidx.compose.runtime.remember
import androidx.compose.runtime.saveable.rememberSaveable
import androidx.compose.runtime.setValue
import androidx.compose.ui.Modifier
import androidx.compose.ui.semantics.clearAndSetSemantics
import androidx.compose.ui.semantics.contentDescription
import androidx.compose.ui.semantics.error
import androidx.compose.ui.semantics.semantics
import androidx.compose.ui.text.AnnotatedString
import androidx.compose.ui.text.TextRange
import androidx.compose.ui.text.input.ImeAction
import androidx.compose.ui.text.input.KeyboardType
import androidx.compose.ui.text.input.OffsetMapping
import androidx.compose.ui.text.input.TextFieldValue
import androidx.compose.ui.text.input.TransformedText
import androidx.compose.ui.text.input.VisualTransformation
import androidx.compose.ui.unit.dp

@OptIn(ExperimentalMaterial3Api::class)
@Composable
internal fun DateInputContent(
    selectedDateMillis: Long?,
    onDateSelectionChange: (dateInMillis: Long?) -> Unit,
    calendarModel: CalendarModel,
    yearRange: IntRange,
    dateFormatter: DatePickerFormatter,
    selectableDates: SelectableDates,
    colors: DatePickerColors
) {
    // Obtain the DateInputFormat for the default Locale.
    val defaultLocale = defaultLocale()
    val dateInputFormat = remember(defaultLocale) {
        calendarModel.getDateInputFormat(defaultLocale)
    }
    val errorDatePattern = getString(Strings.DateInputInvalidForPattern)
    val errorDateOutOfYearRange = getString(Strings.DateInputInvalidYearRange)
    val errorInvalidNotAllowed = getString(Strings.DateInputInvalidNotAllowed)
    val dateInputValidator = remember(dateInputFormat, dateFormatter) {
        DateInputValidator(
            yearRange = yearRange,
            selectableDates = selectableDates,
            dateInputFormat = dateInputFormat,
            dateFormatter = dateFormatter,
            errorDatePattern = errorDatePattern,
            errorDateOutOfYearRange = errorDateOutOfYearRange,
            errorInvalidNotAllowed = errorInvalidNotAllowed,
            errorInvalidRangeInput = "" // Not used for a single date input
        )
    }
    val pattern = dateInputFormat.patternWithDelimiters.uppercase()
    val labelText = getString(string = Strings.DateInputLabel)
    DateInputTextField(
        modifier = Modifier
            .fillMaxWidth()
            .padding(InputTextFieldPadding),
        calendarModel = calendarModel,
        label = {
            Text(
                labelText,
                modifier = Modifier.semantics { contentDescription = "$labelText, $pattern" })
        },
        placeholder = { Text(pattern, modifier = Modifier.clearAndSetSemantics { }) },
        initialDateMillis = selectedDateMillis,
        onDateSelectionChange = onDateSelectionChange,
        inputIdentifier = InputIdentifier.SingleDateInput,
        dateInputValidator = dateInputValidator.apply {
            // Only need to apply the start date, as this is for a single date input.
            currentStartDateMillis = selectedDateMillis
        },
        dateInputFormat = dateInputFormat,
        locale = defaultLocale,
        colors = colors
    )
}

@OptIn(ExperimentalMaterial3Api::class)
@Composable
internal fun DateInputTextField(
    modifier: Modifier,
    initialDateMillis: Long?,
    onDateSelectionChange: (Long?) -> Unit,
    calendarModel: CalendarModel,
    label: @Composable (() -> Unit)?,
    placeholder: @Composable (() -> Unit)?,
    inputIdentifier: InputIdentifier,
    dateInputValidator: DateInputValidator,
    dateInputFormat: DateInputFormat,
<<<<<<< HEAD
    locale: CalendarLocale
=======
    locale: CalendarLocale,
    colors: DatePickerColors
>>>>>>> 144c5fdd
) {
    val errorText = rememberSaveable { mutableStateOf("") }
    var text by rememberSaveable(stateSaver = TextFieldValue.Saver) {
        mutableStateOf(
            TextFieldValue(
                text = initialDateMillis?.let {
                    calendarModel.formatWithPattern(
                        it,
                        dateInputFormat.patternWithoutDelimiters,
                        locale
                    )
                } ?: "",
                TextRange(0, 0)
            )
        )
    }

    OutlinedTextField(
        value = text,
        onValueChange = { input ->
            if (input.text.length <= dateInputFormat.patternWithoutDelimiters.length &&
                input.text.all { it.isDigit() }
            ) {
                text = input
                val trimmedText = input.text.trim()
                if (trimmedText.isEmpty() ||
                    trimmedText.length < dateInputFormat.patternWithoutDelimiters.length
                ) {
                    errorText.value = ""
                    onDateSelectionChange(null)
                } else {
                    val parsedDate = calendarModel.parse(
                        trimmedText,
                        dateInputFormat.patternWithoutDelimiters
                    )
                    errorText.value = dateInputValidator.validate(
                        dateToValidate = parsedDate,
                        inputIdentifier = inputIdentifier,
                        locale = locale
                    )
                    // Set the parsed date only if the error validation returned an empty string.
                    // Otherwise, set it to null, as the validation failed.
                    onDateSelectionChange(
                        if (errorText.value.isEmpty()) {
                            parsedDate?.utcTimeMillis
                        } else {
                            null
                        }
                    )
                }
            }
        },
        modifier = modifier
            // Add bottom padding when there is no error. Otherwise, remove it as the error text
            // will take additional height.
            .padding(
                bottom = if (errorText.value.isNotBlank()) {
                    0.dp
                } else {
                    InputTextNonErroneousBottomPadding
                }
            )
            .semantics {
                if (errorText.value.isNotBlank()) error(errorText.value)
            },
        label = label,
        placeholder = placeholder,
        supportingText = { if (errorText.value.isNotBlank()) Text(errorText.value) },
        isError = errorText.value.isNotBlank(),
        visualTransformation = DateVisualTransformation(dateInputFormat),
        keyboardOptions = KeyboardOptions(
            autoCorrect = false,
            keyboardType = KeyboardType.Number,
            imeAction = ImeAction.Done
        ),
        singleLine = true,
        colors = colors.dateTextFieldColors
    )
}

/**
 * A date input validator class.
 *
 * @param yearRange an [IntRange] that holds the year range that the date picker is be limited to
 * @param selectableDates a [SelectableDates] that is consulted to check if a date is allowed
 * @param dateInputFormat a [DateInputFormat] that holds date patterns information
 * @param dateFormatter a [DatePickerFormatter]
 * @param errorDatePattern a string for displaying an error message when an input does not match the
 * expected date pattern. The string expects a date pattern string as an argument to be formatted
 * into it.
 * @param errorDateOutOfYearRange a string for displaying an error message when an input date
 * exceeds the year-range defined at the DateInput's state. The string expects a start and end year
 * as arguments to be formatted into it.
 * @param errorInvalidNotAllowed a string for displaying an error message when an input date does
 * not pass the DateInput's validator check. The string expects a date argument to be formatted into
 * it.
 * @param errorInvalidRangeInput a string for displaying an error message when in a range input mode
 * and one of the input dates is out of order (i.e. the user inputs a start date that is after the
 * end date, or an end date that is before the start date)
 * @param currentStartDateMillis the currently selected start date in milliseconds. Only checked
 * against when the [InputIdentifier] is [InputIdentifier.EndDateInput].
 * @param currentEndDateMillis the currently selected end date in milliseconds. Only checked
 * against when the [InputIdentifier] is [InputIdentifier.StartDateInput].
 */
@OptIn(ExperimentalMaterial3Api::class)
@Stable
internal class DateInputValidator(
    private val yearRange: IntRange,
    private val selectableDates: SelectableDates,
    private val dateInputFormat: DateInputFormat,
    private val dateFormatter: DatePickerFormatter,
    private val errorDatePattern: String,
    private val errorDateOutOfYearRange: String,
    private val errorInvalidNotAllowed: String,
    private val errorInvalidRangeInput: String,
    internal var currentStartDateMillis: Long? = null,
    internal var currentEndDateMillis: Long? = null,
) {

    /**
     * Validates a [CalendarDate] input and returns an error string in case an issue with the given
     * date is detected, or an empty string in case there are no issues.
     *
     * @param dateToValidate a [CalendarDate] input to validate
     * @param inputIdentifier an [InputIdentifier] that provides information about the input field
     * that is supposed to hold the date.
     * @param locale the current [CalendarLocale]
     */
    fun validate(
        dateToValidate: CalendarDate?,
        inputIdentifier: InputIdentifier,
        locale: CalendarLocale
    ): String {
        if (dateToValidate == null) {
            return errorDatePattern.format(dateInputFormat.patternWithDelimiters.uppercase())
        }
        // Check that the date is within the valid range of years.
        if (!yearRange.contains(dateToValidate.year)) {
            return errorDateOutOfYearRange.format(
                yearRange.first.toLocalString(),
                yearRange.last.toLocalString()
            )
        }
        // Check that the provided SelectableDates allows this date to be selected.
        with(selectableDates) {
            if (!isSelectableYear(dateToValidate.year) ||
                !isSelectableDate(dateToValidate.utcTimeMillis)
            ) {
                return errorInvalidNotAllowed.format(
                    dateFormatter.formatDate(
                        dateMillis = dateToValidate.utcTimeMillis,
                        locale = locale
                    )
                )
            }
        }

        // Additional validation when the InputIdentifier is for start of end dates in a range input
        if ((inputIdentifier == InputIdentifier.StartDateInput &&
                dateToValidate.utcTimeMillis >= (currentEndDateMillis ?: Long.MAX_VALUE)) ||
            (inputIdentifier == InputIdentifier.EndDateInput &&
                dateToValidate.utcTimeMillis < (currentStartDateMillis ?: Long.MIN_VALUE))
        ) {
            // The input start date is after the end date, or the end date is before the start date.
            return errorInvalidRangeInput
        }

        return ""
    }
}

/**
 * Represents different input identifiers for the [DateInputTextField]. An `InputIdentifier` is used
 * when validating the user input, and especially when validating an input range.
 */
@Immutable
@kotlin.jvm.JvmInline
internal value class InputIdentifier internal constructor(internal val value: Int) {

    companion object {
        /** Single date input */
        val SingleDateInput = InputIdentifier(0)

        /** A start date input */
        val StartDateInput = InputIdentifier(1)

        /** An end date input */
        val EndDateInput = InputIdentifier(2)
    }

    override fun toString() = when (this) {
        SingleDateInput -> "SingleDateInput"
        StartDateInput -> "StartDateInput"
        EndDateInput -> "EndDateInput"
        else -> "Unknown"
    }
}

/**
 * A [VisualTransformation] for date input. The transformation will automatically display the date
 * delimiters provided by the [DateInputFormat] as the date is being entered into the text field.
 */
@OptIn(ExperimentalMaterial3Api::class)
private class DateVisualTransformation(private val dateInputFormat: DateInputFormat) :
    VisualTransformation {

    private val firstDelimiterOffset: Int =
        dateInputFormat.patternWithDelimiters.indexOf(dateInputFormat.delimiter)
    private val secondDelimiterOffset: Int =
        dateInputFormat.patternWithDelimiters.lastIndexOf(dateInputFormat.delimiter)
    private val dateFormatLength: Int = dateInputFormat.patternWithoutDelimiters.length

    private val dateOffsetTranslator = object : OffsetMapping {

        override fun originalToTransformed(offset: Int): Int {
            return when {
                offset < firstDelimiterOffset -> offset
                offset < secondDelimiterOffset -> offset + 1
                offset <= dateFormatLength -> offset + 2
                else -> dateFormatLength + 2 // 10
            }
        }

        override fun transformedToOriginal(offset: Int): Int {
            return when {
                offset <= firstDelimiterOffset - 1 -> offset
                offset <= secondDelimiterOffset - 1 -> offset - 1
                offset <= dateFormatLength + 1 -> offset - 2
                else -> dateFormatLength // 8
            }
        }
    }

    override fun filter(text: AnnotatedString): TransformedText {
        val trimmedText =
            if (text.text.length > dateFormatLength) {
                text.text.substring(0 until dateFormatLength)
            } else {
                text.text
            }
        var transformedText = ""
        trimmedText.forEachIndexed { index, char ->
            transformedText += char
            if (index + 1 == firstDelimiterOffset || index + 2 == secondDelimiterOffset) {
                transformedText += dateInputFormat.delimiter
            }
        }
        return TransformedText(AnnotatedString(transformedText), dateOffsetTranslator)
    }
}

internal val InputTextFieldPadding = PaddingValues(
    start = 24.dp,
    end = 24.dp,
    top = 10.dp
)

// An optional padding that will only be added to the bottom of the date input text field when it's
// not showing an error message.
private val InputTextNonErroneousBottomPadding = 16.dp<|MERGE_RESOLUTION|>--- conflicted
+++ resolved
@@ -112,12 +112,8 @@
     inputIdentifier: InputIdentifier,
     dateInputValidator: DateInputValidator,
     dateInputFormat: DateInputFormat,
-<<<<<<< HEAD
-    locale: CalendarLocale
-=======
     locale: CalendarLocale,
     colors: DatePickerColors
->>>>>>> 144c5fdd
 ) {
     val errorText = rememberSaveable { mutableStateOf("") }
     var text by rememberSaveable(stateSaver = TextFieldValue.Saver) {
