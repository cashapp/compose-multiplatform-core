/*
 * Copyright 2022 The Android Open Source Project
 *
 * Licensed under the Apache License, Version 2.0 (the "License");
 * you may not use this file except in compliance with the License.
 * You may obtain a copy of the License at
 *
 *      http://www.apache.org/licenses/LICENSE-2.0
 *
 * Unless required by applicable law or agreed to in writing, software
 * distributed under the License is distributed on an "AS IS" BASIS,
 * WITHOUT WARRANTIES OR CONDITIONS OF ANY KIND, either express or implied.
 * See the License for the specific language governing permissions and
 * limitations under the License.
 */

package androidx.compose.material3

import androidx.compose.animation.core.LinearOutSlowInEasing
import androidx.compose.animation.core.MutableTransitionState
import androidx.compose.animation.core.animateFloat
import androidx.compose.animation.core.tween
import androidx.compose.animation.core.updateTransition
import androidx.compose.foundation.BorderStroke
import androidx.compose.foundation.ScrollState
import androidx.compose.foundation.clickable
import androidx.compose.foundation.interaction.Interaction
import androidx.compose.foundation.interaction.MutableInteractionSource
import androidx.compose.foundation.layout.Box
import androidx.compose.foundation.layout.Column
import androidx.compose.foundation.layout.ColumnScope
import androidx.compose.foundation.layout.IntrinsicSize
import androidx.compose.foundation.layout.PaddingValues
import androidx.compose.foundation.layout.Row
import androidx.compose.foundation.layout.defaultMinSize
import androidx.compose.foundation.layout.fillMaxWidth
import androidx.compose.foundation.layout.padding
import androidx.compose.foundation.layout.sizeIn
import androidx.compose.foundation.layout.width
import androidx.compose.foundation.rememberScrollState
import androidx.compose.foundation.verticalScroll
import androidx.compose.material3.tokens.ElevationTokens
import androidx.compose.material3.tokens.ListTokens
import androidx.compose.material3.tokens.MenuTokens
import androidx.compose.runtime.*
import androidx.compose.ui.Alignment
import androidx.compose.ui.Modifier
import androidx.compose.ui.graphics.Color
import androidx.compose.ui.graphics.Shape
import androidx.compose.ui.graphics.TransformOrigin
import androidx.compose.ui.graphics.graphicsLayer
import androidx.compose.ui.graphics.takeOrElse
<<<<<<< HEAD
import androidx.compose.ui.unit.DpOffset
import androidx.compose.ui.unit.Density
import androidx.compose.ui.unit.IntOffset
=======
import androidx.compose.ui.unit.Dp
>>>>>>> 24205d80
import androidx.compose.ui.unit.IntRect
import androidx.compose.ui.unit.IntSize
import androidx.compose.ui.unit.LayoutDirection
import androidx.compose.ui.unit.dp
import androidx.compose.ui.window.Popup
import androidx.compose.ui.window.PopupPositionProvider
import androidx.compose.ui.window.PopupProperties
import kotlin.math.max
import kotlin.math.min

/**
 * Contains default values used for [DropdownMenu] and [DropdownMenuItem].
 */
object MenuDefaults {
    /** The default tonal elevation for a menu. */
    val TonalElevation = ElevationTokens.Level0

<<<<<<< HEAD
=======
    /** The default shadow elevation for a menu. */
    val ShadowElevation = MenuTokens.ContainerElevation

    /** The default shape for a menu. */
    val shape @Composable get() = MenuTokens.ContainerShape.value

    /** The default container color for a menu. */
    val containerColor @Composable get() = MenuTokens.ContainerColor.value

>>>>>>> 24205d80
    /**
     * Creates a [MenuItemColors] that represents the default text and icon colors used in a
     * [DropdownMenuItemContent].
     */
    @Composable
    fun itemColors() = MaterialTheme.colorScheme.defaultMenuItemColors

    /**
     * Creates a [MenuItemColors] that represents the default text and icon colors used in a
     * [DropdownMenuItemContent].
     *
     * @param textColor the text color of this [DropdownMenuItemContent] when enabled
     * @param leadingIconColor the leading icon color of this [DropdownMenuItemContent] when enabled
     * @param trailingIconColor the trailing icon color of this [DropdownMenuItemContent] when
     * enabled
     * @param disabledTextColor the text color of this [DropdownMenuItemContent] when not enabled
     * @param disabledLeadingIconColor the leading icon color of this [DropdownMenuItemContent] when
     * not enabled
     * @param disabledTrailingIconColor the trailing icon color of this [DropdownMenuItemContent]
     * when not enabled
     */
    @Composable
    fun itemColors(
        textColor: Color = Color.Unspecified,
        leadingIconColor: Color = Color.Unspecified,
        trailingIconColor: Color = Color.Unspecified,
        disabledTextColor: Color = Color.Unspecified,
        disabledLeadingIconColor: Color = Color.Unspecified,
        disabledTrailingIconColor: Color = Color.Unspecified,
    ): MenuItemColors = MaterialTheme.colorScheme.defaultMenuItemColors.copy(
        textColor = textColor,
        leadingIconColor = leadingIconColor,
        trailingIconColor = trailingIconColor,
        disabledTextColor = disabledTextColor,
        disabledLeadingIconColor = disabledLeadingIconColor,
        disabledTrailingIconColor = disabledTrailingIconColor,
    )

    internal val ColorScheme.defaultMenuItemColors: MenuItemColors
        get() {
            return defaultMenuItemColorsCached ?: MenuItemColors(
                textColor = fromToken(ListTokens.ListItemLabelTextColor),
                leadingIconColor = fromToken(ListTokens.ListItemLeadingIconColor),
                trailingIconColor = fromToken(ListTokens.ListItemTrailingIconColor),
                disabledTextColor = fromToken(ListTokens.ListItemDisabledLabelTextColor)
                    .copy(alpha = ListTokens.ListItemDisabledLabelTextOpacity),
                disabledLeadingIconColor = fromToken(ListTokens.ListItemDisabledLeadingIconColor)
                    .copy(alpha = ListTokens.ListItemDisabledLeadingIconOpacity),
                disabledTrailingIconColor = fromToken(ListTokens.ListItemDisabledTrailingIconColor)
                    .copy(alpha = ListTokens.ListItemDisabledTrailingIconOpacity),
            ).also {
                defaultMenuItemColorsCached = it
            }
        }

    /**
     * Default padding used for [DropdownMenuItem].
     */
    val DropdownMenuItemContentPadding = PaddingValues(
        horizontal = DropdownMenuItemHorizontalPadding,
        vertical = 0.dp
    )
}

/**
 * Represents the text and icon colors used in a menu item at different states.
 *
 * @constructor create an instance with arbitrary colors.
 * See [MenuDefaults.itemColors] for the default colors used in a [DropdownMenuItemContent].
 *
 * @param textColor the text color of this [DropdownMenuItemContent] when enabled
 * @param leadingIconColor the leading icon color of this [DropdownMenuItemContent] when enabled
 * @param trailingIconColor the trailing icon color of this [DropdownMenuItemContent] when
 * enabled
 * @param disabledTextColor the text color of this [DropdownMenuItemContent] when not enabled
 * @param disabledLeadingIconColor the leading icon color of this [DropdownMenuItemContent] when
 * not enabled
 * @param disabledTrailingIconColor the trailing icon color of this [DropdownMenuItemContent]
 * when not enabled
 */
@Immutable
class MenuItemColors(
    val textColor: Color,
    val leadingIconColor: Color,
    val trailingIconColor: Color,
    val disabledTextColor: Color,
    val disabledLeadingIconColor: Color,
    val disabledTrailingIconColor: Color,
) {

    /**
     * Returns a copy of this MenuItemColors, optionally overriding some of the values.
     * This uses the Color.Unspecified to mean “use the value from the source”
     */
    fun copy(
        textColor: Color = this.textColor,
        leadingIconColor: Color = this.leadingIconColor,
        trailingIconColor: Color = this.trailingIconColor,
        disabledTextColor: Color = this.disabledTextColor,
        disabledLeadingIconColor: Color = this.disabledLeadingIconColor,
        disabledTrailingIconColor: Color = this.disabledTrailingIconColor,
    ) = MenuItemColors(
        textColor.takeOrElse { this.textColor },
        leadingIconColor.takeOrElse { this.leadingIconColor },
        trailingIconColor.takeOrElse { this.trailingIconColor },
        disabledTextColor.takeOrElse { this.disabledTextColor },
        disabledLeadingIconColor.takeOrElse { this.disabledLeadingIconColor },
        disabledTrailingIconColor.takeOrElse { this.disabledTrailingIconColor },
    )

    /**
     * Represents the text color for a menu item, depending on its [enabled] state.
     *
     * @param enabled whether the menu item is enabled
     */
    @Composable
    internal fun textColor(enabled: Boolean): State<Color> {
        return rememberUpdatedState(if (enabled) textColor else disabledTextColor)
    }

    /**
     * Represents the leading icon color for a menu item, depending on its [enabled] state.
     *
     * @param enabled whether the menu item is enabled
     */
    @Composable
    internal fun leadingIconColor(enabled: Boolean): Color =
        if (enabled) leadingIconColor else disabledLeadingIconColor

    /**
     * Represents the trailing icon color for a menu item, depending on its [enabled] state.
     *
     * @param enabled whether the menu item is enabled
     */
    @Composable
    internal fun trailingIconColor(enabled: Boolean): Color =
        if (enabled) trailingIconColor else disabledTrailingIconColor

    override fun equals(other: Any?): Boolean {
        if (this === other) return true
        if (other == null || other !is MenuItemColors) return false

        if (textColor != other.textColor) return false
        if (leadingIconColor != other.leadingIconColor) return false
        if (trailingIconColor != other.trailingIconColor) return false
        if (disabledTextColor != other.disabledTextColor) return false
        if (disabledLeadingIconColor != other.disabledLeadingIconColor) return false
        if (disabledTrailingIconColor != other.disabledTrailingIconColor) return false

        return true
    }

    override fun hashCode(): Int {
        var result = textColor.hashCode()
        result = 31 * result + leadingIconColor.hashCode()
        result = 31 * result + trailingIconColor.hashCode()
        result = 31 * result + disabledTextColor.hashCode()
        result = 31 * result + disabledLeadingIconColor.hashCode()
        result = 31 * result + disabledTrailingIconColor.hashCode()
        return result
    }
}

/**
 * <a href="https://m3.material.io/components/menus/overview" class="external" target="_blank">Material Design dropdown menu</a>.
 *
 * Menus display a list of choices on a temporary surface. They appear when users interact with a
 * button, action, or other control.
 *
 * ![Dropdown menu image](https://developer.android.com/images/reference/androidx/compose/material3/menu.png)
 *
 * A [DropdownMenu] behaves similarly to a [Popup], and will use the position of the parent layout
 * to position itself on screen. Commonly a [DropdownMenu] will be placed in a [Box] with a sibling
 * that will be used as the 'anchor'. Note that a [DropdownMenu] by itself will not take up any
 * space in a layout, as the menu is displayed in a separate window, on top of other content.
 *
 * The [content] of a [DropdownMenu] will typically be [DropdownMenuItem]s, as well as custom
 * content. Using [DropdownMenuItem]s will result in a menu that matches the Material
 * specification for menus. Also note that the [content] is placed inside a scrollable [Column],
 * so using a [LazyColumn] as the root layout inside [content] is unsupported.
 *
 * [onDismissRequest] will be called when the menu should close - for example when there is a
 * tap outside the menu, or when the back key is pressed.
 *
 * [DropdownMenu] changes its positioning depending on the available space, always trying to be
 * fully visible. Depending on layout direction, first it will try to align its start to the start
 * of its parent, then its end to the end of its parent, and then to the edge of the window.
 * Vertically, it will try to align its top to the bottom of its parent, then its bottom to top of
 * its parent, and then to the edge of the window.
 *
 * An [offset] can be provided to adjust the positioning of the menu for cases when the layout
 * bounds of its parent do not coincide with its visual bounds.
 *
 * Example usage:
 * @sample androidx.compose.material3.samples.MenuSample
 *
 * Example usage with a [ScrollState] to control the menu items scroll position:
 * @sample androidx.compose.material3.samples.MenuWithScrollStateSample
 *
 * @param expanded whether the menu is expanded or not
 * @param onDismissRequest called when the user requests to dismiss the menu, such as by tapping
 * outside the menu's bounds
 * @param modifier [Modifier] to be applied to the menu's content
 * @param offset [DpOffset] from the original position of the menu. The offset respects the
 * [LayoutDirection], so the offset's x position will be added in LTR and subtracted in RTL.
 * @param scrollState a [ScrollState] to used by the menu's content for items vertical scrolling
 * @param properties [PopupProperties] for further customization of this popup's behavior
 * @param content the content of this dropdown menu, typically a [DropdownMenuItem]
 */
@Composable
expect fun DropdownMenu(
    expanded: Boolean,
    onDismissRequest: () -> Unit,
    modifier: Modifier = Modifier,
    offset: DpOffset = DpOffset(0.dp, 0.dp),
    scrollState: ScrollState = rememberScrollState(),
    properties: PopupProperties = PopupProperties(focusable = true),
    content: @Composable ColumnScope.() -> Unit
)

/**
 * <a href="https://m3.material.io/components/menus/overview" class="external" target="_blank">Material Design dropdown menu</a> item.
 *
 * Menus display a list of choices on a temporary surface. They appear when users interact with a
 * button, action, or other control.
 *
 * ![Dropdown menu image](https://developer.android.com/images/reference/androidx/compose/material3/menu.png)
 *
 * Example usage:
 * @sample androidx.compose.material3.samples.MenuSample
 *
 * @param text text of the menu item
 * @param onClick called when this menu item is clicked
 * @param modifier the [Modifier] to be applied to this menu item
 * @param leadingIcon optional leading icon to be displayed at the beginning of the item's text
 * @param trailingIcon optional trailing icon to be displayed at the end of the item's text. This
 * trailing icon slot can also accept [Text] to indicate a keyboard shortcut.
 * @param enabled controls the enabled state of this menu item. When `false`, this component will
 * not respond to user input, and it will appear visually disabled and disabled to accessibility
 * services.
 * @param colors [MenuItemColors] that will be used to resolve the colors used for this menu item in
 * different states. See [MenuDefaults.itemColors].
 * @param contentPadding the padding applied to the content of this menu item
 * @param interactionSource the [MutableInteractionSource] representing the stream of [Interaction]s
 * for this menu item. You can create and pass in your own `remember`ed instance to observe
 * [Interaction]s and customize the appearance / behavior of this menu item in different states.
 */
@Composable
expect fun DropdownMenuItem(
    text: @Composable () -> Unit,
    onClick: () -> Unit,
    modifier: Modifier = Modifier,
    leadingIcon: @Composable (() -> Unit)? = null,
    trailingIcon: @Composable (() -> Unit)? = null,
    enabled: Boolean = true,
    colors: MenuItemColors = MenuDefaults.itemColors(),
    contentPadding: PaddingValues = MenuDefaults.DropdownMenuItemContentPadding,
    interactionSource: MutableInteractionSource = remember { MutableInteractionSource() },
)

@Suppress("ModifierParameter")
@Composable
internal fun DropdownMenuContent(
    modifier: Modifier,
    expandedState: MutableTransitionState<Boolean>,
    transformOriginState: MutableState<TransformOrigin>,
    scrollState: ScrollState,
    shape: Shape,
    containerColor: Color,
    tonalElevation: Dp,
    shadowElevation: Dp,
    border: BorderStroke?,
    content: @Composable ColumnScope.() -> Unit
) {
    // Menu open/close animation.
    @Suppress("DEPRECATION")
    val transition = updateTransition(expandedState, "DropDownMenu")

    val scale by transition.animateFloat(
        transitionSpec = {
            if (false isTransitioningTo true) {
                // Dismissed to expanded
                tween(
                    durationMillis = InTransitionDuration,
                    easing = LinearOutSlowInEasing
                )
            } else {
                // Expanded to dismissed.
                tween(
                    durationMillis = 1,
                    delayMillis = OutTransitionDuration - 1
                )
            }
        }
    ) { expanded ->
        if (expanded) 1f else 0.8f
    }

    val alpha by transition.animateFloat(
        transitionSpec = {
            if (false isTransitioningTo true) {
                // Dismissed to expanded
                tween(durationMillis = 30)
            } else {
                // Expanded to dismissed.
                tween(durationMillis = OutTransitionDuration)
            }
        }
    ) { expanded ->
        if (expanded) 1f else 0f
    }

    Surface(
        modifier = Modifier.graphicsLayer {
            scaleX = scale
            scaleY = scale
            this.alpha = alpha
            transformOrigin = transformOriginState.value
        },
        shape = shape,
        color = containerColor,
        tonalElevation = tonalElevation,
        shadowElevation = shadowElevation,
        border = border,
    ) {
        Column(
            modifier = modifier
                .padding(vertical = DropdownMenuVerticalPadding)
                .width(IntrinsicSize.Max)
                .verticalScroll(scrollState),
            content = content
        )
    }
}

@Composable
internal fun DropdownMenuItemContent(
    text: @Composable () -> Unit,
    onClick: () -> Unit,
    modifier: Modifier,
    leadingIcon: @Composable (() -> Unit)?,
    trailingIcon: @Composable (() -> Unit)?,
    enabled: Boolean,
    colors: MenuItemColors,
    contentPadding: PaddingValues,
    interactionSource: MutableInteractionSource?
) {
    Row(
        modifier = modifier
            .clickable(
                enabled = enabled,
                onClick = onClick,
                interactionSource = interactionSource,
                indication = rippleOrFallbackImplementation(true)
            )
            .fillMaxWidth()
            // Preferred min and max width used during the intrinsic measurement.
            .sizeIn(
                minWidth = DropdownMenuItemDefaultMinWidth,
                maxWidth = DropdownMenuItemDefaultMaxWidth,
                minHeight = MenuListItemContainerHeight
            )
            .padding(contentPadding),
        verticalAlignment = Alignment.CenterVertically
    ) {
        // TODO(b/271818892): Align menu list item style with general list item style.
        ProvideTextStyle(MaterialTheme.typography.labelLarge) {
            if (leadingIcon != null) {
                CompositionLocalProvider(
                    LocalContentColor provides colors.leadingIconColor(enabled),
                ) {
                    Box(Modifier.defaultMinSize(minWidth = ListTokens.ListItemLeadingIconSize)) {
                        leadingIcon()
                    }
                }
            }
            CompositionLocalProvider(LocalContentColor provides colors.textColor(enabled).value) {
                Box(
                    Modifier
                        .weight(1f)
                        .padding(
                            start = if (leadingIcon != null) {
                                DropdownMenuItemHorizontalPadding
                            } else {
                                0.dp
                            },
                            end = if (trailingIcon != null) {
                                DropdownMenuItemHorizontalPadding
                            } else {
                                0.dp
                            }
                        )
                ) {
                    text()
                }
            }
            if (trailingIcon != null) {
                CompositionLocalProvider(
                    LocalContentColor provides colors.trailingIconColor(enabled)
                ) {
                    Box(Modifier.defaultMinSize(minWidth = ListTokens.ListItemTrailingIconSize)) {
                        trailingIcon()
                    }
                }
            }
        }
    }
}

internal fun calculateTransformOrigin(
    anchorBounds: IntRect,
    menuBounds: IntRect
): TransformOrigin {
    val pivotX = when {
        menuBounds.left >= anchorBounds.right -> 0f
        menuBounds.right <= anchorBounds.left -> 1f
        menuBounds.width == 0 -> 0f
        else -> {
            val intersectionCenter =
                (max(anchorBounds.left, menuBounds.left) +
                    min(anchorBounds.right, menuBounds.right)) / 2
            (intersectionCenter - menuBounds.left).toFloat() / menuBounds.width
        }
    }
    val pivotY = when {
        menuBounds.top >= anchorBounds.bottom -> 0f
        menuBounds.bottom <= anchorBounds.top -> 1f
        menuBounds.height == 0 -> 0f
        else -> {
            val intersectionCenter =
                (max(anchorBounds.top, menuBounds.top) +
                    min(anchorBounds.bottom, menuBounds.bottom)) / 2
            (intersectionCenter - menuBounds.top).toFloat() / menuBounds.height
        }
    }
    return TransformOrigin(pivotX, pivotY)
}

// Size defaults.
internal val MenuVerticalMargin = 48.dp
private val MenuListItemContainerHeight = 48.dp
private val DropdownMenuItemHorizontalPadding = 12.dp
internal val DropdownMenuVerticalPadding = 8.dp
private val DropdownMenuItemDefaultMinWidth = 112.dp
private val DropdownMenuItemDefaultMaxWidth = 280.dp

// Menu open/close animation.
internal const val InTransitionDuration = 120
internal const val OutTransitionDuration = 75<|MERGE_RESOLUTION|>--- conflicted
+++ resolved
@@ -50,13 +50,10 @@
 import androidx.compose.ui.graphics.TransformOrigin
 import androidx.compose.ui.graphics.graphicsLayer
 import androidx.compose.ui.graphics.takeOrElse
-<<<<<<< HEAD
 import androidx.compose.ui.unit.DpOffset
 import androidx.compose.ui.unit.Density
 import androidx.compose.ui.unit.IntOffset
-=======
 import androidx.compose.ui.unit.Dp
->>>>>>> 24205d80
 import androidx.compose.ui.unit.IntRect
 import androidx.compose.ui.unit.IntSize
 import androidx.compose.ui.unit.LayoutDirection
@@ -74,8 +71,6 @@
     /** The default tonal elevation for a menu. */
     val TonalElevation = ElevationTokens.Level0
 
-<<<<<<< HEAD
-=======
     /** The default shadow elevation for a menu. */
     val ShadowElevation = MenuTokens.ContainerElevation
 
@@ -85,7 +80,6 @@
     /** The default container color for a menu. */
     val containerColor @Composable get() = MenuTokens.ContainerColor.value
 
->>>>>>> 24205d80
     /**
      * Creates a [MenuItemColors] that represents the default text and icon colors used in a
      * [DropdownMenuItemContent].
