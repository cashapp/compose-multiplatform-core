/*
 * Copyright 2023 The Android Open Source Project
 *
 * Licensed under the Apache License, Version 2.0 (the "License");
 * you may not use this file except in compliance with the License.
 * You may obtain a copy of the License at
 *
 *      http://www.apache.org/licenses/LICENSE-2.0
 *
 * Unless required by applicable law or agreed to in writing, software
 * distributed under the License is distributed on an "AS IS" BASIS,
 * WITHOUT WARRANTIES OR CONDITIONS OF ANY KIND, either express or implied.
 * See the License for the specific language governing permissions and
 * limitations under the License.
 */

package androidx.compose.material3

import android.content.Context
import android.graphics.PixelFormat
import android.view.Gravity
import android.view.KeyEvent
import android.view.View
import android.view.ViewTreeObserver
import android.view.WindowManager
<<<<<<< HEAD
import androidx.compose.foundation.layout.Box
import androidx.compose.foundation.layout.WindowInsets
import androidx.compose.foundation.layout.imePadding
import androidx.compose.foundation.layout.windowInsetsPadding
import androidx.compose.runtime.Composable
import androidx.compose.runtime.CompositionContext
import androidx.compose.runtime.DisposableEffect
=======
import androidx.compose.animation.core.TweenSpec
import androidx.compose.animation.core.animateFloatAsState
import androidx.compose.foundation.Canvas
import androidx.compose.foundation.gestures.Orientation
import androidx.compose.foundation.gestures.detectTapGestures
import androidx.compose.foundation.gestures.draggable
import androidx.compose.foundation.layout.Box
import androidx.compose.foundation.layout.BoxWithConstraints
import androidx.compose.foundation.layout.Column
import androidx.compose.foundation.layout.ColumnScope
import androidx.compose.foundation.layout.PaddingValues
import androidx.compose.foundation.layout.WindowInsets
import androidx.compose.foundation.layout.fillMaxSize
import androidx.compose.foundation.layout.fillMaxWidth
import androidx.compose.foundation.layout.imePadding
import androidx.compose.foundation.layout.offset
import androidx.compose.foundation.layout.widthIn
import androidx.compose.foundation.layout.windowInsetsPadding
import androidx.compose.material3.SheetValue.Expanded
import androidx.compose.material3.SheetValue.Hidden
import androidx.compose.material3.SheetValue.PartiallyExpanded
import androidx.compose.runtime.Composable
import androidx.compose.runtime.CompositionContext
import androidx.compose.runtime.DisposableEffect
import androidx.compose.runtime.LaunchedEffect
>>>>>>> 21cb8454
import androidx.compose.runtime.getValue
import androidx.compose.runtime.mutableStateOf
import androidx.compose.runtime.remember
import androidx.compose.runtime.rememberCompositionContext
<<<<<<< HEAD
import androidx.compose.runtime.rememberUpdatedState
import androidx.compose.runtime.saveable.rememberSaveable
import androidx.compose.runtime.setValue
import androidx.compose.ui.Modifier
import androidx.compose.ui.platform.AbstractComposeView
import androidx.compose.ui.platform.LocalView
import androidx.compose.ui.platform.ViewRootForInspector
import androidx.compose.ui.semantics.popup
import androidx.compose.ui.semantics.semantics
=======
import androidx.compose.runtime.rememberCoroutineScope
import androidx.compose.runtime.rememberUpdatedState
import androidx.compose.runtime.saveable.rememberSaveable
import androidx.compose.runtime.setValue
import androidx.compose.ui.Alignment
import androidx.compose.ui.Modifier
import androidx.compose.ui.graphics.Color
import androidx.compose.ui.graphics.Shape
import androidx.compose.ui.graphics.isSpecified
import androidx.compose.ui.input.nestedscroll.nestedScroll
import androidx.compose.ui.input.pointer.pointerInput
import androidx.compose.ui.platform.AbstractComposeView
import androidx.compose.ui.platform.LocalView
import androidx.compose.ui.platform.ViewRootForInspector
import androidx.compose.ui.semantics.clearAndSetSemantics
import androidx.compose.ui.semantics.collapse
import androidx.compose.ui.semantics.dismiss
import androidx.compose.ui.semantics.expand
import androidx.compose.ui.semantics.paneTitle
import androidx.compose.ui.semantics.popup
import androidx.compose.ui.semantics.semantics
import androidx.compose.ui.unit.Dp
import androidx.compose.ui.unit.IntOffset
>>>>>>> 21cb8454
import androidx.lifecycle.findViewTreeLifecycleOwner
import androidx.lifecycle.findViewTreeViewModelStoreOwner
import androidx.lifecycle.setViewTreeLifecycleOwner
import androidx.lifecycle.setViewTreeViewModelStoreOwner
import androidx.savedstate.findViewTreeSavedStateRegistryOwner
import androidx.savedstate.setViewTreeSavedStateRegistryOwner
<<<<<<< HEAD
import java.util.*
import kotlin.math.roundToInt

/**
 * Popup specific for modal bottom sheet.
=======
import java.util.UUID
import kotlin.math.max
import kotlin.math.roundToInt
import kotlinx.coroutines.CoroutineScope
import kotlinx.coroutines.launch

/**
 * <a href="https://m3.material.io/components/bottom-sheets/overview" class="external" target="_blank">Material Design modal bottom sheet</a>.
 *
 * Modal bottom sheets are used as an alternative to inline menus or simple dialogs on mobile,
 * especially when offering a long list of action items, or when items require longer descriptions
 * and icons. Like dialogs, modal bottom sheets appear in front of app content, disabling all other
 * app functionality when they appear, and remaining on screen until confirmed, dismissed, or a
 * required action has been taken.
 *
 * ![Bottom sheet image](https://developer.android.com/images/reference/androidx/compose/material3/bottom_sheet.png)
 *
 * A simple example of a modal bottom sheet looks like this:
 *
 * @sample androidx.compose.material3.samples.ModalBottomSheetSample
 *
 * @param onDismissRequest Executes when the user clicks outside of the bottom sheet, after sheet
 * animates to [Hidden].
 * @param modifier Optional [Modifier] for the bottom sheet.
 * @param sheetState The state of the bottom sheet.
 * @param shape The shape of the bottom sheet.
 * @param containerColor The color used for the background of this bottom sheet
 * @param contentColor The preferred color for content inside this bottom sheet. Defaults to either
 * the matching content color for [containerColor], or to the current [LocalContentColor] if
 * [containerColor] is not a color from the theme.
 * @param tonalElevation The tonal elevation of this bottom sheet.
 * @param scrimColor Color of the scrim that obscures content when the bottom sheet is open.
 * @param dragHandle Optional visual marker to swipe the bottom sheet.
 * @param windowInsets window insets to be passed to the bottom sheet window via [PaddingValues]
 * params.
 * @param content The content to be displayed inside the bottom sheet.
>>>>>>> 21cb8454
 */
@Composable
internal actual fun ModalBottomSheetPopup(
    onDismissRequest: () -> Unit,
<<<<<<< HEAD
    windowInsets: WindowInsets,
    content: @Composable () -> Unit,
=======
    modifier: Modifier = Modifier,
    sheetState: SheetState = rememberModalBottomSheetState(),
    shape: Shape = BottomSheetDefaults.ExpandedShape,
    containerColor: Color = BottomSheetDefaults.ContainerColor,
    contentColor: Color = contentColorFor(containerColor),
    tonalElevation: Dp = BottomSheetDefaults.Elevation,
    scrimColor: Color = BottomSheetDefaults.ScrimColor,
    dragHandle: @Composable (() -> Unit)? = { BottomSheetDefaults.DragHandle() },
    windowInsets: WindowInsets = BottomSheetDefaults.windowInsets,
    content: @Composable ColumnScope.() -> Unit,
>>>>>>> 21cb8454
) {
    val view = LocalView.current
    val id = rememberSaveable { UUID.randomUUID() }
    val parentComposition = rememberCompositionContext()
    val currentContent by rememberUpdatedState(content)
    val modalBottomSheetWindow = remember {
        ModalBottomSheetWindow(
            onDismissRequest = onDismissRequest,
            composeView = view,
            saveId = id
        ).apply {
            setCustomContent(
                parent = parentComposition,
                content = {
                    Box(
                        Modifier
                            .semantics { this.popup() }
                            .windowInsetsPadding(windowInsets)
                            .imePadding()
                    ) {
                        currentContent()
                    }
                }
            )
        }
    }

    DisposableEffect(modalBottomSheetWindow) {
        modalBottomSheetWindow.show()
        onDispose {
            modalBottomSheetWindow.disposeComposition()
            modalBottomSheetWindow.dismiss()
        }
    }
}

<<<<<<< HEAD
/** Custom compose view for [ModalBottomSheet] */
private class ModalBottomSheetWindow(
    private var onDismissRequest: () -> Unit,
    private val composeView: View,
    saveId: UUID,
) :
    AbstractComposeView(composeView.context),
    ViewTreeObserver.OnGlobalLayoutListener,
    ViewRootForInspector {
    init {
        id = android.R.id.content
        // Set up view owners
        setViewTreeLifecycleOwner(composeView.findViewTreeLifecycleOwner())
        setViewTreeViewModelStoreOwner(composeView.findViewTreeViewModelStoreOwner())
        setViewTreeSavedStateRegistryOwner(composeView.findViewTreeSavedStateRegistryOwner())
        setTag(androidx.compose.ui.R.id.compose_view_saveable_id_tag, "Popup:$saveId")
        // Enable children to draw their shadow by not clipping them
        clipChildren = false
    }

    private val windowManager =
        composeView.context.getSystemService(Context.WINDOW_SERVICE) as WindowManager

    private val displayWidth: Int
        get() {
            val density = context.resources.displayMetrics.density
            return (context.resources.configuration.screenWidthDp * density).roundToInt()
        }

    private val params: WindowManager.LayoutParams =
        WindowManager.LayoutParams().apply {
            // Position bottom sheet from the bottom of the screen
            gravity = Gravity.BOTTOM or Gravity.START
            // Application panel window
            type = WindowManager.LayoutParams.TYPE_APPLICATION_PANEL
            // Fill up the entire app view
            width = displayWidth
            height = WindowManager.LayoutParams.MATCH_PARENT

            // Format of screen pixels
            format = PixelFormat.TRANSLUCENT
            // Title used as fallback for a11y services
            // TODO: Provide bottom sheet window resource
            title = composeView.context.resources.getString(
                androidx.compose.ui.R.string.default_popup_window_title
            )
            // Get the Window token from the parent view
            token = composeView.applicationWindowToken

            // Flags specific to modal bottom sheet.
            flags = flags and (
                WindowManager.LayoutParams.FLAG_IGNORE_CHEEK_PRESSES or
                WindowManager.LayoutParams.FLAG_ALT_FOCUSABLE_IM
            ).inv()

            flags = flags or WindowManager.LayoutParams.FLAG_LAYOUT_NO_LIMITS
=======
    // Callback that is invoked when the anchors have changed.
    val anchorChangeHandler = remember(sheetState, scope) {
        ModalBottomSheetAnchorChangeHandler(
            state = sheetState,
            animateTo = { target, velocity ->
                scope.launch { sheetState.animateTo(target, velocity = velocity) }
            },
            snapTo = { target ->
                val didSnapImmediately = sheetState.trySnapTo(target)
                if (!didSnapImmediately) {
                    scope.launch { sheetState.snapTo(target) }
                }
            }
        )
    }

    ModalBottomSheetPopup(
        onDismissRequest = {
            if (sheetState.currentValue == Expanded && sheetState.hasPartiallyExpandedState) {
                scope.launch { sheetState.partialExpand() }
            } else { // Is expanded without collapsed state or is collapsed.
                scope.launch { sheetState.hide() }.invokeOnCompletion { onDismissRequest() }
            }
        },
        windowInsets = windowInsets,
    ) {
        BoxWithConstraints(Modifier.fillMaxSize()) {
            val fullHeight = constraints.maxHeight
            Scrim(
                color = scrimColor,
                onDismissRequest = animateToDismiss,
                visible = sheetState.targetValue != Hidden
            )
            val bottomSheetPaneTitle = getString(string = Strings.BottomSheetPaneTitle)
            Surface(
                modifier = modifier
                    .widthIn(max = BottomSheetMaxWidth)
                    .fillMaxWidth()
                    .align(Alignment.TopCenter)
                    .semantics { paneTitle = bottomSheetPaneTitle }
                    .offset {
                        IntOffset(
                            0,
                            sheetState
                                .requireOffset()
                                .toInt()
                        )
                    }
                    .nestedScroll(
                        remember(sheetState) {
                            ConsumeSwipeWithinBottomSheetBoundsNestedScrollConnection(
                                sheetState = sheetState,
                                orientation = Orientation.Vertical,
                                onFling = settleToDismiss
                            )
                        }
                    )
                    .modalBottomSheetSwipeable(
                        sheetState = sheetState,
                        anchorChangeHandler = anchorChangeHandler,
                        screenHeight = fullHeight.toFloat(),
                        onDragStopped = {
                            settleToDismiss(it)
                        },
                    ),
                shape = shape,
                color = containerColor,
                contentColor = contentColor,
                tonalElevation = tonalElevation,
            ) {
                Column(Modifier.fillMaxWidth()) {
                    if (dragHandle != null) {
                        val collapseActionLabel =
                            getString(Strings.BottomSheetPartialExpandDescription)
                        val dismissActionLabel = getString(Strings.BottomSheetDismissDescription)
                        val expandActionLabel = getString(Strings.BottomSheetExpandDescription)
                        Box(
                            Modifier
                                .align(Alignment.CenterHorizontally)
                                .semantics(mergeDescendants = true) {
                                    // Provides semantics to interact with the bottomsheet based on its
                                    // current value.
                                    with(sheetState) {
                                        dismiss(dismissActionLabel) {
                                            animateToDismiss()
                                            true
                                        }
                                        if (currentValue == PartiallyExpanded) {
                                            expand(expandActionLabel) {
                                                if (swipeableState.confirmValueChange(Expanded)) {
                                                    scope.launch { sheetState.expand() }
                                                }
                                                true
                                            }
                                        } else if (hasPartiallyExpandedState) {
                                            collapse(collapseActionLabel) {
                                                if (
                                                    swipeableState.confirmValueChange(
                                                        PartiallyExpanded
                                                    )
                                                ) {
                                                    scope.launch { partialExpand() }
                                                }
                                                true
                                            }
                                        }
                                    }
                                }
                        ) {
                            dragHandle()
                        }
                    }
                    content()
                }
            }
>>>>>>> 21cb8454
        }

    private var content: @Composable () -> Unit by mutableStateOf({})

    override var shouldCreateCompositionOnAttachedToWindow: Boolean = false
        private set

    @Composable
    override fun Content() {
        content()
    }

    fun setCustomContent(
        parent: CompositionContext? = null,
        content: @Composable () -> Unit
    ) {
        parent?.let { setParentCompositionContext(it) }
        this.content = content
        shouldCreateCompositionOnAttachedToWindow = true
    }

<<<<<<< HEAD
    fun show() {
        windowManager.addView(this, params)
    }

    fun dismiss() {
        setViewTreeLifecycleOwner(null)
        setViewTreeSavedStateRegistryOwner(null)
        composeView.viewTreeObserver.removeOnGlobalLayoutListener(this)
        windowManager.removeViewImmediate(this)
=======
@Deprecated(
    message = "Use ModalBottomSheet overload with windowInset parameter.",
    level = DeprecationLevel.HIDDEN
)
@Composable
@ExperimentalMaterial3Api
fun ModalBottomSheet(
    onDismissRequest: () -> Unit,
    modifier: Modifier = Modifier,
    sheetState: SheetState = rememberModalBottomSheetState(),
    shape: Shape = BottomSheetDefaults.ExpandedShape,
    containerColor: Color = BottomSheetDefaults.ContainerColor,
    contentColor: Color = contentColorFor(containerColor),
    tonalElevation: Dp = BottomSheetDefaults.Elevation,
    scrimColor: Color = BottomSheetDefaults.ScrimColor,
    dragHandle: @Composable (() -> Unit)? = { BottomSheetDefaults.DragHandle() },
    content: @Composable ColumnScope.() -> Unit,
) = ModalBottomSheet(
    onDismissRequest = onDismissRequest,
    modifier = modifier,
    sheetState = sheetState,
    shape = shape,
    containerColor = containerColor,
    contentColor = contentColor,
    tonalElevation = tonalElevation,
    scrimColor = scrimColor,
    dragHandle = dragHandle,
    content = content,
)

/**
 * Create and [remember] a [SheetState] for [ModalBottomSheet].
 *
 * @param skipPartiallyExpanded Whether the partially expanded state, if the sheet is tall enough,
 * should be skipped. If true, the sheet will always expand to the [Expanded] state and move to the
 * [Hidden] state when hiding the sheet, either programmatically or by user interaction.
 * @param confirmValueChange Optional callback invoked to confirm or veto a pending state change.
 */
@Composable
@ExperimentalMaterial3Api
fun rememberModalBottomSheetState(
    skipPartiallyExpanded: Boolean = false,
    confirmValueChange: (SheetValue) -> Boolean = { true },
) = rememberSheetState(skipPartiallyExpanded, confirmValueChange, Hidden)

@Composable
private fun Scrim(
    color: Color,
    onDismissRequest: () -> Unit,
    visible: Boolean
) {
    if (color.isSpecified) {
        val alpha by animateFloatAsState(
            targetValue = if (visible) 1f else 0f,
            animationSpec = TweenSpec()
        )
        val dismissSheet = if (visible) {
            Modifier
                .pointerInput(onDismissRequest) {
                    detectTapGestures {
                        onDismissRequest()
                    }
                }
                .clearAndSetSemantics {}
        } else {
            Modifier
        }
        Canvas(
            Modifier
                .fillMaxSize()
                .then(dismissSheet)
        ) {
            drawRect(color = color, alpha = alpha)
        }
>>>>>>> 21cb8454
    }

<<<<<<< HEAD
    /**
     * Taken from PopupWindow. Calls [onDismissRequest] when back button is pressed.
     */
    override fun dispatchKeyEvent(event: KeyEvent): Boolean {
        if (event.keyCode == KeyEvent.KEYCODE_BACK) {
            if (keyDispatcherState == null) {
                return super.dispatchKeyEvent(event)
            }
            if (event.action == KeyEvent.ACTION_DOWN && event.repeatCount == 0) {
                val state = keyDispatcherState
                state?.startTracking(event, this)
                return true
            } else if (event.action == KeyEvent.ACTION_UP) {
                val state = keyDispatcherState
                if (state != null && state.isTracking(event) && !event.isCanceled) {
                    onDismissRequest()
                    return true
                }
=======
@ExperimentalMaterial3Api
private fun Modifier.modalBottomSheetSwipeable(
    sheetState: SheetState,
    anchorChangeHandler: AnchorChangeHandler<SheetValue>,
    screenHeight: Float,
    onDragStopped: CoroutineScope.(velocity: Float) -> Unit,
) = draggable(
        state = sheetState.swipeableState.swipeDraggableState,
        orientation = Orientation.Vertical,
        enabled = sheetState.isVisible,
        startDragImmediately = sheetState.swipeableState.isAnimationRunning,
        onDragStopped = onDragStopped
    )
    .swipeAnchors(
        state = sheetState.swipeableState,
        anchorChangeHandler = anchorChangeHandler,
        possibleValues = setOf(Hidden, PartiallyExpanded, Expanded),
    ) { value, sheetSize ->
        when (value) {
            Hidden -> screenHeight
            PartiallyExpanded -> when {
                sheetSize.height < screenHeight / 2 -> null
                sheetState.skipPartiallyExpanded -> null
                else -> screenHeight / 2f
>>>>>>> 21cb8454
            }
        }
        return super.dispatchKeyEvent(event)
    }

<<<<<<< HEAD
    override fun onGlobalLayout() {
        // No-op
    }
=======
@ExperimentalMaterial3Api
private fun ModalBottomSheetAnchorChangeHandler(
    state: SheetState,
    animateTo: (target: SheetValue, velocity: Float) -> Unit,
    snapTo: (target: SheetValue) -> Unit,
) = AnchorChangeHandler<SheetValue> { previousTarget, previousAnchors, newAnchors ->
    val previousTargetOffset = previousAnchors[previousTarget]
    val newTarget = when (previousTarget) {
        Hidden -> Hidden
        PartiallyExpanded, Expanded -> {
            val hasPartiallyExpandedState = newAnchors.containsKey(PartiallyExpanded)
            val newTarget = if (hasPartiallyExpandedState) PartiallyExpanded
            else if (newAnchors.containsKey(Expanded)) Expanded else Hidden
            newTarget
        }
    }
    val newTargetOffset = newAnchors.getValue(newTarget)
    if (newTargetOffset != previousTargetOffset) {
        if (state.swipeableState.isAnimationRunning || previousAnchors.isEmpty()) {
            // Re-target the animation to the new offset if it changed
            animateTo(newTarget, state.swipeableState.lastVelocity)
        } else {
            // Snap to the new offset value of the target if no animation was running
            snapTo(newTarget)
        }
    }
}

/**
 * Popup specific for modal bottom sheet.
 */
@Composable
internal fun ModalBottomSheetPopup(
    onDismissRequest: () -> Unit,
    windowInsets: WindowInsets,
    content: @Composable () -> Unit,
) {
    val view = LocalView.current
    val id = rememberSaveable { UUID.randomUUID() }
    val parentComposition = rememberCompositionContext()
    val currentContent by rememberUpdatedState(content)
    val modalBottomSheetWindow = remember {
        ModalBottomSheetWindow(
            onDismissRequest = onDismissRequest,
            composeView = view,
            saveId = id
        ).apply {
            setCustomContent(
                parent = parentComposition,
                content = {
                    Box(
                        Modifier
                            .semantics { this.popup() }
                            .windowInsetsPadding(windowInsets)
                            .imePadding()
                    ) {
                        currentContent()
                    }
                }
            )
        }
    }

    DisposableEffect(modalBottomSheetWindow) {
        modalBottomSheetWindow.show()
        onDispose {
            modalBottomSheetWindow.disposeComposition()
            modalBottomSheetWindow.dismiss()
        }
    }
}

/** Custom compose view for [ModalBottomSheet] */
private class ModalBottomSheetWindow(
    private var onDismissRequest: () -> Unit,
    private val composeView: View,
    saveId: UUID,
) :
    AbstractComposeView(composeView.context),
    ViewTreeObserver.OnGlobalLayoutListener,
    ViewRootForInspector {
    init {
        id = android.R.id.content
        // Set up view owners
        setViewTreeLifecycleOwner(composeView.findViewTreeLifecycleOwner())
        setViewTreeViewModelStoreOwner(composeView.findViewTreeViewModelStoreOwner())
        setViewTreeSavedStateRegistryOwner(composeView.findViewTreeSavedStateRegistryOwner())
        setTag(androidx.compose.ui.R.id.compose_view_saveable_id_tag, "Popup:$saveId")
        // Enable children to draw their shadow by not clipping them
        clipChildren = false
    }

    private val windowManager =
        composeView.context.getSystemService(Context.WINDOW_SERVICE) as WindowManager

    private val displayWidth: Int
        get() {
            val density = context.resources.displayMetrics.density
            return (context.resources.configuration.screenWidthDp * density).roundToInt()
        }

    private val params: WindowManager.LayoutParams =
        WindowManager.LayoutParams().apply {
            // Position bottom sheet from the bottom of the screen
            gravity = Gravity.BOTTOM or Gravity.START
            // Application panel window
            type = WindowManager.LayoutParams.TYPE_APPLICATION_PANEL
            // Fill up the entire app view
            width = displayWidth
            height = WindowManager.LayoutParams.MATCH_PARENT

            // Format of screen pixels
            format = PixelFormat.TRANSLUCENT
            // Title used as fallback for a11y services
            // TODO: Provide bottom sheet window resource
            title = composeView.context.resources.getString(
                androidx.compose.ui.R.string.default_popup_window_title
            )
            // Get the Window token from the parent view
            token = composeView.applicationWindowToken

            // Flags specific to modal bottom sheet.
            flags = flags and (
                WindowManager.LayoutParams.FLAG_IGNORE_CHEEK_PRESSES or
                WindowManager.LayoutParams.FLAG_ALT_FOCUSABLE_IM
            ).inv()

            flags = flags or WindowManager.LayoutParams.FLAG_LAYOUT_NO_LIMITS
        }

    private var content: @Composable () -> Unit by mutableStateOf({})

    override var shouldCreateCompositionOnAttachedToWindow: Boolean = false
        private set

    @Composable
    override fun Content() {
        content()
    }

    fun setCustomContent(
        parent: CompositionContext? = null,
        content: @Composable () -> Unit
    ) {
        parent?.let { setParentCompositionContext(it) }
        this.content = content
        shouldCreateCompositionOnAttachedToWindow = true
    }

    fun show() {
        windowManager.addView(this, params)
    }

    fun dismiss() {
        setViewTreeLifecycleOwner(null)
        setViewTreeSavedStateRegistryOwner(null)
        composeView.viewTreeObserver.removeOnGlobalLayoutListener(this)
        windowManager.removeViewImmediate(this)
    }

    /**
     * Taken from PopupWindow. Calls [onDismissRequest] when back button is pressed.
     */
    override fun dispatchKeyEvent(event: KeyEvent): Boolean {
        if (event.keyCode == KeyEvent.KEYCODE_BACK) {
            if (keyDispatcherState == null) {
                return super.dispatchKeyEvent(event)
            }
            if (event.action == KeyEvent.ACTION_DOWN && event.repeatCount == 0) {
                val state = keyDispatcherState
                state?.startTracking(event, this)
                return true
            } else if (event.action == KeyEvent.ACTION_UP) {
                val state = keyDispatcherState
                if (state != null && state.isTracking(event) && !event.isCanceled) {
                    onDismissRequest()
                    return true
                }
            }
        }
        return super.dispatchKeyEvent(event)
    }

    override fun onGlobalLayout() {
        // No-op
    }
>>>>>>> 21cb8454
}<|MERGE_RESOLUTION|>--- conflicted
+++ resolved
@@ -23,15 +23,6 @@
 import android.view.View
 import android.view.ViewTreeObserver
 import android.view.WindowManager
-<<<<<<< HEAD
-import androidx.compose.foundation.layout.Box
-import androidx.compose.foundation.layout.WindowInsets
-import androidx.compose.foundation.layout.imePadding
-import androidx.compose.foundation.layout.windowInsetsPadding
-import androidx.compose.runtime.Composable
-import androidx.compose.runtime.CompositionContext
-import androidx.compose.runtime.DisposableEffect
-=======
 import androidx.compose.animation.core.TweenSpec
 import androidx.compose.animation.core.animateFloatAsState
 import androidx.compose.foundation.Canvas
@@ -57,22 +48,10 @@
 import androidx.compose.runtime.CompositionContext
 import androidx.compose.runtime.DisposableEffect
 import androidx.compose.runtime.LaunchedEffect
->>>>>>> 21cb8454
 import androidx.compose.runtime.getValue
 import androidx.compose.runtime.mutableStateOf
 import androidx.compose.runtime.remember
 import androidx.compose.runtime.rememberCompositionContext
-<<<<<<< HEAD
-import androidx.compose.runtime.rememberUpdatedState
-import androidx.compose.runtime.saveable.rememberSaveable
-import androidx.compose.runtime.setValue
-import androidx.compose.ui.Modifier
-import androidx.compose.ui.platform.AbstractComposeView
-import androidx.compose.ui.platform.LocalView
-import androidx.compose.ui.platform.ViewRootForInspector
-import androidx.compose.ui.semantics.popup
-import androidx.compose.ui.semantics.semantics
-=======
 import androidx.compose.runtime.rememberCoroutineScope
 import androidx.compose.runtime.rememberUpdatedState
 import androidx.compose.runtime.saveable.rememberSaveable
@@ -96,20 +75,12 @@
 import androidx.compose.ui.semantics.semantics
 import androidx.compose.ui.unit.Dp
 import androidx.compose.ui.unit.IntOffset
->>>>>>> 21cb8454
 import androidx.lifecycle.findViewTreeLifecycleOwner
 import androidx.lifecycle.findViewTreeViewModelStoreOwner
 import androidx.lifecycle.setViewTreeLifecycleOwner
 import androidx.lifecycle.setViewTreeViewModelStoreOwner
 import androidx.savedstate.findViewTreeSavedStateRegistryOwner
 import androidx.savedstate.setViewTreeSavedStateRegistryOwner
-<<<<<<< HEAD
-import java.util.*
-import kotlin.math.roundToInt
-
-/**
- * Popup specific for modal bottom sheet.
-=======
 import java.util.UUID
 import kotlin.math.max
 import kotlin.math.roundToInt
@@ -146,15 +117,11 @@
  * @param windowInsets window insets to be passed to the bottom sheet window via [PaddingValues]
  * params.
  * @param content The content to be displayed inside the bottom sheet.
->>>>>>> 21cb8454
  */
 @Composable
-internal actual fun ModalBottomSheetPopup(
+@ExperimentalMaterial3Api
+fun ModalBottomSheet(
     onDismissRequest: () -> Unit,
-<<<<<<< HEAD
-    windowInsets: WindowInsets,
-    content: @Composable () -> Unit,
-=======
     modifier: Modifier = Modifier,
     sheetState: SheetState = rememberModalBottomSheetState(),
     shape: Shape = BottomSheetDefaults.ExpandedShape,
@@ -165,101 +132,23 @@
     dragHandle: @Composable (() -> Unit)? = { BottomSheetDefaults.DragHandle() },
     windowInsets: WindowInsets = BottomSheetDefaults.windowInsets,
     content: @Composable ColumnScope.() -> Unit,
->>>>>>> 21cb8454
 ) {
-    val view = LocalView.current
-    val id = rememberSaveable { UUID.randomUUID() }
-    val parentComposition = rememberCompositionContext()
-    val currentContent by rememberUpdatedState(content)
-    val modalBottomSheetWindow = remember {
-        ModalBottomSheetWindow(
-            onDismissRequest = onDismissRequest,
-            composeView = view,
-            saveId = id
-        ).apply {
-            setCustomContent(
-                parent = parentComposition,
-                content = {
-                    Box(
-                        Modifier
-                            .semantics { this.popup() }
-                            .windowInsetsPadding(windowInsets)
-                            .imePadding()
-                    ) {
-                        currentContent()
-                    }
+    val scope = rememberCoroutineScope()
+    val animateToDismiss: () -> Unit = {
+        if (sheetState.swipeableState.confirmValueChange(Hidden)) {
+            scope.launch { sheetState.hide() }.invokeOnCompletion {
+                if (!sheetState.isVisible) {
+                    onDismissRequest()
                 }
-            )
-        }
-    }
-
-    DisposableEffect(modalBottomSheetWindow) {
-        modalBottomSheetWindow.show()
-        onDispose {
-            modalBottomSheetWindow.disposeComposition()
-            modalBottomSheetWindow.dismiss()
-        }
-    }
-}
-
-<<<<<<< HEAD
-/** Custom compose view for [ModalBottomSheet] */
-private class ModalBottomSheetWindow(
-    private var onDismissRequest: () -> Unit,
-    private val composeView: View,
-    saveId: UUID,
-) :
-    AbstractComposeView(composeView.context),
-    ViewTreeObserver.OnGlobalLayoutListener,
-    ViewRootForInspector {
-    init {
-        id = android.R.id.content
-        // Set up view owners
-        setViewTreeLifecycleOwner(composeView.findViewTreeLifecycleOwner())
-        setViewTreeViewModelStoreOwner(composeView.findViewTreeViewModelStoreOwner())
-        setViewTreeSavedStateRegistryOwner(composeView.findViewTreeSavedStateRegistryOwner())
-        setTag(androidx.compose.ui.R.id.compose_view_saveable_id_tag, "Popup:$saveId")
-        // Enable children to draw their shadow by not clipping them
-        clipChildren = false
-    }
-
-    private val windowManager =
-        composeView.context.getSystemService(Context.WINDOW_SERVICE) as WindowManager
-
-    private val displayWidth: Int
-        get() {
-            val density = context.resources.displayMetrics.density
-            return (context.resources.configuration.screenWidthDp * density).roundToInt()
-        }
-
-    private val params: WindowManager.LayoutParams =
-        WindowManager.LayoutParams().apply {
-            // Position bottom sheet from the bottom of the screen
-            gravity = Gravity.BOTTOM or Gravity.START
-            // Application panel window
-            type = WindowManager.LayoutParams.TYPE_APPLICATION_PANEL
-            // Fill up the entire app view
-            width = displayWidth
-            height = WindowManager.LayoutParams.MATCH_PARENT
-
-            // Format of screen pixels
-            format = PixelFormat.TRANSLUCENT
-            // Title used as fallback for a11y services
-            // TODO: Provide bottom sheet window resource
-            title = composeView.context.resources.getString(
-                androidx.compose.ui.R.string.default_popup_window_title
-            )
-            // Get the Window token from the parent view
-            token = composeView.applicationWindowToken
-
-            // Flags specific to modal bottom sheet.
-            flags = flags and (
-                WindowManager.LayoutParams.FLAG_IGNORE_CHEEK_PRESSES or
-                WindowManager.LayoutParams.FLAG_ALT_FOCUSABLE_IM
-            ).inv()
-
-            flags = flags or WindowManager.LayoutParams.FLAG_LAYOUT_NO_LIMITS
-=======
+            }
+        }
+    }
+    val settleToDismiss: (velocity: Float) -> Unit = {
+        scope.launch { sheetState.settle(it) }.invokeOnCompletion {
+            if (!sheetState.isVisible) onDismissRequest()
+        }
+    }
+
     // Callback that is invoked when the anchors have changed.
     val anchorChangeHandler = remember(sheetState, scope) {
         ModalBottomSheetAnchorChangeHandler(
@@ -375,39 +264,15 @@
                     content()
                 }
             }
->>>>>>> 21cb8454
-        }
-
-    private var content: @Composable () -> Unit by mutableStateOf({})
-
-    override var shouldCreateCompositionOnAttachedToWindow: Boolean = false
-        private set
-
-    @Composable
-    override fun Content() {
-        content()
-    }
-
-    fun setCustomContent(
-        parent: CompositionContext? = null,
-        content: @Composable () -> Unit
-    ) {
-        parent?.let { setParentCompositionContext(it) }
-        this.content = content
-        shouldCreateCompositionOnAttachedToWindow = true
-    }
-
-<<<<<<< HEAD
-    fun show() {
-        windowManager.addView(this, params)
-    }
-
-    fun dismiss() {
-        setViewTreeLifecycleOwner(null)
-        setViewTreeSavedStateRegistryOwner(null)
-        composeView.viewTreeObserver.removeOnGlobalLayoutListener(this)
-        windowManager.removeViewImmediate(this)
-=======
+        }
+    }
+    if (sheetState.hasExpandedState) {
+        LaunchedEffect(sheetState) {
+            sheetState.show()
+        }
+    }
+}
+
 @Deprecated(
     message = "Use ModalBottomSheet overload with windowInset parameter.",
     level = DeprecationLevel.HIDDEN
@@ -482,29 +347,9 @@
         ) {
             drawRect(color = color, alpha = alpha)
         }
->>>>>>> 21cb8454
-    }
-
-<<<<<<< HEAD
-    /**
-     * Taken from PopupWindow. Calls [onDismissRequest] when back button is pressed.
-     */
-    override fun dispatchKeyEvent(event: KeyEvent): Boolean {
-        if (event.keyCode == KeyEvent.KEYCODE_BACK) {
-            if (keyDispatcherState == null) {
-                return super.dispatchKeyEvent(event)
-            }
-            if (event.action == KeyEvent.ACTION_DOWN && event.repeatCount == 0) {
-                val state = keyDispatcherState
-                state?.startTracking(event, this)
-                return true
-            } else if (event.action == KeyEvent.ACTION_UP) {
-                val state = keyDispatcherState
-                if (state != null && state.isTracking(event) && !event.isCanceled) {
-                    onDismissRequest()
-                    return true
-                }
-=======
+    }
+}
+
 @ExperimentalMaterial3Api
 private fun Modifier.modalBottomSheetSwipeable(
     sheetState: SheetState,
@@ -529,17 +374,13 @@
                 sheetSize.height < screenHeight / 2 -> null
                 sheetState.skipPartiallyExpanded -> null
                 else -> screenHeight / 2f
->>>>>>> 21cb8454
-            }
-        }
-        return super.dispatchKeyEvent(event)
-    }
-
-<<<<<<< HEAD
-    override fun onGlobalLayout() {
-        // No-op
-    }
-=======
+            }
+            Expanded -> if (sheetSize.height != 0) {
+                max(0f, screenHeight - sheetSize.height)
+            } else null
+        }
+    }
+
 @ExperimentalMaterial3Api
 private fun ModalBottomSheetAnchorChangeHandler(
     state: SheetState,
@@ -726,5 +567,4 @@
     override fun onGlobalLayout() {
         // No-op
     }
->>>>>>> 21cb8454
 }