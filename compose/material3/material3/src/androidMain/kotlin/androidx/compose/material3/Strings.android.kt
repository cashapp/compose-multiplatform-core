--- conflicted
+++ resolved
@@ -31,180 +31,7 @@
 internal actual fun getString(string: Strings): String {
     LocalConfiguration.current
     val resources = LocalContext.current.resources
-<<<<<<< HEAD
-    return when (string) {
-        Strings.NavigationMenu -> resources.getString(R.string.navigation_menu)
-        Strings.CloseDrawer -> resources.getString(R.string.close_drawer)
-        Strings.CloseSheet -> resources.getString(R.string.close_sheet)
-        Strings.DefaultErrorMessage -> resources.getString(R.string.default_error_message)
-        Strings.ExposedDropdownMenu -> resources.getString(R.string.dropdown_menu)
-        Strings.SliderRangeStart -> resources.getString(R.string.range_start)
-        Strings.SliderRangeEnd -> resources.getString(R.string.range_end)
-        Strings.Dialog -> resources.getString(androidx.compose.material3.R.string.dialog)
-        Strings.MenuExpanded -> resources.getString(androidx.compose.material3.R.string.expanded)
-        Strings.MenuCollapsed -> resources.getString(androidx.compose.material3.R.string.collapsed)
-        Strings.SnackbarDismiss -> resources.getString(
-            androidx.compose.material3.R.string.snackbar_dismiss
-        )
-
-        Strings.SearchBarSearch -> resources.getString(
-            androidx.compose.material3.R.string.search_bar_search
-        )
-
-        Strings.SuggestionsAvailable ->
-            resources.getString(androidx.compose.material3.R.string.suggestions_available)
-
-        Strings.DatePickerTitle -> resources.getString(
-            androidx.compose.material3.R.string.date_picker_title
-        )
-
-        Strings.DatePickerHeadline -> resources.getString(
-            androidx.compose.material3.R.string.date_picker_headline
-        )
-
-        Strings.DatePickerYearPickerPaneTitle -> resources.getString(
-            androidx.compose.material3.R.string.date_picker_year_picker_pane_title
-        )
-
-        Strings.DatePickerSwitchToYearSelection -> resources.getString(
-            androidx.compose.material3.R.string.date_picker_switch_to_year_selection
-        )
-
-        Strings.DatePickerSwitchToDaySelection -> resources.getString(
-            androidx.compose.material3.R.string.date_picker_switch_to_day_selection
-        )
-
-        Strings.DatePickerSwitchToNextMonth -> resources.getString(
-            androidx.compose.material3.R.string.date_picker_switch_to_next_month
-        )
-
-        Strings.DatePickerSwitchToPreviousMonth -> resources.getString(
-            androidx.compose.material3.R.string.date_picker_switch_to_previous_month
-        )
-
-        Strings.DatePickerNavigateToYearDescription -> resources.getString(
-            androidx.compose.material3.R.string.date_picker_navigate_to_year_description
-        )
-
-        Strings.DatePickerHeadlineDescription -> resources.getString(
-            androidx.compose.material3.R.string.date_picker_headline_description
-        )
-
-        Strings.DatePickerNoSelectionDescription -> resources.getString(
-            androidx.compose.material3.R.string.date_picker_no_selection_description
-        )
-        Strings.DatePickerTodayDescription -> resources.getString(
-            androidx.compose.material3.R.string.date_picker_today_description
-        )
-        Strings.DatePickerScrollToShowLaterYears -> resources.getString(
-            androidx.compose.material3.R.string.date_picker_scroll_to_later_years
-        )
-        Strings.DatePickerScrollToShowEarlierYears -> resources.getString(
-            androidx.compose.material3.R.string.date_picker_scroll_to_earlier_years
-        )
-        Strings.DateInputTitle -> resources.getString(
-            androidx.compose.material3.R.string.date_input_title
-        )
-        Strings.DateInputHeadline -> resources.getString(
-            androidx.compose.material3.R.string.date_input_headline
-        )
-        Strings.DateInputLabel -> resources.getString(
-            androidx.compose.material3.R.string.date_input_label
-        )
-        Strings.DateInputHeadlineDescription -> resources.getString(
-            androidx.compose.material3.R.string.date_input_headline_description
-        )
-        Strings.DateInputNoInputDescription -> resources.getString(
-            androidx.compose.material3.R.string.date_input_no_input_description
-        )
-        Strings.DateInputInvalidNotAllowed -> resources.getString(
-            androidx.compose.material3.R.string.date_input_invalid_not_allowed
-        )
-        Strings.DateInputInvalidForPattern -> resources.getString(
-            androidx.compose.material3.R.string.date_input_invalid_for_pattern
-        )
-        Strings.DateInputInvalidYearRange -> resources.getString(
-            androidx.compose.material3.R.string.date_input_invalid_year_range
-        )
-        Strings.DatePickerSwitchToCalendarMode -> resources.getString(
-            androidx.compose.material3.R.string.date_picker_switch_to_calendar_mode
-        )
-        Strings.DatePickerSwitchToInputMode -> resources.getString(
-            androidx.compose.material3.R.string.date_picker_switch_to_input_mode
-        )
-        Strings.DateRangePickerTitle -> resources.getString(
-            androidx.compose.material3.R.string.date_range_picker_title
-        )
-        Strings.DateRangePickerStartHeadline -> resources.getString(
-            androidx.compose.material3.R.string.date_range_picker_start_headline
-        )
-        Strings.DateRangePickerEndHeadline -> resources.getString(
-            androidx.compose.material3.R.string.date_range_picker_end_headline
-        )
-        Strings.DateRangePickerScrollToShowNextMonth -> resources.getString(
-            androidx.compose.material3.R.string.date_range_picker_scroll_to_next_month
-        )
-        Strings.DateRangePickerScrollToShowPreviousMonth -> resources.getString(
-            androidx.compose.material3.R.string.date_range_picker_scroll_to_previous_month
-        )
-        Strings.DateRangePickerDayInRange -> resources.getString(
-            androidx.compose.material3.R.string.date_range_picker_day_in_range
-        )
-        Strings.DateRangeInputTitle -> resources.getString(
-            androidx.compose.material3.R.string.date_range_input_title
-        )
-        Strings.DateRangeInputInvalidRangeInput -> resources.getString(
-            androidx.compose.material3.R.string.date_range_input_invalid_range_input
-        )
-        Strings.BottomSheetPaneTitle -> resources.getString(
-            androidx.compose.material3.R.string.m3c_bottom_sheet_pane_title
-        )
-        Strings.BottomSheetDragHandleDescription -> resources.getString(
-            androidx.compose.material3.R.string.bottom_sheet_drag_handle_description
-        )
-        Strings.BottomSheetPartialExpandDescription -> resources.getString(
-            androidx.compose.material3.R.string.bottom_sheet_collapse_description
-        )
-        Strings.BottomSheetDismissDescription -> resources.getString(
-            androidx.compose.material3.R.string.bottom_sheet_dismiss_description
-        )
-        Strings.BottomSheetExpandDescription -> resources.getString(
-            androidx.compose.material3.R.string.bottom_sheet_expand_description
-        )
-        Strings.TooltipLongPressLabel -> resources.getString(
-            androidx.compose.material3.R.string.tooltip_long_press_label
-        )
-        Strings.TimePickerAM -> resources.getString(
-            androidx.compose.material3.R.string.time_picker_am)
-        Strings.TimePickerPM -> resources.getString(
-            androidx.compose.material3.R.string.time_picker_pm)
-        Strings.TimePickerPeriodToggle -> resources.getString(
-                androidx.compose.material3.R.string.time_picker_period_toggle_description)
-        Strings.TimePickerMinuteSelection -> resources.getString(
-            androidx.compose.material3.R.string.time_picker_minute_selection)
-        Strings.TimePickerHourSelection -> resources.getString(
-            androidx.compose.material3.R.string.time_picker_hour_selection)
-        Strings.TimePickerHourSuffix -> resources.getString(
-            androidx.compose.material3.R.string.time_picker_hour_suffix)
-        Strings.TimePickerMinuteSuffix -> resources.getString(
-            androidx.compose.material3.R.string.time_picker_minute_suffix)
-        Strings.TimePicker24HourSuffix -> resources.getString(
-            androidx.compose.material3.R.string.time_picker_hour_24h_suffix)
-        Strings.TimePickerHour -> resources.getString(
-            androidx.compose.material3.R.string.time_picker_hour)
-        Strings.TimePickerMinute -> resources.getString(
-            androidx.compose.material3.R.string.time_picker_minute)
-        Strings.TimePickerHourTextField -> resources.getString(
-            androidx.compose.material3.R.string.time_picker_hour_text_field)
-        Strings.TimePickerMinuteTextField -> resources.getString(
-            androidx.compose.material3.R.string.time_picker_minute_text_field)
-        Strings.TooltipPaneDescription -> resources.getString(
-            androidx.compose.material3.R.string.tooltip_pane_description)
-        else -> ""
-    }
-=======
     return resources.getString(string.value)
->>>>>>> 06eba716
 }
 
 @Composable
