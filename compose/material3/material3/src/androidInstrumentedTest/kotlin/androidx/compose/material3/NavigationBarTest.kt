/*
 * Copyright 2021 The Android Open Source Project
 *
 * Licensed under the Apache License, Version 2.0 (the "License");
 * you may not use this file except in compliance with the License.
 * You may obtain a copy of the License at
 *
 *      http://www.apache.org/licenses/LICENSE-2.0
 *
 * Unless required by applicable law or agreed to in writing, software
 * distributed under the License is distributed on an "AS IS" BASIS,
 * WITHOUT WARRANTIES OR CONDITIONS OF ANY KIND, either express or implied.
 * See the License for the specific language governing permissions and
 * limitations under the License.
 */

package androidx.compose.material3

import androidx.compose.foundation.layout.Box
import androidx.compose.foundation.layout.WindowInsets
import androidx.compose.foundation.layout.fillMaxSize
import androidx.compose.foundation.layout.height
import androidx.compose.material.icons.Icons
import androidx.compose.material.icons.filled.Favorite
import androidx.compose.material3.tokens.NavigationBarTokens
import androidx.compose.runtime.getValue
import androidx.compose.runtime.mutableStateOf
import androidx.compose.runtime.remember
import androidx.compose.runtime.setValue
import androidx.compose.testutils.assertIsEqualTo
import androidx.compose.ui.Modifier
import androidx.compose.ui.graphics.Color
import androidx.compose.ui.layout.LayoutCoordinates
import androidx.compose.ui.layout.onGloballyPositioned
import androidx.compose.ui.layout.positionInWindow
import androidx.compose.ui.platform.testTag
import androidx.compose.ui.semantics.Role
import androidx.compose.ui.semantics.SemanticsProperties
import androidx.compose.ui.semantics.getOrNull
import androidx.compose.ui.test.SemanticsMatcher
import androidx.compose.ui.test.assert
import androidx.compose.ui.test.assertCountEquals
import androidx.compose.ui.test.assertHasClickAction
import androidx.compose.ui.test.assertHeightIsEqualTo
import androidx.compose.ui.test.assertIsEnabled
import androidx.compose.ui.test.assertIsNotDisplayed
import androidx.compose.ui.test.assertIsNotEnabled
import androidx.compose.ui.test.assertIsNotSelected
import androidx.compose.ui.test.assertIsSelected
import androidx.compose.ui.test.assertLeftPositionInRootIsEqualTo
import androidx.compose.ui.test.assertTopPositionInRootIsEqualTo
import androidx.compose.ui.test.assertWidthIsEqualTo
import androidx.compose.ui.test.getUnclippedBoundsInRoot
import androidx.compose.ui.test.isSelectable
import androidx.compose.ui.test.junit4.createComposeRule
import androidx.compose.ui.test.onNodeWithTag
import androidx.compose.ui.test.onNodeWithText
import androidx.compose.ui.test.onParent
import androidx.compose.ui.test.performClick
import androidx.compose.ui.unit.dp
import androidx.compose.ui.unit.height
import androidx.compose.ui.unit.width
import androidx.test.ext.junit.runners.AndroidJUnit4
import androidx.test.filters.LargeTest
import com.google.common.truth.Truth
import com.google.common.truth.Truth.assertThat
import org.junit.Rule
import org.junit.Test
import org.junit.runner.RunWith

@LargeTest
@RunWith(AndroidJUnit4::class)
/** Test for [NavigationBar] and [NavigationBarItem]. */
class NavigationBarTest {
    @get:Rule val rule = createComposeRule()

    @Test
    fun defaultSemantics() {
        rule.setMaterialContent(lightColorScheme()) {
            NavigationBar {
                NavigationBarItem(
                    modifier = Modifier.testTag("item"),
                    icon = { Icon(Icons.Filled.Favorite, null) },
                    label = { Text("ItemText") },
                    selected = true,
                    onClick = {}
                )
            }
        }

        rule
            .onNodeWithTag("item")
            .assert(SemanticsMatcher.expectValue(SemanticsProperties.Role, Role.Tab))
            .assertIsSelected()
            .assertIsEnabled()
            .assertHasClickAction()

        rule
            .onNodeWithTag("item")
            .onParent()
            .assert(SemanticsMatcher.keyIsDefined(SemanticsProperties.SelectableGroup))
    }

    @Test
    fun disabledSemantics() {
        rule.setMaterialContent(lightColorScheme()) {
            NavigationBar {
                NavigationBarItem(
                    enabled = false,
                    modifier = Modifier.testTag("item"),
                    icon = { Icon(Icons.Filled.Favorite, null) },
                    label = { Text("ItemText") },
                    selected = true,
                    onClick = {}
                )
            }
        }

        rule
            .onNodeWithTag("item")
            .assert(SemanticsMatcher.expectValue(SemanticsProperties.Role, Role.Tab))
            .assertIsSelected()
            .assertIsNotEnabled()
            .assertHasClickAction()
    }

    @Test
    fun navigationBarItem_clearsIconSemantics_whenLabelIsPresent() {
        rule.setMaterialContent(lightColorScheme()) {
            NavigationBar {
                NavigationBarItem(
                    modifier = Modifier.testTag("item1"),
                    icon = { Icon(Icons.Filled.Favorite, "Favorite") },
                    label = { Text("Favorite") },
                    selected = true,
                    alwaysShowLabel = false,
                    onClick = {}
                )
                NavigationBarItem(
                    modifier = Modifier.testTag("item2"),
                    icon = { Icon(Icons.Filled.Favorite, "Favorite") },
                    label = { Text("Favorite") },
                    selected = false,
                    alwaysShowLabel = false,
                    onClick = {}
                )
                NavigationBarItem(
                    modifier = Modifier.testTag("item3"),
                    icon = { Icon(Icons.Filled.Favorite, "Favorite") },
                    selected = false,
                    onClick = {}
                )
            }
        }

        val node1 = rule.onNodeWithTag("item1").fetchSemanticsNode()
        val node2 = rule.onNodeWithTag("item2").fetchSemanticsNode()
        val node3 = rule.onNodeWithTag("item3").fetchSemanticsNode()

        assertThat(node1.config.getOrNull(SemanticsProperties.ContentDescription)).isNull()
        assertThat(node2.config.getOrNull(SemanticsProperties.ContentDescription))
            .isEqualTo(listOf("Favorite"))
        assertThat(node3.config.getOrNull(SemanticsProperties.ContentDescription))
            .isEqualTo(listOf("Favorite"))
    }

    @Test
    fun navigationBar_size() {
        val height = NavigationBarTokens.ContainerHeight
        rule
            .setMaterialContentForSizeAssertions {
                val items = listOf("Songs", "Artists", "Playlists")
                NavigationBar {
                    items.forEachIndexed { index, item ->
                        NavigationBarItem(
                            icon = { Icon(Icons.Filled.Favorite, contentDescription = null) },
                            label = { Text(item) },
                            selected = index == 0,
                            onClick = { /* do something */ }
                        )
                    }
                }
            }
            .assertWidthIsEqualTo(rule.rootWidth())
            .assertHeightIsEqualTo(height)
    }

    @Test
    fun navigationBar_respectContentPadding() {
        rule.setMaterialContentForSizeAssertions {
            NavigationBar(windowInsets = WindowInsets(17.dp, 17.dp, 17.dp, 17.dp)) {
                Box(Modifier.fillMaxSize().testTag("content"))
            }
        }
        rule
            .onNodeWithTag("content")
            .assertLeftPositionInRootIsEqualTo(17.dp)
            .assertTopPositionInRootIsEqualTo(17.dp)
    }

    @Test
    fun navigationBarItem_sizeAndPositions() {
        lateinit var parentCoords: LayoutCoordinates
        val itemCoords = mutableMapOf<Int, LayoutCoordinates>()
        rule.setMaterialContent(
            lightColorScheme(),
            Modifier.onGloballyPositioned { coords: LayoutCoordinates -> parentCoords = coords }
        ) {
            Box {
                NavigationBar {
                    repeat(4) { index ->
                        NavigationBarItem(
                            icon = { Icon(Icons.Filled.Favorite, null) },
                            label = { Text("Item $index") },
                            selected = index == 0,
                            onClick = {},
                            modifier =
                                Modifier.onGloballyPositioned { coords ->
                                    itemCoords[index] = coords
                                }
                        )
                    }
                }
            }
        }

        rule.runOnIdleWithDensity {
            val totalWidth = parentCoords.size.width
            val availableWidth =
                totalWidth.toFloat() - (NavigationBarItemHorizontalPadding.toPx() * 3)

            val expectedItemWidth = (availableWidth / 4)
            val expectedItemHeight = NavigationBarTokens.ContainerHeight.toPx()

            assertThat(itemCoords.size).isEqualTo(4)

            itemCoords.forEach { (index, coord) ->
                // Rounding differences for width can occur on smaller screens
                assertThat(coord.size.width.toFloat()).isWithin(1f).of(expectedItemWidth)
                assertThat(coord.size.height.toFloat()).isWithin(1f).of(expectedItemHeight)
                assertThat(coord.positionInWindow().x)
                    .isWithin(1f)
                    .of((expectedItemWidth + NavigationBarItemHorizontalPadding.toPx()) * index)
            }
        }
    }

    @Test
    fun navigationBarItem_defaultColors() {
        rule.setMaterialContent(lightColorScheme()) {
            NavigationBar {
                NavigationBarItem(
                    icon = {
                        assertThat(LocalContentColor.current)
                            .isEqualTo(NavigationBarTokens.ActiveIconColor.value)
                    },
                    label = {
                        assertThat(LocalContentColor.current)
                            .isEqualTo(NavigationBarTokens.ActiveLabelTextColor.value)
                    },
                    selected = true,
                    onClick = {}
                )
                NavigationBarItem(
                    icon = {
                        assertThat(LocalContentColor.current)
                            .isEqualTo(NavigationBarTokens.InactiveIconColor.value)
                    },
                    label = {
                        assertThat(LocalContentColor.current)
                            .isEqualTo(NavigationBarTokens.InactiveLabelTextColor.value)
                    },
                    selected = false,
                    onClick = {}
                )
            }
        }
    }

    @Test
    fun navigationBarItem_customColors() {
        rule.setMaterialContent(lightColorScheme()) {
<<<<<<< HEAD
            val customNavigationBarItemColors = NavigationBarItemDefaults.colors(
                selectedIconColor = Color.Red,
                unselectedTextColor = Color.Green,
            )
=======
            val customNavigationBarItemColors =
                NavigationBarItemDefaults.colors(
                    selectedIconColor = Color.Red,
                    unselectedTextColor = Color.Green,
                )
>>>>>>> 532d983f

            NavigationBar {
                NavigationBarItem(
                    colors = customNavigationBarItemColors,
<<<<<<< HEAD
                    icon = {
                        assertThat(LocalContentColor.current)
                            .isEqualTo(Color.Red)
                    },
=======
                    icon = { assertThat(LocalContentColor.current).isEqualTo(Color.Red) },
>>>>>>> 532d983f
                    label = {
                        assertThat(LocalContentColor.current)
                            .isEqualTo(NavigationBarTokens.ActiveLabelTextColor.value)
                    },
                    selected = true,
                    onClick = {}
                )
                NavigationBarItem(
                    colors = customNavigationBarItemColors,
                    icon = {
                        assertThat(LocalContentColor.current)
                            .isEqualTo(NavigationBarTokens.InactiveIconColor.value)
                    },
<<<<<<< HEAD
                    label = {
                        assertThat(LocalContentColor.current)
                            .isEqualTo(Color.Green)
                    },
=======
                    label = { assertThat(LocalContentColor.current).isEqualTo(Color.Green) },
>>>>>>> 532d983f
                    selected = false,
                    onClick = {}
                )
            }
        }
    }

    @Test
    fun navigationBarItem_withLongLabel_automaticallyResizesHeight() {
        val defaultHeight = NavigationBarTokens.ContainerHeight

        rule.setMaterialContent(lightColorScheme()) {
            NavigationBar(modifier = Modifier.testTag("TAG")) {
                repeat(4) { index ->
                    NavigationBarItem(
                        icon = { Icon(Icons.Filled.Favorite, null) },
                        label = { Text("Long\nLabel\nMultiple\nLines") },
                        selected = index == 0,
                        onClick = {},
                    )
                }
            }
        }

        assertThat(rule.onNodeWithTag("TAG").getUnclippedBoundsInRoot().height)
            .isGreaterThan(defaultHeight)
    }

    @Test
    fun navigationBarItemContent_withLabel_sizeAndPosition() {
        rule.setMaterialContent(lightColorScheme()) {
            NavigationBar {
                NavigationBarItem(
                    modifier = Modifier.testTag("item"),
                    icon = { Icon(Icons.Filled.Favorite, null, Modifier.testTag("icon")) },
                    label = { Text("ItemText") },
                    selected = true,
                    onClick = {}
                )
            }
        }

        val itemBounds = rule.onNodeWithTag("item").getUnclippedBoundsInRoot()
        val iconBounds =
            rule.onNodeWithTag("icon", useUnmergedTree = true).getUnclippedBoundsInRoot()

        // Distance from the top of the item to the top of the icon for the default height
        val verticalPadding = 16.dp

        rule
            .onNodeWithTag("icon", useUnmergedTree = true)
            // The icon should be horizontally centered in the item
            .assertLeftPositionInRootIsEqualTo((itemBounds.width - iconBounds.width) / 2)
            // The top of the icon is `verticalPadding` below the top of the item
            .assertTopPositionInRootIsEqualTo(itemBounds.top + verticalPadding)

        val iconBottom = iconBounds.top + iconBounds.height
        // Text should be `IndicatorVerticalPadding + NavigationBarIndicatorToLabelPadding` from the
        // bottom of the icon
        rule
            .onNodeWithText("ItemText", useUnmergedTree = true)
            .getUnclippedBoundsInRoot()
            .top
            .assertIsEqualTo(
                iconBottom + IndicatorVerticalPadding + NavigationBarIndicatorToLabelPadding
            )
    }

    @Test
    fun navigationBarItemContent_withLabel_unselected_sizeAndPosition() {
        rule.setMaterialContent(lightColorScheme()) {
            Box {
                NavigationBar {
                    NavigationBarItem(
                        modifier = Modifier.testTag("item"),
                        icon = { Icon(Icons.Filled.Favorite, null, Modifier.testTag("icon")) },
                        label = { Text("ItemText") },
                        selected = false,
                        onClick = {},
                        alwaysShowLabel = false
                    )
                }
            }
        }

        // The text should not be placed, since the item is not selected and alwaysShowLabels
        // is false
        rule.onNodeWithText("ItemText", useUnmergedTree = true).assertIsNotDisplayed()

        val itemBounds = rule.onNodeWithTag("item").getUnclippedBoundsInRoot()
        val iconBounds =
            rule.onNodeWithTag("icon", useUnmergedTree = true).getUnclippedBoundsInRoot()

        rule
            .onNodeWithTag("icon", useUnmergedTree = true)
            .assertLeftPositionInRootIsEqualTo((itemBounds.width - iconBounds.width) / 2)
            .assertTopPositionInRootIsEqualTo((itemBounds.height - iconBounds.height) / 2)
    }

    @Test
    fun navigationBarItemContent_withoutLabel_sizeAndPosition() {
        rule.setMaterialContent(lightColorScheme()) {
            Box {
                NavigationBar {
                    NavigationBarItem(
                        modifier = Modifier.testTag("item"),
                        icon = { Icon(Icons.Filled.Favorite, null, Modifier.testTag("icon")) },
                        label = null,
                        selected = false,
                        onClick = {}
                    )
                }
            }
        }

        val itemBounds = rule.onNodeWithTag("item").getUnclippedBoundsInRoot()
        val iconBounds =
            rule.onNodeWithTag("icon", useUnmergedTree = true).getUnclippedBoundsInRoot()

        // The icon should be centered in the item, as there is no text placeable provided
        rule
            .onNodeWithTag("icon", useUnmergedTree = true)
            .assertLeftPositionInRootIsEqualTo((itemBounds.width - iconBounds.width) / 2)
            .assertTopPositionInRootIsEqualTo((itemBounds.height - iconBounds.height) / 2)
    }

    @Test
    fun navigationBarItemContent_customHeight_withLabel_sizeAndPosition() {
        val defaultHeight = NavigationBarTokens.ContainerHeight
        val customHeight = 64.dp

        rule.setMaterialContent(lightColorScheme()) {
            NavigationBar(Modifier.height(customHeight)) {
                NavigationBarItem(
                    modifier = Modifier.testTag("item"),
                    icon = { Icon(Icons.Filled.Favorite, null, Modifier.testTag("icon")) },
                    label = { Text("Label") },
                    selected = true,
                    onClick = {}
                )
            }
        }

        // Vertical padding is removed symmetrically from top and bottom for smaller heights
        val verticalPadding = 16.dp - (defaultHeight - customHeight) / 2

        val itemBounds = rule.onNodeWithTag("item").getUnclippedBoundsInRoot()
        val iconBounds =
            rule.onNodeWithTag("icon", useUnmergedTree = true).getUnclippedBoundsInRoot()

        rule
            .onNodeWithTag("icon", useUnmergedTree = true)
            // The icon should be horizontally centered in the item
            .assertLeftPositionInRootIsEqualTo((itemBounds.width - iconBounds.width) / 2)
            // The top of the icon is `verticalPadding` below the top of the item
            .assertTopPositionInRootIsEqualTo(itemBounds.top + verticalPadding)

        val iconBottom = iconBounds.top + iconBounds.height
        // Text should be `IndicatorVerticalPadding + NavigationBarIndicatorToLabelPadding` from the
        // bottom of the item
        rule
            .onNodeWithText("Label", useUnmergedTree = true)
            .getUnclippedBoundsInRoot()
            .top
            .assertIsEqualTo(
                iconBottom + IndicatorVerticalPadding + NavigationBarIndicatorToLabelPadding
            )
    }

    @Test
    fun navigationBar_selectNewItem() {
        rule.setMaterialContent(lightColorScheme()) {
            var selectedItem by remember { mutableStateOf(0) }
            val items = listOf("Songs", "Artists", "Playlists")

            NavigationBar {
                items.forEachIndexed { index, item ->
                    NavigationBarItem(
                        icon = { Icon(Icons.Filled.Favorite, contentDescription = null) },
                        label = { Text(item) },
                        selected = selectedItem == index,
                        onClick = { selectedItem = index }
                    )
                }
            }
        }

        // Find all items and ensure there are 3
        rule
            .onAllNodes(isSelectable())
            .assertCountEquals(3)
            // Ensure semantics match for selected state of the items
            .apply {
                get(0).assertIsSelected()
                get(1).assertIsNotSelected()
                get(2).assertIsNotSelected()
            }
            // Click the last item
            .apply { get(2).performClick() }
            .apply {
                get(0).assertIsNotSelected()
                get(1).assertIsNotSelected()
                get(2).assertIsSelected()
            }
    }

    @Test
    fun disabled_noClicks() {
        var clicks = 0
        rule.setMaterialContent(lightColorScheme()) {
            NavigationBar {
                NavigationBarItem(
                    enabled = false,
                    modifier = Modifier.testTag("item"),
                    icon = { Icon(Icons.Filled.Favorite, null) },
                    label = { Text("ItemText") },
                    selected = true,
                    onClick = { clicks++ }
                )
            }
        }

        rule.onNodeWithTag("item").performClick()

        rule.runOnIdle { Truth.assertThat(clicks).isEqualTo(0) }
    }
}<|MERGE_RESOLUTION|>--- conflicted
+++ resolved
@@ -280,30 +280,16 @@
     @Test
     fun navigationBarItem_customColors() {
         rule.setMaterialContent(lightColorScheme()) {
-<<<<<<< HEAD
-            val customNavigationBarItemColors = NavigationBarItemDefaults.colors(
-                selectedIconColor = Color.Red,
-                unselectedTextColor = Color.Green,
-            )
-=======
             val customNavigationBarItemColors =
                 NavigationBarItemDefaults.colors(
                     selectedIconColor = Color.Red,
                     unselectedTextColor = Color.Green,
                 )
->>>>>>> 532d983f
 
             NavigationBar {
                 NavigationBarItem(
                     colors = customNavigationBarItemColors,
-<<<<<<< HEAD
-                    icon = {
-                        assertThat(LocalContentColor.current)
-                            .isEqualTo(Color.Red)
-                    },
-=======
                     icon = { assertThat(LocalContentColor.current).isEqualTo(Color.Red) },
->>>>>>> 532d983f
                     label = {
                         assertThat(LocalContentColor.current)
                             .isEqualTo(NavigationBarTokens.ActiveLabelTextColor.value)
@@ -317,14 +303,7 @@
                         assertThat(LocalContentColor.current)
                             .isEqualTo(NavigationBarTokens.InactiveIconColor.value)
                     },
-<<<<<<< HEAD
-                    label = {
-                        assertThat(LocalContentColor.current)
-                            .isEqualTo(Color.Green)
-                    },
-=======
                     label = { assertThat(LocalContentColor.current).isEqualTo(Color.Green) },
->>>>>>> 532d983f
                     selected = false,
                     onClick = {}
                 )
