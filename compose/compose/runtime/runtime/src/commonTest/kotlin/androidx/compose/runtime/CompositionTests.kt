/*
 * Copyright 2019 The Android Open Source Project
 *
 * Licensed under the Apache License, Version 2.0 (the "License");
 * you may not use this file except in compliance with the License.
 * You may obtain a copy of the License at
 *
 *      http://www.apache.org/licenses/LICENSE-2.0
 *
 * Unless required by applicable law or agreed to in writing, software
 * distributed under the License is distributed on an "AS IS" BASIS,
 * WITHOUT WARRANTIES OR CONDITIONS OF ANY KIND, either express or implied.
 * See the License for the specific language governing permissions and
 * limitations under the License.
 */

@file:OptIn(InternalComposeApi::class)
package androidx.compose.runtime

import androidx.compose.runtime.mock.Contact
import androidx.compose.runtime.mock.ContactModel
import androidx.compose.runtime.mock.Edit
import androidx.compose.runtime.mock.EmptyApplier
import androidx.compose.runtime.mock.Linear
import androidx.compose.runtime.mock.MockViewValidator
import androidx.compose.runtime.mock.Point
import androidx.compose.runtime.mock.Points
import androidx.compose.runtime.mock.Repeated
import androidx.compose.runtime.mock.Report
import androidx.compose.runtime.mock.ReportsReport
import androidx.compose.runtime.mock.ReportsTo
import androidx.compose.runtime.mock.SelectContact
import androidx.compose.runtime.mock.TestMonotonicFrameClock
import androidx.compose.runtime.mock.Text
import androidx.compose.runtime.mock.View
import androidx.compose.runtime.mock.ViewApplier
import androidx.compose.runtime.mock.compositionTest
import androidx.compose.runtime.mock.contact
import androidx.compose.runtime.mock.expectChanges
import androidx.compose.runtime.mock.expectNoChanges
import androidx.compose.runtime.mock.frameDelayMillis
import androidx.compose.runtime.mock.revalidate
import androidx.compose.runtime.mock.skip
import androidx.compose.runtime.mock.validate
import androidx.compose.runtime.snapshots.Snapshot
import kotlin.coroutines.CoroutineContext
import kotlin.random.Random
import kotlin.test.*
import kotlinx.coroutines.CoroutineScope
import kotlinx.coroutines.ExperimentalCoroutinesApi
import kotlinx.coroutines.coroutineScope
import kotlinx.coroutines.launch
import kotlinx.coroutines.test.TestCoroutineScheduler
import kotlinx.coroutines.test.runTest
import kotlinx.test.IgnoreJsTarget
import kotlinx.coroutines.withContext

@Composable
fun Container(content: @Composable () -> Unit) = content()

@Stable
@OptIn(InternalComposeApi::class, ExperimentalCoroutinesApi::class)
@Suppress("unused")
class CompositionTests {
    @Test
    fun simple() = compositionTest {
        compose {
            Text("Hello!")
        }

        validate {
            Text("Hello!")
        }
    }

    @Test
    fun simpleChanges() = compositionTest {
        var name by mutableStateOf("Bob")
        compose {
            Text("Hello $name")
        }

        validate {
            Text("Hello $name")
        }

        name = "Robert"

        expectChanges()

        validate {
            Text("Hello $name")
        }
    }

    @Test
    fun testComposeAModel() = compositionTest {
        val model = testModel()
        compose {
            SelectContact(model)
        }

        validate {
            Linear {
                Linear {
                    Text("Filter:")
                    Edit("")
                }
                Linear {
                    Text(value = "Contacts:")
                    Linear {
                        contact(bob)
                        contact(jon)
                        contact(steve)
                    }
                }
            }
        }
    }

    @Test
    fun testRecomposeWithoutChanges() = compositionTest {
        val model = testModel()
        compose {
            SelectContact(model)
        }

        expectNoChanges()

        validate {
            SelectContact(model)
        }
    }

    @Test
    fun testInsertAContact() = compositionTest {
        val model =
            testModel(mutableListOf(bob, jon))
        var scope: RecomposeScope? = null

        compose {
            scope = currentRecomposeScope
            SelectContact(model)
        }

        validate {
            Linear {
                skip()
                Linear {
                    skip()
                    Linear {
                        contact(bob)
                        contact(jon)
                    }
                }
            }
        }

        model.add(steve, after = bob)
        scope?.invalidate()
        expectChanges()

        validate {
            Linear {
                skip()
                Linear {
                    skip()
                    Linear {
                        contact(bob)
                        contact(steve)
                        contact(jon)
                    }
                }
            }
        }
    }

    @Test
    fun testMoveAContact() = compositionTest {
        val model = testModel(
            mutableListOf(
                bob,
                steve,
                jon
            )
        )
        var scope: RecomposeScope? = null

        compose {
            scope = currentRecomposeScope
            SelectContact(model)
        }

        model.move(steve, after = jon)
        scope?.invalidate()
        expectChanges()

        validate {
            Linear {
                skip()
                Linear {
                    skip()
                    Linear {
                        contact(bob)
                        contact(jon)
                        contact(steve)
                    }
                }
            }
        }
    }

    @Test
    fun testChangeTheFilter() = compositionTest {
        val model = testModel(
            mutableListOf(
                bob,
                steve,
                jon
            )
        )
        var scope: RecomposeScope? = null

        compose {
            scope = currentRecomposeScope
            SelectContact(model)
        }

        model.filter = "Jon"
        scope?.invalidate()
        expectChanges()

        validate {
            Linear {
                skip()
                Linear {
                    skip()
                    Linear {
                        contact(jon)
                    }
                }
            }
        }
    }

    @Test
    fun testComposeCompositionWithMultipleRoots() = compositionTest {
        val reports = listOf(
            jim_reports_to_sally,
            rob_reports_to_alice,
            clark_reports_to_lois
        )

        compose {
            ReportsReport(reports)
        }

        validate {
            ReportsReport(reports)
        }
    }

    @Test
    fun testMoveCompositionWithMultipleRoots() = compositionTest {
        var reports = listOf(
            jim_reports_to_sally,
            rob_reports_to_alice,
            clark_reports_to_lois
        )
        var scope: RecomposeScope? = null
        compose {
            scope = currentRecomposeScope
            ReportsReport(reports)
        }

        reports = listOf(
            jim_reports_to_sally,
            clark_reports_to_lois,
            rob_reports_to_alice
        )
        scope?.invalidate()
        expectChanges()

        validate {
            ReportsReport(reports)
        }
    }

    @Test
    fun testReplace() = compositionTest {
        var includeA = true
        var scope: RecomposeScope? = null

        @Composable
        fun Composition() {
            scope = currentRecomposeScope
            Text("Before")
            if (includeA) {
                Linear {
                    Text("A")
                }
            } else {
                Edit("B")
            }
            Text("After")
        }

        fun MockViewValidator.Composition() {
            Text("Before")
            if (includeA) {
                Linear {
                    Text("A")
                }
            } else {
                Edit("B")
            }
            Text("After")
        }

        compose {
            Composition()
        }

        validate {
            this.Composition()
        }

        includeA = false
        scope?.invalidate()
        expectChanges()
        validate {
            this.Composition()
        }
        includeA = true
        scope?.invalidate()
        expectChanges()
        validate {
            this.Composition()
        }
        scope?.invalidate()
        expectNoChanges()
    }

    @Test
    fun testInsertWithMultipleRoots() = compositionTest {
        var chars = listOf('a', 'b', 'c')
        var scope: RecomposeScope? = null

        @Composable
        fun TextOf(c: Char) {
            Text(c.toString())
        }

        fun MockViewValidator.TextOf(c: Char) {
            Text(c.toString())
        }

        @Composable
        fun Chars(chars: Iterable<Char>) {
            Repeated(of = chars) { c -> TextOf(c) }
        }

        fun MockViewValidator.validateChars(chars: Iterable<Char>) {
            Repeated(of = chars) { c -> this.TextOf(c) }
        }

        compose {
            scope = currentRecomposeScope
            Chars(chars)
            Chars(chars)
            Chars(chars)
        }

        validate {
            validateChars(chars)
            validateChars(chars)
            validateChars(chars)
        }

        chars = listOf('a', 'b', 'x', 'c')
        scope?.invalidate()
        expectChanges()

        validate {
            validateChars(chars)
            validateChars(chars)
            validateChars(chars)
        }
    }

    @Test
    fun testSimpleSkipping() = compositionTest {
        val points = listOf(Point(1, 2), Point(2, 3))
        var scope: RecomposeScope? = null
        compose {
            scope = currentRecomposeScope
            Points(points)
        }

        validate { Points(points) }

        scope?.invalidate()
        expectNoChanges()
    }

    @Test
    fun testMovingMemoization() = compositionTest {
        var points = listOf(
            Point(1, 2),
            Point(2, 3),
            Point(4, 5),
            Point(6, 7)
        )
        var scope: RecomposeScope? = null
        compose {
            scope = currentRecomposeScope
            Points(points)
        }

        validate { Points(points) }

        points = listOf(
            Point(1, 2),
            Point(4, 5),
            Point(2, 3),
            Point(6, 7)
        )
        scope?.invalidate()
        expectChanges()

        validate { Points(points) }
    }

    @Test
    fun testComponent() = compositionTest {
        @Composable
        fun Reporter(report: Report? = null) {
            if (report != null) {
                Text(report.from)
                Text("reports to")
                Text(report.to)
            } else {
                Text("no report to report")
            }
        }

        @Composable
        fun ReportsReport(reports: Iterable<Report>) {
            Linear {
                Repeated(of = reports) { report ->
                    Reporter(report)
                }
            }
        }

        val reports = listOf(
            jim_reports_to_sally,
            rob_reports_to_alice,
            clark_reports_to_lois
        )
        compose {
            ReportsReport(reports)
        }

        validate {
            Linear {
                ReportsTo(jim_reports_to_sally)
                ReportsTo(rob_reports_to_alice)
                ReportsTo(clark_reports_to_lois)
            }
        }

        expectNoChanges()
    }

    @Test
    fun testComposeTwoAttributeComponent() = compositionTest {
        @Composable
        fun Two2(first: Int = 1, second: Int = 2) {
            Linear {
                Text("$first $second")
            }
        }

        fun MockViewValidator.two(first: Int, second: Int) {
            Linear {
                Text("$first $second")
            }
        }

        compose {
            Two2(41, 42)
        }

        validate {
            two(41, 42)
        }
    }

    @Test
    fun testComposeThreeAttributeComponent() = compositionTest {
        @Composable
        fun Three3(first: Int = 1, second: Int = 2, third: Int = 3) {
            Linear {
                Text("$first $second $third")
            }
        }

        fun MockViewValidator.Three(first: Int, second: Int, third: Int) {
            Linear {
                Text("$first $second $third")
            }
        }

        compose {
            Three3(41, 42, 43)
        }

        validate {
            Three(41, 42, 43)
        }
    }

    @Test
    fun testComposeFourOrMoreAttributeComponent() = compositionTest {
        @Composable
        fun Four4(
            first: Int = 1,
            second: Int = 2,
            third: Int = 3,
            fourth: Int = 4
        ) {
            Linear {
                Text("$first $second $third $fourth")
            }
        }

        fun MockViewValidator.Four(first: Int, second: Int, third: Int, fourth: Int) {
            Linear {
                Text("$first $second $third $fourth")
            }
        }

        compose {
            Four4(41, 42, 43, 44)
        }

        validate {
            Four(41, 42, 43, 44)
        }
    }

    @Test
    fun testSkippingACall() = compositionTest {

        @Composable
        fun Show(value: Int) {
            Linear {
                Text("$value")
            }
            Linear {
                Text("value")
            }
        }

        fun MockViewValidator.Show(value: Int) {
            Linear {
                Text("$value")
            }
            Linear {
                Text("value")
            }
        }

        @Composable
        fun Test(showThree: Boolean) {
            Show(1)
            Show(2)
            if (showThree) {
                Show(3)
            }
        }

        var showThree = false

        var scope: RecomposeScope? = null

        @Composable
        fun Test() {
            scope = currentRecomposeScope
            Test(showThree)
        }

        fun MockViewValidator.Test(showThree: Boolean) {
            this.Show(1)
            this.Show(2)
            if (showThree) {
                this.Show(3)
            }
        }

        fun validate() {
            validate {
                this.Test(showThree)
            }
        }

        compose {
            Test()
        }

        validate()

        showThree = true
        scope?.invalidate()
        expectChanges()
        validate()
    }

    @Test
    fun testComponentWithVarConstructorParameter() = compositionTest {
        @Composable
        fun One(first: Int) {
            Text("$first")
        }

        fun MockViewValidator.One(first: Int) {
            Text("$first")
        }

        @Composable
        fun CallOne(value: Int) {
            One(first = value)
        }

        var value = 42
        var scope: RecomposeScope? = null
        compose {
            scope = currentRecomposeScope
            CallOne(value)
        }

        validate {
            this.One(42)
        }

        value = 43
        scope?.invalidate()
        expectChanges()

        validate {
            this.One(43)
        }
    }

    @Test
    fun testComponentWithValConstructorParameter() = compositionTest {
        @Composable
        fun One(first: Int) {
            Text("$first")
        }

        fun MockViewValidator.One(first: Int) {
            Text("$first")
        }

        @Composable
        fun CallOne(value: Int) {
            One(first = value)
        }

        var value = 42
        var scope: RecomposeScope? = null
        compose {
            scope = currentRecomposeScope
            CallOne(value)
        }

        validate {
            this.One(42)
        }

        value = 43
        scope?.invalidate()
        expectChanges()

        validate {
            this.One(43)
        }

        scope?.invalidate()
        expectNoChanges()
    }

    @Test
    fun testComposePartOfTree() = compositionTest {
        var loisScope: RecomposeScope? = null

        @Composable
        fun Reporter(report: Report? = null) {
            if (report != null) {
                if (report.from == "Lois" || report.to == "Lois") loisScope = currentRecomposeScope
                Text(report.from)
                Text("reports to")
                Text(report.to)
            } else {
                Text("no report to report")
            }
        }

        @Composable
        fun ReportsReport(reports: Iterable<Report>) {
            Linear {
                Repeated(of = reports) { report ->
                    Reporter(report)
                }
            }
        }

        val r = Report("Lois", "Perry")
        val reports = listOf(
            jim_reports_to_sally,
            rob_reports_to_alice,
            clark_reports_to_lois, r
        )
        compose {
            ReportsReport(reports)
        }

        validate {
            Linear {
                ReportsTo(jim_reports_to_sally)
                ReportsTo(rob_reports_to_alice)
                ReportsTo(clark_reports_to_lois)
                ReportsTo(r)
            }
        }

        expectNoChanges()

        // Demote Perry
        r.from = "Perry"
        r.to = "Lois"

        // Compose only the Lois report
        loisScope?.invalidate()

        expectChanges()

        validate {
            Linear {
                ReportsTo(jim_reports_to_sally)
                ReportsTo(rob_reports_to_alice)
                ReportsTo(clark_reports_to_lois)
                ReportsTo(r)
            }
        }
    }

    @Test
    fun testRecomposeWithReplace() = compositionTest {
        var loisScope: RecomposeScope? = null
        var key = 0

        @Composable
        fun Reporter(report: Report? = null) {
            if (report != null) {
                if (report.from == "Lois" || report.to == "Lois") loisScope = currentRecomposeScope
                key(key) {
                    Text(report.from)
                    Text("reports to")
                    Text(report.to)
                }
            } else {
                Text("no report to report")
            }
        }

        @Composable fun ReportsReport(reports: Iterable<Report>) {
            Linear {
                Repeated(of = reports) { report ->
                    Reporter(report)
                }
            }
        }

        val r = Report("Lois", "Perry")
        val reports = listOf(
            jim_reports_to_sally,
            rob_reports_to_alice,
            clark_reports_to_lois, r
        )
        compose {
            ReportsReport(reports)
        }

        validate {
            Linear {
                ReportsTo(jim_reports_to_sally)
                ReportsTo(rob_reports_to_alice)
                ReportsTo(clark_reports_to_lois)
                ReportsTo(r)
            }
        }

        expectNoChanges()

        // Demote Perry
        r.from = "Perry"
        r.to = "Lois"

        // Cause a new group to be generated in the component
        key = 2

        // Compose only the Lois report
        loisScope?.invalidate()

        expectChanges()

        validate {
            Linear {
                ReportsTo(jim_reports_to_sally)
                ReportsTo(rob_reports_to_alice)
                ReportsTo(clark_reports_to_lois)
                ReportsTo(r)
            }
        }
    }

    @Test
    fun testInvalidationAfterRemoval() = compositionTest {
        var loisScope: RecomposeScope? = null
        val key = 0

        @Composable
        fun Reporter(report: Report? = null) {
            if (report != null) {
                val scope = currentRecomposeScope
                if (report.from == "Lois" || report.to == "Lois") loisScope = scope
                key(key) {
                    Text(report.from)
                    Text("reports to")
                    Text(report.to)
                }
            } else {
                Text("no report to report")
            }
        }

        @Composable
        fun ReportsReport(
            reports: Iterable<Report>,
            include: (report: Report) -> Boolean
        ) {
            Linear {
                Repeated(of = reports) { report ->
                    if (include(report)) {
                        Reporter(report)
                    }
                }
            }
        }

        val r = Report("Lois", "Perry")
        val reports = listOf(
            jim_reports_to_sally,
            rob_reports_to_alice,
            clark_reports_to_lois,
            r
        )
        val all: (report: Report) -> Boolean = { true }
        val notLois: (report: Report) -> Boolean = { it.from != "Lois" && it.to != "Lois" }

        var filter = all
        var scope: RecomposeScope? = null
        compose {
            scope = currentRecomposeScope
            ReportsReport(reports, filter)
        }

        validate {
            Linear {
                ReportsTo(jim_reports_to_sally)
                ReportsTo(rob_reports_to_alice)
                ReportsTo(clark_reports_to_lois)
                ReportsTo(r)
            }
        }

        filter = notLois
        scope?.invalidate()
        expectChanges()

        validate {
            Linear {
                ReportsTo(jim_reports_to_sally)
                ReportsTo(rob_reports_to_alice)
            }
        }

        // Invalidate Lois which is now removed.
        loisScope?.invalidate()
        expectNoChanges()

        validate {
            Linear {
                ReportsTo(jim_reports_to_sally)
                ReportsTo(rob_reports_to_alice)
            }
        }
    }

    // remember()

    @Test
    fun testSimpleRemember() = compositionTest {
        var count = 0
        var scope: RecomposeScope? = null

        class Wrapper(val value: Int) {
            init {
                count++
            }
        }

        @Composable
        fun Test(value: Int) {
            scope = currentRecomposeScope
            val w = remember { Wrapper(value) }
            Text("value = ${w.value}")
        }

        fun MockViewValidator.Test(value: Int) {
            Text("value = $value")
        }

        compose {
            Test(1)
        }

        validate { this.Test(1) }

        assertEquals(1, count)

        scope?.invalidate()
        expectNoChanges()

        // Expect the previous instance to be remembered
        assertEquals(1, count)
    }

    @Test
    fun testRememberOneParameter() = compositionTest {
        var count = 0

        class Wrapper(val value: Int) {
            init {
                count++
            }
        }

        @Composable
        fun Test(value: Int) {
            val w = remember(value) { Wrapper(value) }
            Text("value = ${w.value}")
        }

        fun MockViewValidator.Test(value: Int) {
            Text("value = $value")
        }

        var value = 1
        var scope: RecomposeScope? = null
        compose {
            scope = currentRecomposeScope
            Test(value)
        }

        validate { this.Test(1) }

        value = 2
        scope?.invalidate()
        expectChanges()

        validate { this.Test(2) }

        scope?.invalidate()
        expectNoChanges()

        validate { this.Test(2) }

        assertEquals(2, count)
    }

    @Test
    fun testRememberTwoParameters() = compositionTest {
        var count = 0

        class Wrapper(val a: Int, val b: Int) {
            init {
                count++
            }
        }

        @Composable
        fun Test(a: Int, b: Int) {
            val w = remember(a, b) { Wrapper(a, b) }
            Text("a = ${w.a} b = ${w.b}")
        }

        fun MockViewValidator.Test(a: Int, b: Int) {
            Text("a = $a b = $b")
        }

        var p1 = 1
        var p2 = 2
        var scope: RecomposeScope? = null

        compose {
            scope = currentRecomposeScope
            Test(p1, p2)
        }

        validate { this.Test(1, 2) }

        p1 = 2
        p2 = 3
        scope?.invalidate()
        expectChanges()

        validate { this.Test(2, 3) }

        scope?.invalidate()
        expectNoChanges()

        validate { this.Test(2, 3) }

        assertEquals(2, count)
    }

    @Test
    fun testRememberThreeParameters() = compositionTest {
        var count = 0

        class Wrapper(val a: Int, val b: Int, val c: Int) {
            init {
                count++
            }
        }

        @Composable
        fun Test(a: Int, b: Int, c: Int) {
            val w = remember(a, b, c) { Wrapper(a, b, c) }
            Text("a = ${w.a} b = ${w.b} c = ${w.c}")
        }

        fun MockViewValidator.Test(a: Int, b: Int, c: Int) {
            Text("a = $a b = $b c = $c")
        }

        var p3 = 3
        var scope: RecomposeScope? = null
        compose {
            scope = currentRecomposeScope
            Test(1, 2, p3)
        }

        validate { this.Test(1, 2, 3) }

        p3 = 4
        scope?.invalidate()
        expectChanges()

        validate { this.Test(1, 2, 4) }

        scope?.invalidate()
        expectNoChanges()

        validate { this.Test(1, 2, 4) }

        assertEquals(2, count)
    }

    @Test
    fun testRememberFourParameters() = compositionTest {
        var count = 0

        class Wrapper(val a: Int, val b: Int, val c: Int, val d: Int) {
            init {
                count++
            }
        }

        @Composable
        fun Test(a: Int, b: Int, c: Int, d: Int) {
            val w = remember(a, b, c, d) { Wrapper(a, b, c, d) }
            Text("a = ${w.a} b = ${w.b} c = ${w.c} d = ${w.d}")
        }

        fun MockViewValidator.Test(a: Int, b: Int, c: Int, d: Int) {
            Text("a = $a b = $b c = $c d = $d")
        }

        var p3 = 3
        var p4 = 4
        var scope: RecomposeScope? = null

        compose {
            scope = currentRecomposeScope
            Test(1, 2, p3, p4)
        }

        validate { this.Test(1, 2, 3, 4) }

        p3 = 4
        p4 = 5
        scope?.invalidate()
        expectChanges()

        validate { this.Test(1, 2, 4, 5) }

        scope?.invalidate()
        expectNoChanges()

        validate { this.Test(1, 2, 4, 5) }

        assertEquals(2, count)
    }

    @Test
    fun testRememberFiveParameters() = compositionTest {
        var count = 0

        class Wrapper(val a: Int, val b: Int, val c: Int, val d: Int, val e: Int) {
            init {
                count++
            }
        }

        @Composable
        fun Test(a: Int, b: Int, c: Int, d: Int, e: Int) {
            val w = remember(a, b, c, d, e) { Wrapper(a, b, c, d, e) }
            Text("a = ${w.a} b = ${w.b} c = ${w.c} d = ${w.d} e = ${w.e}")
        }

        fun MockViewValidator.Test(a: Int, b: Int, c: Int, d: Int, e: Int) {
            Text("a = $a b = $b c = $c d = $d e = $e")
        }

        var lastParameter = 5
        var scope: RecomposeScope? = null
        compose {
            scope = currentRecomposeScope
            Test(1, 2, 3, 4, lastParameter)
        }

        validate { this.Test(1, 2, 3, 4, 5) }

        lastParameter = 6
        scope?.invalidate()

        expectChanges()

        validate { this.Test(1, 2, 3, 4, 6) }

        expectNoChanges()

        validate { this.Test(1, 2, 3, 4, 6) }

        assertEquals(2, count)
    }

    @Test
    fun testInsertGroupInContainer() = compositionTest {
        val values = mutableStateListOf(0)

        @Composable
        fun Composition() {
            Linear {
                for (value in values) {
                    Text("$value")
                }
            }
        }

        fun MockViewValidator.Composition() {
            Linear {
                for (value in values)
                    Text("$value")
            }
        }

        compose { Composition() }

        validate { this.Composition() }

        for (i in 1..10) {
            values.add(i)
            expectChanges()
            validate { this.Composition() }
        }
    }

    // b/148273328
    @Test
    fun testInsertInGroups() = compositionTest {
        var threeVisible by mutableStateOf(false)

        @Composable fun Composition() {
            Linear {
                Text("one")
                Text("two")
                if (threeVisible) {
                    Text("three")
                    Text("four")
                }
                Linear {
                    Text("five")
                }
            }
        }

        fun MockViewValidator.Composition() {
            Linear {
                Text("one")
                Text("two")
                if (threeVisible) {
                    Text("three")
                    Text("four")
                }
                Linear {
                    Text("five")
                }
            }
        }

        compose { Composition() }
        validate { this.Composition() }

        threeVisible = true
        expectChanges()

        validate { this.Composition() }
    }

    @Test
    fun testStartJoin() = compositionTest {
        var text by mutableStateOf("Starting")

        @Composable
        fun Composition() {
            Linear {
                Text(text)
            }
        }

        fun MockViewValidator.Composition() {
            Linear {
                Text(text)
            }
        }

        compose { Composition() }

        validate { this.Composition() }

        text = "Ending"

        expectChanges()

        validate { this.Composition() }
    }

    @Test
    fun testInvalidateJoin_End() = compositionTest {
        var text by mutableStateOf("Starting")
        var includeNested by mutableStateOf(true)

        @Composable
        fun Composition() {
            Linear {
                Text(text)
                if (includeNested) {
                    Text("Nested in $text")
                }
            }
        }

        fun MockViewValidator.Composition() {
            Linear {
                Text(text)
                if (includeNested) {
                    Text("Nested in $text")
                }
            }
        }

        compose { Composition() }

        validate { this.Composition() }

        text = "Ending"
        includeNested = false

        expectChanges()

        validate { this.Composition() }

        expectNoChanges()

        validate { this.Composition() }
    }

    @Test
    fun testInvalidateJoin_Start() = compositionTest {
        var text by mutableStateOf("Starting")
        var includeNested by mutableStateOf(true)

        @Composable
        fun Composition() {
            Linear {
                if (includeNested) {
                    Text("Nested in $text")
                }
                Text(text)
            }
        }

        fun MockViewValidator.Composition() {
            Linear {
                if (includeNested) {
                    Text("Nested in $text")
                }
                Text(text)
            }
        }

        compose { Composition() }

        validate { this.Composition() }

        text = "Ending"
        includeNested = false

        expectChanges()

        validate { this.Composition() }

        expectNoChanges()

        validate { this.Composition() }
    }

    // b/132638679
    @Test
    fun testJoinInvalidate() = compositionTest {
        var texts = 5
        var outerScope: RecomposeScope? = null
        var innerScope: RecomposeScope? = null
        var forceInvalidate = false

        @Composable fun Composition() {
            Linear {
                outerScope = currentRecomposeScope
                for (i in 1..texts) {
                    Text("Some text")
                }

                Container {
                    Text("Some text")

                    // Force the invalidation to survive the compose
                    val innerInvalidate = currentRecomposeScope
                    innerScope = innerInvalidate
                    if (forceInvalidate) {
                        innerInvalidate.invalidate()
                        forceInvalidate = false
                    }
                }
            }
        }

        compose { Composition() }

        texts = 4
        outerScope?.invalidate()
        innerScope?.invalidate()
        forceInvalidate = true
        expectChanges()

        texts = 3
        outerScope?.invalidate()
        forceInvalidate = true
        expectChanges()

        expectNoChanges()
    }

    @Test
    fun testRememberObserver_Remember_Simple() = compositionTest {
        val rememberedObject = object : RememberObserver {
            var count = 0
            override fun onRemembered() {
                count++
            }

            override fun onForgotten() {
                count--
            }

            override fun onAbandoned() {
                assertEquals(0, count, "onRemember called on an abandon object")
            }
        }

        var scope: RecomposeScope? = null

        @Composable
        fun Composition() {
            Linear {
                scope = currentRecomposeScope
                remember { rememberedObject }
                Text("Some text")
            }
        }

        fun MockViewValidator.Composition() {
            Linear {
                Text("Some text")
            }
        }

        compose {
            Composition()
        }
        validate { this.Composition() }

        assertEquals(1, rememberedObject.count, "object should have been notified of a remember")

        scope?.invalidate()
        expectNoChanges()
        validate { this.Composition() }

        assertEquals(1, rememberedObject.count, "Object should have only been notified once")
    }

    @Test
    fun testRememberObserver_Remember_SingleNotification() = compositionTest {
        val rememberedObject = object : RememberObserver {
            var count = 0
            override fun onRemembered() {
                count++
            }

            override fun onForgotten() {
                count--
            }

            override fun onAbandoned() {
                assertEquals(0, count, "onRemember called on an abandon object")
            }
        }

        var value by mutableStateOf(0)
        @Composable
        fun Composition() {
            Linear {
                val l = remember { rememberedObject }
                assertEquals(rememberedObject, l, "remembered object should be returned")
                Text("Some text $value")
            }
            Linear {
                val l = remember { rememberedObject }
                assertEquals(rememberedObject, l, "remembered object should be returned")
                Text("Some other text $value")
            }
        }

        fun MockViewValidator.Composition() {
            Linear {
                Text("Some text $value")
            }
            Linear {
                Text("Some other text $value")
            }
        }

        compose {
            Composition()
        }
        validate { this.Composition() }

        assertEquals(2, rememberedObject.count, "object should have been notified remembered twice")

        value++
        expectChanges()
        validate { this.Composition() }

        assertEquals(2, rememberedObject.count, "Object should have only been notified twice")
    }

    @Test
    fun testRememberObserver_Forget_Simple() = compositionTest {
        val rememberObject = object : RememberObserver {
            var count = 0
            override fun onRemembered() {
                count++
            }

            override fun onForgotten() {
                count--
            }

            override fun onAbandoned() {
                assertEquals(0, count, "onRemember called on an abandon object")
            }
        }

        @Composable
        fun Composition(includeRememberObject: Boolean) {
            Linear {
                if (includeRememberObject) {
                    Linear {
                        val l = remember { rememberObject }
                        assertEquals(rememberObject, l, "Remember object should be returned")
                        Text("Some text")
                    }
                }
            }
        }

        fun MockViewValidator.Composition(includeRememberObject: Boolean) {
            Linear {
                if (includeRememberObject) {
                    Linear {
                        Text("Some text")
                    }
                }
            }
        }

        var scope: RecomposeScope? = null
        var value = true
        compose {
            scope = currentRecomposeScope
            Composition(value)
        }
        validate { this.Composition(true) }

        assertEquals(1, rememberObject.count, "object should have been notified of a remember")

        scope?.invalidate()
        expectNoChanges()
        validate { this.Composition(true) }

        assertEquals(1, rememberObject.count, "Object should have only been notified once")

        value = false
        scope?.invalidate()
        expectChanges()
        validate { this.Composition(false) }

        assertEquals(0, rememberObject.count, "Object should have been notified of a forget")
    }

    @Test
    fun testRemember_Forget_NoForgetOnRemember() = compositionTest {
        var expectedRemember = true
        var expectedForget = true
        val rememberObject = object : RememberObserver {
            var count = 0
            override fun onRemembered() {
                val remembered = count++ == 0
                assertTrue(remembered && expectedRemember, "No remember expected")
            }

            override fun onForgotten() {
                val forgotten = --count == 0
                assertTrue(forgotten && expectedForget, "No forget expected")
            }

            override fun onAbandoned() {
                assertEquals(0, count, "onAbandon called after onRemember")
            }
        }

        @Composable
        fun Composition(a: Boolean, b: Boolean, c: Boolean) {
            Linear {
                if (a) {
                    key(1) {
                        Linear {
                            val l = remember { rememberObject }
                            assertEquals(rememberObject, l, "Lifecycle object should be returned")
                            Text("a")
                        }
                    }
                }
                if (b) {
                    key(2) {
                        Linear {
                            val l = remember { rememberObject }
                            assertEquals(rememberObject, l, "Lifecycle object should be returned")
                            Text("b")
                        }
                    }
                }
                if (c) {
                    key(3) {
                        Linear {
                            val l = remember { rememberObject }
                            assertEquals(rememberObject, l, "Lifecycle object should be returned")
                            Text("c")
                        }
                    }
                }
            }
        }

        fun MockViewValidator.Composition(a: Boolean, b: Boolean, c: Boolean) {
            Linear {
                if (a) {
                    Linear {
                        Text("a")
                    }
                }
                if (b) {
                    Linear {
                        Text("b")
                    }
                }
                if (c) {
                    Linear {
                        Text("c")
                    }
                }
            }
        }

        expectedRemember = true
        expectedForget = false

        var a = true
        var b = false
        var c = false
        var scope: RecomposeScope? = null
        compose {
            scope = currentRecomposeScope
            Composition(a = a, b = b, c = c)
        }
        validate {
            this.Composition(
                a = true,
                b = false,
                c = false
            )
        }

        assertEquals(
            1,
            rememberObject.count,
            "object should have been notified of an enter"
        )

        expectedRemember = false
        expectedForget = false
        scope?.invalidate()
        expectNoChanges()
        validate {
            this.Composition(
                a = true,
                b = false,
                c = false
            )
        }
        assertEquals(
            1,
            rememberObject.count,
            "Object should have only been notified once"
        )

        expectedRemember = false
        expectedForget = false
        a = false
        b = true
        c = false
        scope?.invalidate()
        expectChanges()
        validate {
            this.Composition(
                a = false,
                b = true,
                c = false
            )
        }
        assertEquals(1, rememberObject.count, "No enter or leaves")

        expectedRemember = false
        expectedForget = false
        a = false
        b = false
        c = true
        scope?.invalidate()
        expectChanges()
        validate {
            this.Composition(
                a = false,
                b = false,
                c = true
            )
        }
        assertEquals(1, rememberObject.count, "No enter or leaves")

        expectedRemember = false
        expectedForget = false
        a = true
        b = false
        c = false
        scope?.invalidate()
        expectChanges()
        validate {
            this.Composition(
                a = true,
                b = false,
                c = false
            )
        }
        assertEquals(1, rememberObject.count, "No enter or leaves")

        expectedRemember = false
        expectedForget = true
        a = false
        b = false
        c = false
        scope?.invalidate()
        expectChanges()
        validate {
            this.Composition(
                a = false,
                b = false,
                c = false
            )
        }
        assertEquals(0, rememberObject.count, "A leave")
    }

    @Test
    fun testRemember_Forget_ForgetOnReplace() = compositionTest {
        val rememberObject1 = object : RememberObserver {
            var count = 0
            override fun onRemembered() {
                count++
            }

            override fun onForgotten() {
                count--
            }

            override fun onAbandoned() {
                assertEquals(0, count, "onAbandon called after onRemember")
            }
        }

        val rememberObject2 = object : RememberObserver {
            var count = 0
            override fun onRemembered() {
                count++
            }

            override fun onForgotten() {
                count--
            }

            override fun onAbandoned() {
                assertEquals(0, count, "onAbandon called after onRemember")
            }
        }

        var rememberObject: Any = rememberObject1
        var scope: RecomposeScope? = null

        @Composable
        fun Composition(obj: Any) {
            Linear {
                key(1) {
                    Linear {
                        remember(obj) { obj }
                        Text("Some value")
                    }
                }
            }
        }

        fun MockViewValidator.Composition() {
            Linear {
                Linear {
                    Text("Some value")
                }
            }
        }

        compose {
            scope = currentRecomposeScope
            Composition(obj = rememberObject)
        }
        validate { this.Composition() }
        assertEquals(2, rememberObject1.count, "first object should enter")
        assertEquals(0, rememberObject2.count, "second object should not have entered")

        rememberObject = rememberObject2
        scope?.invalidate()
        expectChanges()
        validate { Composition() }
        assertEquals(0, rememberObject1.count, "first object should have left")
        assertEquals(2, rememberObject2.count, "second object should have entered")

        rememberObject = object {}
        scope?.invalidate()
        expectChanges()
        validate { Composition() }
        assertEquals(0, rememberObject1.count, "first object should have left")
        assertEquals(0, rememberObject2.count, "second object should have left")
    }

    @Test
    fun testRemember_RememberForgetOrder() = compositionTest {
        var order = 0
        val objects = mutableListOf<Any>()
        val newRememberObject = { name: String ->
            object :
                RememberObserver,
                Counted,
                Ordered,
                Named {
                override var name = name
                override var count = 0
                override var rememberOrder = -1
                override var forgetOrder = -1
                override fun onRemembered() {
                    assertEquals(-1, rememberOrder, "Only one call to onRemembered expected")
                    rememberOrder = order++
                    count++
                }

                override fun onForgotten() {
                    assertEquals(-1, forgetOrder, "Only one call to onForgotten expected")
                    forgetOrder = order++
                    count--
                }

                override fun onAbandoned() {
                    assertEquals(0, count, "onAbandoned called after onRemembered")
                }
            }.also { objects.add(it) }
        }

        @Composable
        fun RememberUser(name: String) {
            Linear {
                remember(name) { newRememberObject(name) }
                Text(value = name)
            }
        }

        /*
        A
        |- B
        |  |- C
        |  |- D
        |- E
        |- F
        |  |- G
        |  |- H
        |     |-I
        |- J

        Should enter as: A, B, C, D, E, F, G, H, I, J
        Should leave as: J, I, H, G, F, E, D, C, B, A
        */

        @Composable
        fun Tree() {
            Linear {
                RememberUser("A")
                Linear {
                    RememberUser("B")
                    Linear {
                        RememberUser("C")
                        RememberUser("D")
                    }
                    RememberUser("E")
                    RememberUser("F")
                    Linear {
                        RememberUser("G")
                        RememberUser("H")
                        Linear {
                            RememberUser("I")
                        }
                    }
                    RememberUser("J")
                }
            }
        }

        @Composable
        fun Composition(includeTree: Boolean) {
            Linear {
                if (includeTree) Tree()
            }
        }

        var value by mutableStateOf(true)

        compose {
            Composition(value)
        }

        assertTrue(
            objects.mapNotNull { it as? Counted }.map { it.count == 1 }.all { it },
            "All object should have entered"
        )

        value = false
        expectChanges()

        assertTrue(
            objects.mapNotNull { it as? Counted }.map { it.count == 0 }.all { it },
            "All object should have left"
        )

        assertArrayEquals(
            "Expected enter order",
            arrayOf("A", "B", "C", "D", "E", "F", "G", "H", "I", "J"),
            objects.mapNotNull { it as? Ordered }.sortedBy { it.rememberOrder }.map {
                (it as Named).name
            }.toTypedArray()
        )

        assertArrayEquals(
            "Expected leave order",
            arrayOf("J", "I", "H", "G", "F", "E", "D", "C", "B", "A"),
            objects.mapNotNull { it as? Ordered }.sortedBy { it.forgetOrder }.map {
                (it as Named).name
            }.toTypedArray()
        )
    }

    @Test
    fun testRememberObserver_Abandon_Simple() = compositionTest {
        val abandonedObjects = mutableListOf<RememberObserver>()
        val observed = object : RememberObserver {
            override fun onAbandoned() {
                abandonedObjects.add(this)
            }

            override fun onForgotten() {
                error("Unexpected call to onForgotten")
            }

            override fun onRemembered() {
                error("Unexpected call to onRemembered")
            }
        }

        assertFailsWith(IllegalStateException::class, message = "Throw") {
            compose {
                @Suppress("UNUSED_EXPRESSION")
                remember { observed }
                error("Throw")
            }
        }

        assertArrayEquals(listOf(observed), abandonedObjects)
    }

    @Test
    @IgnoreJsTarget
    fun testRememberObserver_Abandon_Recompose() {
        val abandonedObjects = mutableListOf<RememberObserver>()
        val observed = object : RememberObserver {
            override fun onAbandoned() {
                abandonedObjects.add(this)
            }

            override fun onForgotten() {
                error("Unexpected call to onForgotten")
            }

            override fun onRemembered() {
                error("Unexpected call to onRemembered")
            }
        }
        assertFailsWith(IllegalStateException::class, message = "Throw") {
            compositionTest {
                val rememberObject = mutableStateOf(false)

                compose {
                    if (rememberObject.value) {
                        @Suppress("UNUSED_EXPRESSION")
                        remember { observed }
                        error("Throw")
                    }
                }

                assertTrue(abandonedObjects.isEmpty())

                rememberObject.value = true

                advance(ignorePendingWork = true)
            }
        }

        assertArrayEquals(listOf(observed), abandonedObjects)
    }

    @Test @OptIn(ExperimentalCoroutinesApi::class)
    fun testRememberedObserver_Controlled_Dispose() = runTest {
        val recomposer = Recomposer(coroutineContext)
        val root = View()
        val controlled = ControlledComposition(ViewApplier(root), recomposer)

        val abandonedObjects = mutableListOf<RememberObserver>()
        val observed = object : RememberObserver {
            override fun onAbandoned() {
                abandonedObjects.add(this)
            }

            override fun onForgotten() {
                error("Unexpected call to onForgotten")
            }

            override fun onRemembered() {
                error("Unexpected call to onRemembered")
            }
        }

        controlled.composeContent {
            @Suppress("UNUSED_EXPRESSION")
            remember<RememberObserver> {
                observed
            }
        }

        assertTrue(abandonedObjects.isEmpty())

        controlled.dispose()

        assertArrayEquals(listOf(observed), abandonedObjects)
        recomposer.close()
    }

    @Test
    fun testCompoundKeyHashStaysTheSameAfterRecompositions() = compositionTest {
        val outerKeys = mutableListOf<Int>()
        val innerKeys = mutableListOf<Int>()
        var previousOuterKeysSize = 0
        var previousInnerKeysSize = 0
        var outerScope: RecomposeScope? = null
        var innerScope: RecomposeScope? = null

        @Composable
        fun Test() {
            outerScope = currentRecomposeScope
            outerKeys.add(currentComposer.compoundKeyHash)
            Container {
                Linear {
                    innerScope = currentRecomposeScope
                    innerKeys.add(currentComposer.compoundKeyHash)
                }
            }
            // asserts that the key is correctly rolled back after start and end of Observe
            assertEquals(outerKeys.last(), currentComposer.compoundKeyHash)
        }

        compose {
            Test()
        }

        assertNotEquals(previousOuterKeysSize, outerKeys.size)
        assertNotEquals(previousInnerKeysSize, innerKeys.size)

        previousOuterKeysSize = outerKeys.size
        outerScope?.invalidate()
        expectNoChanges()
        assertNotEquals(previousOuterKeysSize, outerKeys.size)

        previousInnerKeysSize = innerKeys.size
        innerScope?.invalidate()
        expectNoChanges()
        assertNotEquals(previousInnerKeysSize, innerKeys.size)

        assertNotEquals(innerKeys[0], outerKeys[0])
        innerKeys.forEach {
            assertEquals(innerKeys[0], it)
        }
        outerKeys.forEach {
            assertEquals(outerKeys[0], it)
        }
    }

    @Test // b/152753046
    fun testSwappingGroups() = compositionTest {
        val items = mutableListOf(0, 1, 2, 3, 4)
        var scope: RecomposeScope? = null

        @Composable
        fun NoNodes() { }

        @Composable
        fun Test() {
            scope = currentRecomposeScope
            for (item in items) {
                key(item) {
                    NoNodes()
                }
            }
        }

        compose {
            Test()
        }

        // Swap 2 and 3
        items[2] = 3
        items[3] = 2
        scope?.invalidate()

        expectChanges()
    }

    @Test // b/154650546
    fun testInsertOnMultipleLevels() = compositionTest {
        val items = mutableListOf(
            1 to mutableListOf(
                0, 1, 2, 3, 4
            ),
            3 to mutableListOf(
                0, 1, 2, 3, 4
            )
        )

        val invalidates = mutableListOf<RecomposeScope>()
        fun invalidateComposition() {
            invalidates.forEach { it.invalidate() }
            invalidates.clear()
        }

        @Composable
        fun Numbers(numbers: List<Int>) {
            Linear {
                Linear {
                    invalidates.add(currentRecomposeScope)
                    for (number in numbers) {
                        Text("$number")
                    }
                }
            }
        }

        @Composable
        fun Item(number: Int, numbers: List<Int>) {
            Linear {
                invalidates.add(currentRecomposeScope)
                Text("$number")
                Numbers(numbers)
            }
        }

        @Composable
        fun Test() {
            invalidates.add(currentRecomposeScope)

            Linear {
                invalidates.add(currentRecomposeScope)
                for ((number, numbers) in items) {
                    Item(number, numbers)
                }
            }
        }

        fun MockViewValidator.validateNumbers(numbers: List<Int>) {
            Linear {
                Linear {
                    for (number in numbers) {
                        Text("$number")
                    }
                }
            }
        }

        fun MockViewValidator.validateItem(number: Int, numbers: List<Int>) {
            Linear {
                Text("$number")
                validateNumbers(numbers)
            }
        }

        fun MockViewValidator.Test() {
            Linear {
                for ((number, numbers) in items) {
                    validateItem(number, numbers)
                }
            }
        }

        compose {
            Test()
        }

        fun validate() {
            validate {
                this.Test()
            }
        }

        validate()

        // Add numbers to the list at 0 and 1
        items[0].second.add(2, 100)
        items[1].second.add(3, 200)

        // Add a list to the root.
        items.add(1, 2 to mutableListOf(0, 1, 2))

        invalidateComposition()

        expectChanges()
        validate()
    }

    @Test
    fun testInsertingAfterSkipping() = compositionTest {
        val items = mutableListOf(
            1 to listOf(0, 1, 2, 3, 4)
        )

        val invalidates = mutableListOf<RecomposeScope>()
        fun invalidateComposition() {
            invalidates.forEach { it.invalidate() }
            invalidates.clear()
        }

        @Composable
        fun Test() {
            invalidates.add(currentRecomposeScope)

            Linear {
                for ((item, numbers) in items) {
                    Text(item.toString())
                    Linear {
                        invalidates.add(currentRecomposeScope)
                        for (number in numbers) {
                            Text(number.toString())
                        }
                    }
                }
            }
        }

        fun MockViewValidator.Test() {
            Linear {
                for ((item, numbers) in items) {
                    Text(item.toString())
                    Linear {
                        for (number in numbers) {
                            Text(number.toString())
                        }
                    }
                }
            }
        }

        compose {
            Test()
        }

        validate {
            this.Test()
        }

        items.add(2 to listOf(3, 4, 5, 6))
        invalidateComposition()

        expectChanges()
        validate {
            this.Test()
        }
    }

    @Test
    fun evenOddRecomposeGroup() = compositionTest {
        var includeEven = true
        var includeOdd = true
        val invalidates = mutableListOf<RecomposeScope>()

        fun invalidateComposition() {
            for (scope in invalidates) {
                scope.invalidate()
            }
            invalidates.clear()
        }

        @Composable
        fun Wrapper(content: @Composable () -> Unit) {
            content()
        }

        @Composable
        fun EmitText() {
            invalidates.add(currentRecomposeScope)
            if (includeOdd) {
                key(1) {
                    Text("odd 1")
                }
            }
            if (includeEven) {
                key(2) {
                    Text("even 2")
                }
            }
            if (includeOdd) {
                key(3) {
                    Text("odd 3")
                }
            }
            if (includeEven) {
                key(4) {
                    Text("even 4")
                }
            }
        }

        @Composable
        fun Test() {
            Linear {
                Wrapper {
                    EmitText()
                }
                EmitText()
                Wrapper {
                    EmitText()
                }
                EmitText()
            }
        }

        fun MockViewValidator.Wrapper(children: () -> Unit) {
            children()
        }

        fun MockViewValidator.EmitText() {
            if (includeOdd) {
                Text("odd 1")
            }
            if (includeEven) {
                Text("even 2")
            }
            if (includeOdd) {
                Text("odd 3")
            }
            if (includeEven) {
                Text("even 4")
            }
        }

        fun MockViewValidator.Test() {
            Linear {
                this.Wrapper {
                    this.EmitText()
                }
                this.EmitText()
                this.Wrapper {
                    this.EmitText()
                }
                this.EmitText()
            }
        }

        compose {
            Test()
        }

        fun validate() {
            validate {
                this.Test()
            }
        }
        validate()

        includeEven = false
        invalidateComposition()
        expectChanges()
        validate()

        includeEven = true
        includeOdd = false
        invalidateComposition()
        expectChanges()
        validate()

        includeEven = false
        includeOdd = false
        invalidateComposition()
        expectChanges()
        validate()

        includeEven = true
        invalidateComposition()
        expectChanges()
        validate()

        includeOdd = true
        invalidateComposition()
        expectChanges()
        validate()
    }

    @Test // regression test for b/199136503
    fun testMovingSlotsButNotNodes() = compositionTest {
        val order = mutableStateListOf(1, 2, 3, 4, 5)
        val includeText = mutableStateMapOf(4 to 4)
        compose {
            for (i in order) {
                key(i) {
                    if (i in includeText) {
                        Text("Text for $i")
                    }
                }
            }
            Text("End")
        }

        validate {
            for (i in order) {
                if (i in includeText) {
                    Text("Text for $i")
                }
            }
            Text("End")
        }

        order.swap(3, 5)
        includeText.remove(4)
        includeText.set(3, 3)
        expectChanges()
        revalidate()
    }

    @Test
    fun evenOddWithMovement() = compositionTest {
        var includeEven = true
        var includeOdd = true
        var order = listOf(1, 2, 3, 4)
        val invalidates = mutableListOf<RecomposeScope>()

        fun invalidateComposition() {
            for (scope in invalidates) {
                scope.invalidate()
            }
            invalidates.clear()
        }

        @Composable
        fun EmitText(all: Boolean) {
            invalidates.add(currentRecomposeScope)
            for (i in order) {
                if (i % 2 == 1 && (all || includeOdd)) {
                    key(i) {
                        Text("odd $i")
                    }
                }
                if (i % 2 == 0 && (all || includeEven)) {
                    key(i) {
                        Text("even $i")
                    }
                }
            }
        }

        @Composable
        fun Test() {
            Linear {
                invalidates.add(currentRecomposeScope)
                for (i in order) {
                    key(i) {
                        Text("group $i")
                        if (i == 2 || (includeEven && includeOdd)) {
                            Text("including everything")
                        } else {
                            if (includeEven) {
                                Text("including evens")
                            }
                            if (includeOdd) {
                                Text("including odds")
                            }
                        }
                        EmitText(i == 2)
                    }
                }
                EmitText(false)
            }
        }

        fun MockViewValidator.EmitText(all: Boolean) {
            for (i in order) {
                if (i % 2 == 1 && (includeOdd || all)) {
                    Text("odd $i")
                }
                if (i % 2 == 0 && (includeEven || all)) {
                    Text("even $i")
                }
            }
        }

        fun MockViewValidator.Test() {
            Linear {
                for (i in order) {
                    Text("group $i")
                    if (i == 2 || (includeEven && includeOdd)) {
                        Text("including everything")
                    } else {
                        if (includeEven) {
                            Text("including evens")
                        }
                        if (includeOdd) {
                            Text("including odds")
                        }
                    }
                    this.EmitText(i == 2)
                }
                this.EmitText(false)
            }
        }

        compose {
            Test()
        }

        fun validate() {
            validate {
                this.Test()
            }
        }
        validate()

        order = listOf(1, 2, 4, 3)
        includeEven = false
        invalidateComposition()
        expectChanges()
        validate()

        order = listOf(1, 4, 2, 3)
        includeEven = true
        includeOdd = false
        invalidateComposition()
        expectChanges()
        validate()

        order = listOf(3, 4, 2, 1)
        includeEven = false
        includeOdd = false
        invalidateComposition()
        expectChanges()
        validate()

        order = listOf(4, 3, 2, 1)
        includeEven = true
        invalidateComposition()
        expectChanges()
        validate()

        order = listOf(1, 2, 3, 4)
        includeOdd = true
        invalidateComposition()
        expectChanges()
        validate()
    }

    /**
     * This tests behavior when changing the state object instances being observed - so not
     * `remember`ing the mutableStateOf calls is intentional, hence the Lint suppression.
     */
    @Suppress("UnrememberedMutableState")
    @Test
    fun testObservationScopes() = compositionTest {
        val states = mutableListOf<MutableState<Int>>()
        var iterations = 0

        @Composable
        fun Test() {
            val s1 = mutableStateOf(iterations++)
            Text("s1 ${s1.value}")
            states.add(s1)
            val s2 = mutableStateOf(iterations++)
            Text("s2 ${s2.value}")
            states.add(s2)
        }

        compose {
            Test()
        }

        fun invalidateFirst() {
            states.first().value++
        }

        fun invalidateLast() {
            states.last().value++
        }

        repeat(10) {
            invalidateLast()
            expectChanges()
        }

        invalidateFirst()
        expectNoChanges()
    }

    @Suppress("UnrememberedMutableState")
    @Composable
    fun Indirect(iteration: Int, states: MutableList<MutableState<Int>>) {
        val state = mutableStateOf(Random.nextInt())
        states.add(state)
        Text("$iteration state = ${state.value}")
    }

    @Composable
    fun ComposeIndirect(iteration: State<Int>, states: MutableList<MutableState<Int>>) {
        Text("Iteration ${iteration.value}")
        Indirect(iteration.value, states)
    }

    @Test // Regression b/182822837
    fun testObservationScopes_IndirectInvalidate() = compositionTest {
        val states = mutableListOf<MutableState<Int>>()
        val iteration = mutableStateOf(0)

        compose {
            ComposeIndirect(iteration, states)
        }

        fun nextIteration() = iteration.value++
        fun invalidateLast() = states.last().value++
        fun invalidateFirst() = states.first().value++

        repeat(10) {
            nextIteration()
            expectChanges()
        }

        invalidateFirst()
        expectNoChanges()
    }

    @Composable
    fun <T> calculateValue(state: State<T>): T {
        return remember { state.value }
    }

    private var observationScopeTestCalls = 0
    private var observationScopeTestForwardWrite = false

    @Composable
    fun <T> ObservationScopesTest(state: State<T>, forwardWrite: Boolean) {
        observationScopeTestCalls++
        calculateValue(state)
        observationScopeTestForwardWrite = forwardWrite
    }

    @Composable
    fun ForwardWrite(state: MutableState<String>) {
        state.value += ", forward write"
    }

    @Test // Regression test for b/186787946
    fun testObservationScopes_ReadInRemember() = compositionTest {
        val state = mutableStateOf("state")
        var mainState by mutableStateOf("main state")
        var doForwardWrite by mutableStateOf(false)
        compose {
            Text(mainState)
            ObservationScopesTest(state, doForwardWrite)
            if (doForwardWrite)
                ForwardWrite(state)
        }

        // Set up the case by skipping ObservationScopeTest
        mainState += ", changed"
        advance()

        // Do the forward write after skipping ObserveScopesTest.
        // This triggers a backward write in ForwardWrite because of the remember.
        // This backwards write is transitory as future writes will just be forward writes.
        doForwardWrite = true
        advance(ignorePendingWork = true)

        // Assert we saw true. In the bug this is false because a stale value was used for
        // `doForwardWrite` because the scope callback lambda was not updated correctly.
        assertTrue(observationScopeTestForwardWrite)
    }

    @Test
    fun testApplierBeginEndCallbacks() = compositionTest {
        val checks = mutableListOf<String>()
        compose {
            val myComposer = currentComposer
            val myApplier = myComposer.applier as ViewApplier
            assertEquals(0, myApplier.onBeginChangesCalled, "onBeginChanges during composition")
            assertEquals(0, myApplier.onEndChangesCalled, "onEndChanges during composition")
            checks += "composition"

            SideEffect {
                assertEquals(1, myApplier.onBeginChangesCalled, "onBeginChanges during side effect")
                assertEquals(1, myApplier.onEndChangesCalled, "onEndChanges during side effect")
                checks += "SideEffect"
            }

            // Memo to future self:
            // Without the explicit generic definition of RememberObserver here, the type of this
            // remember call is inferred to be `Unit` thanks to the call's position as the last
            // expression in a unit lambda (the argument to `compose {}`). The remember lambda is in
            // turn interpreted as returning Unit, the object expression is dropped on the floor for
            // the gc, and Unit is written into the slot table.
            remember<RememberObserver> {
                object : RememberObserver {
                    override fun onRemembered() {
                        assertEquals(
                            1,
                            myApplier.onBeginChangesCalled,
                            "onBeginChanges during lifecycle observer"
                        )
                        assertEquals(
                            1,
                            myApplier.onEndChangesCalled,
                            "onEndChanges during lifecycle observer"
                        )
                        checks += "RememberObserver"
                    }

                    override fun onForgotten() {
                        // Nothing to do
                    }

                    override fun onAbandoned() {
                        // Nothing to do
                    }
                }
            }
        }
        assertEquals(
            listOf(
                "composition",
                "RememberObserver",
                "SideEffect"
            ),
            checks,
            "expected order of calls"
        )
    }

    @Test // regression test for b/172660922
    fun testInvalidationOfRemovedContent() = compositionTest {
        var S1Scope: RecomposeScope? = null
        var viewS1 by mutableStateOf(true)
        var performBackwardsWrite = true
        @Composable
        fun S1() {
            S1Scope = currentRecomposeScope
            Text("In s1")
        }

        @Composable
        fun S2() {
            Text("In s2")
        }

        @Composable
        fun Test() {
            Text("$viewS1")
            Wrap {
                if (viewS1) {
                    S1()
                }
                S2()
            }

            if (performBackwardsWrite) {
                // This forces the equivalent of a backwards write.
                S1Scope?.invalidate()
                performBackwardsWrite = false
            }
        }

        fun MockViewValidator.S1() {
            Text("In s1")
        }

        fun MockViewValidator.S2() {
            Text("In s2")
        }

        fun MockViewValidator.Test() {
            Text("$viewS1")
            if (viewS1) {
                this.S1()
            }
            this.S2()
        }

        compose {
            Test()
        }

        fun validate() = validate { this.Test() }

        validate()

        S1Scope?.invalidate()
        performBackwardsWrite = true
        expectNoChanges()

        validate()

        viewS1 = false
        performBackwardsWrite = true
        expectChanges()
        validate()
    }

    @Test
    fun testModificationsPropagateToSubcomposition() = compositionTest {
        var value by mutableStateOf(0)
        val content: MutableState<@Composable () -> Unit> = mutableStateOf({ })
        @Suppress("VARIABLE_WITH_REDUNDANT_INITIALIZER")
        var subCompositionOccurred = false

        @Composable
        fun ComposeContent() {
            content.value()
        }

        fun updateContent(parentValue: Int) {
            content.value = {
                subCompositionOccurred = true
                assertEquals(parentValue, value)
            }
        }

        compose {
            updateContent(value)
            TestSubcomposition {
                ComposeContent()
            }
        }

        subCompositionOccurred = false

        value = 10
        expectChanges()

        assertTrue(subCompositionOccurred)
    }

    /**
     * This test checks that an updated ComposableLambda capture used in a subcomposition
     * correctly invalidates that subcomposition and schedules recomposition of that subcomposition.
     */
    @OptIn(ExperimentalCoroutinesApi::class)
    @Test
    fun testComposableLambdaSubcompositionInvalidation() = runTest {
        localRecomposerTest { recomposer ->
            val composition = Composition(EmptyApplier(), recomposer)
            try {
                var rootState by mutableStateOf(false)
                val composedResults = mutableListOf<Boolean>()
                Snapshot.notifyObjectsInitialized()
                composition.setContent {
                    // Read into local variable, local will be captured below
                    val capturedValue = rootState
                    TestSubcomposition {
                        composedResults.add(capturedValue)
                    }
                }
                assertEquals(listOf(false), composedResults)
                rootState = true
                Snapshot.sendApplyNotifications()
                testScheduler.advanceUntilIdle()
                assertEquals(listOf(false, true), composedResults)
            } finally {
                composition.dispose()
            }
        }
    }

    @OptIn(ExperimentalCoroutinesApi::class)
    @Test
    fun testCompositionContextIsRemembered() = runTest {
        localRecomposerTest { recomposer ->
            val composition = Composition(EmptyApplier(), recomposer)
            try {
                lateinit var scope: RecomposeScope
                val parentReferences = mutableListOf<CompositionContext>()
                composition.setContent {
                    scope = currentRecomposeScope
                    parentReferences += rememberCompositionContext()
                }
                scope.invalidate()
                testScheduler.advanceUntilIdle()
                check(parentReferences.size > 1) { "expected to be composed more than once" }
                check(parentReferences.toSet().size == 1) {
                    "expected all parentReferences to be the same; saw $parentReferences"
                }
            } finally {
                composition.dispose()
            }
        }
    }

    @OptIn(ExperimentalCoroutinesApi::class)
    @Test
    fun testParentCompositionRecomposesFirst() = runTest {
        localRecomposerTest { recomposer ->
            val composition = Composition(EmptyApplier(), recomposer)
            val results = mutableListOf<String>()
            try {
                var firstState by mutableStateOf("firstInitial")
                var secondState by mutableStateOf("secondInitial")
                Snapshot.notifyObjectsInitialized()
                composition.setContent {
                    results += firstState
                    TestSubcomposition {
                        results += secondState
                    }
                }
                secondState = "secondSet"
                Snapshot.sendApplyNotifications()
                firstState = "firstSet"
                Snapshot.sendApplyNotifications()
                testScheduler.advanceUntilIdle()
                assertEquals(
                    listOf("firstInitial", "secondInitial", "firstSet", "secondSet"),
                    results,
                    "Expected call ordering during recomposition of subcompositions"
                )
            } finally {
                composition.dispose()
            }
        }
    }

    /**
     * An [Applier] may inadvertently (or on purpose) run arbitrary user code as a side effect
     * of performing tree manipulations as a [Composer] is applying changes. This can happen
     * if the tree type dispatches event callbacks when nodes are added or removed from a tree.
     * These callbacks may cause snapshot state writes, which can in turn invalidate scopes in the
     * composition that produced the tree in the first place. Ensure that the recomposition
     * machinery is robust to this, and that these invalidations are processed on a subsequent
     * recomposition.
     */
    @OptIn(ExperimentalCoroutinesApi::class)
    @Test
    fun testStateWriteInApplier() = runTest {

        class MutateOnRemoveApplier(
            private val removeCounter: MutableState<Int>
        ) : AbstractApplier<Unit>(Unit) {
            var insertCount: Int = 0
                private set

            override fun remove(index: Int, count: Int) {
                removeCounter.value += count
            }

            override fun onClear() {
                // do nothing
            }

            override fun insertTopDown(index: Int, instance: Unit) {
                insertCount++
            }

            override fun insertBottomUp(index: Int, instance: Unit) {
                // do nothing
            }

            override fun move(from: Int, to: Int, count: Int) {
                // do nothing
            }
        }

        localRecomposerTest { recomposer ->
            val stateMutatedOnRemove = mutableStateOf(0)
            var shouldEmitNode by mutableStateOf(true)
            var compositionCount = 0
            Snapshot.notifyObjectsInitialized()
            val applier = MutateOnRemoveApplier(stateMutatedOnRemove)
            val composition = Composition(applier, recomposer)
            try {
                composition.setContent {
                    compositionCount++
                    // Read the state here so that the emit removal will invalidate it
                    stateMutatedOnRemove.value
                    if (shouldEmitNode) {
                        ComposeNode<Unit, MutateOnRemoveApplier>({ }) {}
                    }
                }
                // Initial composition should not contain the node we will remove. We want to test
                // recomposition for this case in particular.
                assertEquals(1, applier.insertCount, "expected setup node not inserted")
                shouldEmitNode = false
                Snapshot.sendApplyNotifications()
                // Only advance one frame since the next frame will be automatically scheduled.
                testScheduler.advanceTimeByFrame(coroutineContext)
                assertEquals(1, stateMutatedOnRemove.value, "observable removals performed")
                // Only two composition passes should have been performed by this point; a state
                // invalidation in the applier should not be picked up or acted upon until after
                // this frame is complete.
                assertEquals(2, compositionCount, "expected number of (re)compositions performed")
                // After sending apply notifications we expect the snapshot state change made by
                // the applier to trigger one final recomposition.
                Snapshot.sendApplyNotifications()
                testScheduler.advanceUntilIdle()
                assertEquals(3, compositionCount, "expected number of (re)compositions performed")
            } finally {
                composition.dispose()
            }
        }
    }

    @Test // Regression test for b/180124293
    @OptIn(ExperimentalCoroutinesApi::class)
    fun disposedCompositionShouldReportAsDisposed() = runTest {
        localRecomposerTest { recomposer ->
            val composition = Composition(EmptyApplier(), recomposer)
            assertFalse(composition.isDisposed)
            composition.dispose()
            assertTrue(composition.isDisposed)
        }
    }

    @OptIn(ExperimentalCoroutinesApi::class)
    @Test
    fun testSubcomposeSingleComposition() = compositionTest {
        var flag by mutableStateOf(true)
        var flagCopy by mutableStateOf(true)
        var copyValue = true
        var rememberedValue = true
        compose {
            Text("Parent $flag")
            flagCopy = flag
            TestSubcomposition {
                copyValue = flagCopy
                rememberedValue = remember(flagCopy) { copyValue }
            }
        }

        flag = false
        val count = advanceCount()
        assertFalse(copyValue)
        assertFalse(rememberedValue)
        assertEquals(1, count)
    }

    @Test
    fun enumCompositeKeyShouldBeStable() = compositionTest {
        var parentHash: Int = 0
        var compositeHash: Int = 0
        compose {
            parentHash = currentCompositeKeyHash
            key(MyEnum.First) {
                compositeHash = currentCompositeKeyHash
            }
        }

        val effectiveHash = compositeHash xor (parentHash rol 3)
        assertEquals(0, effectiveHash)
    }

    @Test
    fun enumCompositeKeysShouldBeStable() = compositionTest {
        var parentHash: Int = 0
        var compositeHash: Int = 0
        compose {
            parentHash = currentCompositeKeyHash
            key(MyEnum.First, MyEnum.Second) {
                compositeHash = currentCompositeKeyHash
            }
        }

        val effectiveHash = compositeHash xor (parentHash rol 3)
        assertEquals(1, effectiveHash)
    }

    @Test // regression test for b/188015757
    fun testRestartOfDefaultFunctions() = compositionTest {

        @Composable
        fun Test() {
            Defaults()
            use(stateB)
        }

        compose {
            Test()
        }

        // Force Defaults to skip
        stateB++
        advance()

        // Force Defaults to recompose
        stateA++
        advance()
    }

    enum class MyEnum {
        First,
        Second
    }

    /**
     * set should set the value every time, update should only set after initial composition.
     */
    @OptIn(ExperimentalCoroutinesApi::class)
    @Test
    fun composeNodeSetVsUpdate() = runTest {
        localRecomposerTest { recomposer ->
            class SetUpdateNode(property: String) {
                var changeCount = 0
                var property: String = property
                    set(value) {
                        field = value
                        changeCount++
                    }
            }
            class SetUpdateNodeApplier : AbstractApplier<SetUpdateNode>(SetUpdateNode("root")) {
                override fun insertTopDown(index: Int, instance: SetUpdateNode) {}
                override fun insertBottomUp(index: Int, instance: SetUpdateNode) {}
                override fun remove(index: Int, count: Int) {}
                override fun move(from: Int, to: Int, count: Int) {}
                override fun onClear() {}
            }
            val composition = Composition(SetUpdateNodeApplier(), recomposer)
            val nodes = mutableListOf<SetUpdateNode>()
            fun makeNode(property: String) = SetUpdateNode(property).also { nodes += it }

            var value by mutableStateOf("initial")

            composition.setContent {
                ComposeNode<SetUpdateNode, SetUpdateNodeApplier>(
                    factory = { makeNode(value) },
                    update = {
                        set(value) { property = value }
                    }
                )
                ComposeNode<SetUpdateNode, SetUpdateNodeApplier>(
                    factory = { makeNode(value) },
                    update = {
                        update(value) { property = value }
                    }
                )
            }

            assertEquals("initial", nodes[0].property, "node 0 initial composition value")
            assertEquals("initial", nodes[1].property, "node 1 initial composition value")
            assertEquals(1, nodes[0].changeCount, "node 0 initial composition changeCount")
            assertEquals(0, nodes[1].changeCount, "node 1 initial composition changeCount")

            value = "changed"
            Snapshot.sendApplyNotifications()
            testScheduler.advanceUntilIdle()

            assertEquals("changed", nodes[0].property, "node 0 recomposition value")
            assertEquals("changed", nodes[1].property, "node 1 recomposition value")
            assertEquals(2, nodes[0].changeCount, "node 0 recomposition changeCount")
            assertEquals(1, nodes[1].changeCount, "node 1 recomposition changeCount")
        }
    }

    @Test
    fun internalErrorsAreReportedAsInternal() = compositionTest {
        expectError("internal") {
            compose {
                currentComposer.createNode { null }
            }
        }
    }

    @Test
    fun textWithElvis() = compositionTest {
        compose {
            val value: String? = null
            value?.let { Text("Bye!") } ?: Text("Hello!")
        }

        validate {
            Text("Hello!")
        }
    }

    @Test
    fun textWithIfNotNull() = compositionTest {
        val condition = false
        compose {
            val result = if (condition) {
                Text("Bye!")
            } else null

            if (result == null) {
                Text("Hello!")
            }
        }

        validate {
            Text("Hello!")
        }
    }

    @Test // Regression test for b/249050560
    @IgnoreJsTarget
    // TODO(o.k.): fails due to old js-only change in ComposerLambdaMemoization.rememberExpression
    fun testFunctionInstances() = compositionTest {
        var state by mutableStateOf(0)
        functionInstance = { -1 }

        compose {
            val localStateCopy = state
            fun localStateReader() = localStateCopy
            updateInstance(::localStateReader)
        }

        assertEquals(state, functionInstance())

        state = 10
        advance()
        assertEquals(state, functionInstance())
    }

    @Test
    fun testNonLocalReturn_CM1_RetFunc_FalseTrue() = compositionTest {
        var condition by mutableStateOf(false)

        compose {
            test_CM1_RetFun(condition)
        }

        validate {
            this.test_CM1_RetFun(condition)
        }

        condition = true

        expectChanges()

        revalidate()
    }

    @Test
    fun testNonLocalReturn_CM1_RetFunc_TrueFalse() = compositionTest {
        var condition by mutableStateOf(true)

        compose {
            test_CM1_RetFun(condition)
        }

        validate {
            this.test_CM1_RetFun(condition)
        }

        condition = false

        expectChanges()

        revalidate()
    }

    @Test
    fun test_CM1_CCM1_RetFun_FalseTrue() = compositionTest {
        var condition by mutableStateOf(false)

        compose {
            test_CM1_CCM1_RetFun(condition)
        }

        validate {
            this.test_CM1_CCM1_RetFun(condition)
        }

        condition = true

        expectChanges()

        revalidate()
    }

    @Test
    fun test_CM1_CCM1_RetFun_TrueFalse() = compositionTest {
        var condition by mutableStateOf(true)

        compose {
            test_CM1_CCM1_RetFun(condition)
        }

        validate {
            this.test_CM1_CCM1_RetFun(condition)
        }

        condition = false

        expectChanges()

        revalidate()
    }

<<<<<<< HEAD
    @Ignore // Failing, will pass in 1.5 https://github.com/JetBrains/compose-multiplatform/issues/3211
    @Test
    fun test_returnConditionally_fromInlineLambda() = compositionTest {
        var condition by mutableStateOf(true)

        compose {
            InlineWrapper {
                if (condition) return@InlineWrapper
                Text("Test")
            }
        }

        validate {
            if (!condition) {
                Text("Test")
            }
        }

        condition = false

        expectChanges()

        revalidate()
    }

    @Ignore // Failing, will pass in 1.5 https://github.com/JetBrains/compose-multiplatform/issues/3211
    @Test
    fun test_returnConditionally_fromInlineLambda_nonLocal() = compositionTest {
        var condition by mutableStateOf(true)

        compose {
            InlineWrapper {
                M1 {
                    if (condition) return@InlineWrapper
                    Text("Test")
                }
            }
        }

        validate {
            if (!condition) {
                Text("Test")
            }
        }

        condition = false

        expectChanges()

        revalidate()
    }

    @Test
    fun test_returnConditionally_fromLambda_nonLocal() = compositionTest {
        var condition by mutableStateOf(true)

        compose {
            Wrap {
                M1 {
                    if (condition) return@Wrap
                    Text("Test")
                }
            }
        }

        validate {
            if (!condition) {
                Text("Test")
            }
        }

        condition = false

        expectChanges()

        revalidate()
    }

    @Ignore // Failing, will pass in 1.5 https://github.com/JetBrains/compose-multiplatform/issues/3211
    @Test // regression test for 264467571
    fun test_returnConditionally_fromNodeLambda_local_initial_return() = compositionTest {
        var condition by mutableStateOf(true)
        compose {
            Text("Before outer")
            InlineLinear {
                Text("Before inner")
                InlineLinear inner@{
                    Text("Before return")
                    if (condition) return@inner
                    Text("After return")
                }
                Text("After inner")
            }
            Text("Before outer")
        }

        validate {
            Text("Before outer")
            InlineLinear {
                Text("Before inner")
                InlineLinear inner@{
                    Text("Before return")
                    if (condition) return@inner
                    Text("After return")
                }
                Text("After inner")
            }
            Text("Before outer")
        }

        repeat(4) {
            condition = !condition
            expectChanges()
            revalidate()
        }
    }

    @Ignore // Failing, will pass in 1.5 https://github.com/JetBrains/compose-multiplatform/issues/3211
    @Test // regression test for 264467571
    fun test_returnConditionally_fromNodeLambda_local_initial_no_return() = compositionTest {
        var condition by mutableStateOf(true)
        compose {
            Text("Before outer")
            InlineLinear {
                Text("Before inner")
                InlineLinear inner@{
                    Text("Before return")
                    if (condition) return@inner
                    Text("After return")
                }
                Text("After inner")
            }
            Text("Before outer")
        }

        validate {
            Text("Before outer")
            InlineLinear {
                Text("Before inner")
                InlineLinear inner@{
                    Text("Before return")
                    if (condition) return@inner
                    Text("After return")
                }
                Text("After inner")
            }
            Text("Before outer")
        }

        repeat(4) {
            condition = !condition
            expectChanges()
            revalidate()
        }
    }

    @Ignore // Failing, will pass in 1.5 https://github.com/JetBrains/compose-multiplatform/issues/3211
    @Test // regression test for 264467571
    fun test_returnConditionally_fromNodeLambda_nonLocal_initial_return() = compositionTest {
        var condition by mutableStateOf(true)
        compose {
            Text("Before outer")
            InlineLinear outer@{
                Text("Before inner")
                InlineLinear {
                    Text("Before return")
                    if (condition) return@outer
                    Text("After return")
                }
                Text("After inner")
            }
            Text("Before outer")
        }

        validate {
            Text("Before outer")
            InlineLinear outer@{
                Text("Before inner")
                InlineLinear {
                    Text("Before return")
                    if (condition) return@outer
                    Text("After return")
                }
                Text("After inner")
            }
            Text("Before outer")
        }

        repeat(4) {
            condition = !condition
            expectChanges()
            revalidate()
        }
    }

    @Ignore // Failing, will pass in 1.5 https://github.com/JetBrains/compose-multiplatform/issues/3211
    @Test // regression test for 264467571
    fun test_returnConditionally_fromNodeLambda_nonLocal_initial_no_return() = compositionTest {
        var condition by mutableStateOf(true)
        compose {
            Text("Before outer")
            InlineLinear outer@{
                Text("Before inner")
                InlineLinear {
                    Text("Before return")
                    if (condition) return@outer
                    Text("After return")
                }
                Text("After inner")
            }
            Text("Before outer")
        }

        validate {
            Text("Before outer")
            InlineLinear outer@{
                Text("Before inner")
                InlineLinear {
                    Text("Before return")
                    if (condition) return@outer
                    Text("After return")
                }
                Text("After inner")
            }
            Text("Before outer")
        }

        repeat(4) {
            condition = !condition
            expectChanges()
            revalidate()
        }
    }

    @Ignore // Failing, will pass in 1.5 https://github.com/JetBrains/compose-multiplatform/issues/3211
    @Test
    fun test_returnConditionally_fromConditionalNodeLambda_nonLocal_initial_no_return() =
        compositionTest {
            var condition by mutableStateOf(true)
            compose {
                Text("Before outer")
                InlineLinear outer@{
                    Text("Before inner")
                    if (condition) {
                        InlineLinear {
                            Text("Before return")
                            return@outer
                        }
                    }
                    Text("After inner")
                }
                Text("Before outer")
            }

            validate {
                Text("Before outer")
                InlineLinear outer@{
                    Text("Before inner")
                    if (condition) {
                        InlineLinear {
                            Text("Before return")
                            return@outer
                        }
                    }
                    Text("After inner")
                }
                Text("Before outer")
            }

            repeat(4) {
                condition = !condition
                expectChanges()
                revalidate()
            }
        }

    @Test
    fun test_returnConditionally_fromFunction_nonLocal() = compositionTest {
        val text = mutableStateOf<String?>(null)

        compose {
            TextWithNonLocalReturn(text.value)
        }

        validate {
            if (text.value != null) {
                Text(text.value!!)
            }
        }

        text.value = "Test"

        expectChanges()

        revalidate()
    }

    @Test // regression test for 274889428
    fun test_returnConditionally_simulatedIf() = compositionTest {
        val condition1 = mutableStateOf(true)
        val condition2 = mutableStateOf(true)
        val condition3 = mutableStateOf(true)

        compose block@{
            Text("A")
            simulatedIf(condition1.value) { return@block }
            Text("B")
            simulatedIf(condition2.value) { return@block }
            Text("C")
            simulatedIf(condition3.value) { return@block }
            Text("D")
        }

        validate block@{
            Text("A")
            this.simulatedIf(condition1.value) { return@block }
            Text("B")
            this.simulatedIf(condition2.value) { return@block }
            Text("C")
            this.simulatedIf(condition3.value) { return@block }
            Text("D")
        }

        condition1.value = false
        expectChanges()
        revalidate()

        condition2.value = false
        expectChanges()
        revalidate()

        condition3.value = false
        expectChanges()
        revalidate()
    }

=======
>>>>>>> 6febf7a3
    @Test // regression test for 267586102
    fun test_remember_in_a_loop() = compositionTest {
        var i1 = 0
        var i2 = 0
        var i3 = 0
        var recomposeCounter = 0
        var scope: RecomposeScope? = null

        val content: @Composable SomeUnstableClass.() -> Unit = {
            for (index in 0 until recomposeCounter) {
                remember(this) { index }
            }
            scope = currentRecomposeScope
            // these remembered values are not expected to change, BUT they change on recompositions
            i1 = remember(this) { 1 }
            i2 = remember(this) { 2 }
            i3 = remember(this) { 3 }
            recomposeCounter++
        }

        compose {
            content(SomeUnstableClass())
        }
        advance()

        assertEquals(1, i1)
        assertEquals(2, i2)
        assertEquals(3, i3)
        assertEquals(1, recomposeCounter)

        scope!!.invalidate()
        advance()

        assertEquals(2, recomposeCounter)
        assertEquals(1, i1)
        assertEquals(2, i2)
        assertEquals(3, i3)

        scope!!.invalidate()
        advance()

        assertEquals(3, recomposeCounter)
        assertEquals(1, i1)
        assertEquals(2, i2)
        assertEquals(3, i3)
    }
}

class SomeUnstableClass(val a: Any = "abc")

@Composable
fun test_CM1_RetFun(condition: Boolean) {
    Text("Root - before")
    M1 {
        Text("M1 - before")
        if (condition) return
        Text("M1 - after")
    }
    Text("Root - after")
}

fun MockViewValidator.test_CM1_RetFun(condition: Boolean) {
    Text("Root - before")
    Text("M1 - before")
    if (condition) return
    Text("M1 - after")
    Text("Root - after")
}

@Composable
fun test_CM1_CCM1_RetFun(condition: Boolean) {
    Text("Root - before")
    M1 {
        Text("M1 - begin")
        if (condition) {
            Text("if - begin")
            M1 {
                Text("In CCM1")
                return@test_CM1_CCM1_RetFun
            }
        }
        Text("M1 - end")
    }
    Text("Root - end")
}

fun MockViewValidator.test_CM1_CCM1_RetFun(condition: Boolean) {
    Text("Root - before")
    Text("M1 - begin")
    if (condition) {
        Text("if - begin")
        Text("In CCM1")
        return
    }
    Text("M1 - end")
    Text("Root - end")
}

var functionInstance: () -> Int = { 0 }

@Composable
fun updateInstance(newInstance: () -> Int) {
    functionInstance = newInstance
}

var stateA by mutableStateOf(1000)
var stateB by mutableStateOf(2000)

fun use(@Suppress("UNUSED_PARAMETER") v: Int) {}

fun calculateSomething() = 4

@Composable // used in testRestartOfDefaultFunctions
fun Defaults(a: Int = 1, b: Int = 2, c: Int = 3, d: Int = calculateSomething()) {
    assertEquals(1, a)
    assertEquals(2, b)
    assertEquals(3, c)
    assertEquals(4, d)
    use(stateA)
}

@OptIn(InternalComposeApi::class)
@Composable
internal fun TestSubcomposition(
    content: @Composable () -> Unit
) {
    val parentRef = rememberCompositionContext()
    val currentContent by rememberUpdatedState(content)
    DisposableEffect(parentRef) {
        val subcomposition = Composition(EmptyApplier(), parentRef)
        // TODO: work around for b/179701728
        callSetContent(subcomposition) {
            // Note: This is in a lambda invocation to keep the currentContent state read
            // in the sub-composition's content composable. Changing this to be
            // subcomposition.setContent(currentContent) would snapshot read only on initial set.
            currentContent()
        }
        onDispose {
            subcomposition.dispose()
        }
    }
}

private fun callSetContent(composition: Composition, content: @Composable () -> Unit) {
    composition.setContent(content)
}

class Ref<T : Any> {
    lateinit var value: T
}

@Composable fun NarrowInvalidateForReference(ref: Ref<CompositionContext>) {
    ref.value = rememberCompositionContext()
}

@Composable
fun testDeferredSubcomposition(block: @Composable () -> Unit): () -> Unit {
    val container = remember { View() }
    val ref = Ref<CompositionContext>()
    NarrowInvalidateForReference(ref = ref)
    return {
        Composition(
            ViewApplier(container),
            ref.value
        ).apply {
            setContent {
                block()
            }
        }
    }
}

@OptIn(ExperimentalCoroutinesApi::class)
internal suspend fun <R> localRecomposerTest(
    block: CoroutineScope.(Recomposer) -> R
) = coroutineScope {
    withContext(TestMonotonicFrameClock(this)) {
        val recomposer = Recomposer(coroutineContext)
        launch {
            recomposer.runRecomposeAndApplyChanges()
        }
        block(recomposer)
        // This call doesn't need to be in a finally; everything it does will be torn down
        // in exceptional cases by the coroutineScope failure
        recomposer.cancel()
    }
}

/**
 * Advances this scheduler by exactly one frame, as defined by the [TestMonotonicFrameClock] in
 * [context].
 */
@OptIn(ExperimentalCoroutinesApi::class)
private fun TestCoroutineScheduler.advanceTimeByFrame(context: CoroutineContext) {
    val testClock = context[MonotonicFrameClock] as TestMonotonicFrameClock
    advanceTimeBy(testClock.frameDelayMillis)
    // advanceTimeBy doesn't run tasks at exactly frameDelayMillis.
    runCurrent()
}

@Composable
fun Wrap(content: @Composable () -> Unit) {
    content()
}

@Composable
fun Wrap(count: Int, content: @Composable () -> Unit) {
    if (count > 1)
        Wrap(count - 1, content)
    else
        content()
}

private fun <T> assertArrayEquals(message: String, expected: Array<T>, received: Array<T>) {
    fun Array<T>.getString() = this.joinToString(", ") { it.toString() }
    fun err(msg: String): Nothing = error(
        "$message: $msg, expected: [${
        expected.getString()}], received: [${received.getString()}]"
    )
    if (expected.size != received.size) err("sizes are different")
    expected.indices.forEach { index ->
        if (expected[index] != received[index])
            err(
                "item at index $index was different (expected [${
                expected[index]}], received: [${received[index]}]"
            )
    }
}

// Contact test data
private val bob = Contact("Bob Smith", email = "bob@smith.com")
private val jon = Contact(name = "Jon Alberton", email = "jon@alberton.com")
private val steve = Contact("Steve Roberson", email = "steverob@somemail.com")

private fun testModel(
    contacts: MutableList<Contact> = mutableListOf(
        bob,
        jon,
        steve
    )
) = ContactModel(filter = "", contacts = contacts)

// Report test data
private val jim_reports_to_sally = Report("Jim", "Sally")
private val rob_reports_to_alice = Report("Rob", "Alice")
private val clark_reports_to_lois = Report("Clark", "Lois")

private interface Counted {
    val count: Int
}

private interface Ordered {
    val rememberOrder: Int
    val forgetOrder: Int
}

private interface Named {
    val name: String
}

private fun Int.isOdd() = this % 2 == 1
private fun Int.isEven() = this % 2 == 0

fun <T> MutableList<T>.swap(a: T, b: T) {
    val aIndex = indexOf(a)
    val bIndex = indexOf(b)
    require(aIndex >= 0 && bIndex >= 0)
    set(aIndex, b)
    set(bIndex, a)
}

@Composable
private inline fun InlineWrapper(content: @Composable () -> Unit) = content()

@Composable
private inline fun M1(content: @Composable () -> Unit) = InlineWrapper { content() }

@Composable
private inline fun M2(content: @Composable () -> Unit) = M1 { content() }

@Composable
private inline fun M3(content: @Composable () -> Unit) = M2 { content() }<|MERGE_RESOLUTION|>--- conflicted
+++ resolved
@@ -3313,345 +3313,6 @@
         revalidate()
     }
 
-<<<<<<< HEAD
-    @Ignore // Failing, will pass in 1.5 https://github.com/JetBrains/compose-multiplatform/issues/3211
-    @Test
-    fun test_returnConditionally_fromInlineLambda() = compositionTest {
-        var condition by mutableStateOf(true)
-
-        compose {
-            InlineWrapper {
-                if (condition) return@InlineWrapper
-                Text("Test")
-            }
-        }
-
-        validate {
-            if (!condition) {
-                Text("Test")
-            }
-        }
-
-        condition = false
-
-        expectChanges()
-
-        revalidate()
-    }
-
-    @Ignore // Failing, will pass in 1.5 https://github.com/JetBrains/compose-multiplatform/issues/3211
-    @Test
-    fun test_returnConditionally_fromInlineLambda_nonLocal() = compositionTest {
-        var condition by mutableStateOf(true)
-
-        compose {
-            InlineWrapper {
-                M1 {
-                    if (condition) return@InlineWrapper
-                    Text("Test")
-                }
-            }
-        }
-
-        validate {
-            if (!condition) {
-                Text("Test")
-            }
-        }
-
-        condition = false
-
-        expectChanges()
-
-        revalidate()
-    }
-
-    @Test
-    fun test_returnConditionally_fromLambda_nonLocal() = compositionTest {
-        var condition by mutableStateOf(true)
-
-        compose {
-            Wrap {
-                M1 {
-                    if (condition) return@Wrap
-                    Text("Test")
-                }
-            }
-        }
-
-        validate {
-            if (!condition) {
-                Text("Test")
-            }
-        }
-
-        condition = false
-
-        expectChanges()
-
-        revalidate()
-    }
-
-    @Ignore // Failing, will pass in 1.5 https://github.com/JetBrains/compose-multiplatform/issues/3211
-    @Test // regression test for 264467571
-    fun test_returnConditionally_fromNodeLambda_local_initial_return() = compositionTest {
-        var condition by mutableStateOf(true)
-        compose {
-            Text("Before outer")
-            InlineLinear {
-                Text("Before inner")
-                InlineLinear inner@{
-                    Text("Before return")
-                    if (condition) return@inner
-                    Text("After return")
-                }
-                Text("After inner")
-            }
-            Text("Before outer")
-        }
-
-        validate {
-            Text("Before outer")
-            InlineLinear {
-                Text("Before inner")
-                InlineLinear inner@{
-                    Text("Before return")
-                    if (condition) return@inner
-                    Text("After return")
-                }
-                Text("After inner")
-            }
-            Text("Before outer")
-        }
-
-        repeat(4) {
-            condition = !condition
-            expectChanges()
-            revalidate()
-        }
-    }
-
-    @Ignore // Failing, will pass in 1.5 https://github.com/JetBrains/compose-multiplatform/issues/3211
-    @Test // regression test for 264467571
-    fun test_returnConditionally_fromNodeLambda_local_initial_no_return() = compositionTest {
-        var condition by mutableStateOf(true)
-        compose {
-            Text("Before outer")
-            InlineLinear {
-                Text("Before inner")
-                InlineLinear inner@{
-                    Text("Before return")
-                    if (condition) return@inner
-                    Text("After return")
-                }
-                Text("After inner")
-            }
-            Text("Before outer")
-        }
-
-        validate {
-            Text("Before outer")
-            InlineLinear {
-                Text("Before inner")
-                InlineLinear inner@{
-                    Text("Before return")
-                    if (condition) return@inner
-                    Text("After return")
-                }
-                Text("After inner")
-            }
-            Text("Before outer")
-        }
-
-        repeat(4) {
-            condition = !condition
-            expectChanges()
-            revalidate()
-        }
-    }
-
-    @Ignore // Failing, will pass in 1.5 https://github.com/JetBrains/compose-multiplatform/issues/3211
-    @Test // regression test for 264467571
-    fun test_returnConditionally_fromNodeLambda_nonLocal_initial_return() = compositionTest {
-        var condition by mutableStateOf(true)
-        compose {
-            Text("Before outer")
-            InlineLinear outer@{
-                Text("Before inner")
-                InlineLinear {
-                    Text("Before return")
-                    if (condition) return@outer
-                    Text("After return")
-                }
-                Text("After inner")
-            }
-            Text("Before outer")
-        }
-
-        validate {
-            Text("Before outer")
-            InlineLinear outer@{
-                Text("Before inner")
-                InlineLinear {
-                    Text("Before return")
-                    if (condition) return@outer
-                    Text("After return")
-                }
-                Text("After inner")
-            }
-            Text("Before outer")
-        }
-
-        repeat(4) {
-            condition = !condition
-            expectChanges()
-            revalidate()
-        }
-    }
-
-    @Ignore // Failing, will pass in 1.5 https://github.com/JetBrains/compose-multiplatform/issues/3211
-    @Test // regression test for 264467571
-    fun test_returnConditionally_fromNodeLambda_nonLocal_initial_no_return() = compositionTest {
-        var condition by mutableStateOf(true)
-        compose {
-            Text("Before outer")
-            InlineLinear outer@{
-                Text("Before inner")
-                InlineLinear {
-                    Text("Before return")
-                    if (condition) return@outer
-                    Text("After return")
-                }
-                Text("After inner")
-            }
-            Text("Before outer")
-        }
-
-        validate {
-            Text("Before outer")
-            InlineLinear outer@{
-                Text("Before inner")
-                InlineLinear {
-                    Text("Before return")
-                    if (condition) return@outer
-                    Text("After return")
-                }
-                Text("After inner")
-            }
-            Text("Before outer")
-        }
-
-        repeat(4) {
-            condition = !condition
-            expectChanges()
-            revalidate()
-        }
-    }
-
-    @Ignore // Failing, will pass in 1.5 https://github.com/JetBrains/compose-multiplatform/issues/3211
-    @Test
-    fun test_returnConditionally_fromConditionalNodeLambda_nonLocal_initial_no_return() =
-        compositionTest {
-            var condition by mutableStateOf(true)
-            compose {
-                Text("Before outer")
-                InlineLinear outer@{
-                    Text("Before inner")
-                    if (condition) {
-                        InlineLinear {
-                            Text("Before return")
-                            return@outer
-                        }
-                    }
-                    Text("After inner")
-                }
-                Text("Before outer")
-            }
-
-            validate {
-                Text("Before outer")
-                InlineLinear outer@{
-                    Text("Before inner")
-                    if (condition) {
-                        InlineLinear {
-                            Text("Before return")
-                            return@outer
-                        }
-                    }
-                    Text("After inner")
-                }
-                Text("Before outer")
-            }
-
-            repeat(4) {
-                condition = !condition
-                expectChanges()
-                revalidate()
-            }
-        }
-
-    @Test
-    fun test_returnConditionally_fromFunction_nonLocal() = compositionTest {
-        val text = mutableStateOf<String?>(null)
-
-        compose {
-            TextWithNonLocalReturn(text.value)
-        }
-
-        validate {
-            if (text.value != null) {
-                Text(text.value!!)
-            }
-        }
-
-        text.value = "Test"
-
-        expectChanges()
-
-        revalidate()
-    }
-
-    @Test // regression test for 274889428
-    fun test_returnConditionally_simulatedIf() = compositionTest {
-        val condition1 = mutableStateOf(true)
-        val condition2 = mutableStateOf(true)
-        val condition3 = mutableStateOf(true)
-
-        compose block@{
-            Text("A")
-            simulatedIf(condition1.value) { return@block }
-            Text("B")
-            simulatedIf(condition2.value) { return@block }
-            Text("C")
-            simulatedIf(condition3.value) { return@block }
-            Text("D")
-        }
-
-        validate block@{
-            Text("A")
-            this.simulatedIf(condition1.value) { return@block }
-            Text("B")
-            this.simulatedIf(condition2.value) { return@block }
-            Text("C")
-            this.simulatedIf(condition3.value) { return@block }
-            Text("D")
-        }
-
-        condition1.value = false
-        expectChanges()
-        revalidate()
-
-        condition2.value = false
-        expectChanges()
-        revalidate()
-
-        condition3.value = false
-        expectChanges()
-        revalidate()
-    }
-
-=======
->>>>>>> 6febf7a3
     @Test // regression test for 267586102
     fun test_remember_in_a_loop() = compositionTest {
         var i1 = 0
