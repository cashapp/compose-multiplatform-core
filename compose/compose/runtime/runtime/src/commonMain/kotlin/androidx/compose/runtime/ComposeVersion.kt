--- conflicted
+++ resolved
@@ -28,9 +28,5 @@
      * IMPORTANT: Whenever updating this value, please make sure to also update `versionTable` and
      * `minimumRuntimeVersionInt` in `VersionChecker.kt` of the compiler.
      */
-<<<<<<< HEAD
-    const val version: Int = 5005
-=======
     const val version: Int = 7100
->>>>>>> b7d460cf
 }