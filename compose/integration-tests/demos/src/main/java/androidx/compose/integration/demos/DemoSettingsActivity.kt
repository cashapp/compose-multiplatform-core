/*
 * Copyright 2020 The Android Open Source Project
 *
 * Licensed under the Apache License, Version 2.0 (the "License");
 * you may not use this file except in compliance with the License.
 * You may obtain a copy of the License at
 *
 *      http://www.apache.org/licenses/LICENSE-2.0
 *
 * Unless required by applicable law or agreed to in writing, software
 * distributed under the License is distributed on an "AS IS" BASIS,
 * WITHOUT WARRANTIES OR CONDITIONS OF ANY KIND, either express or implied.
 * See the License for the specific language governing permissions and
 * limitations under the License.
 */

package androidx.compose.integration.demos

import android.os.Bundle
import androidx.appcompat.app.AppCompatActivity
import androidx.compose.integration.demos.DemoSettingsActivity.SettingsFragment
import androidx.compose.integration.demos.settings.CursorBlinkSetting
import androidx.compose.integration.demos.settings.DecorFitsSystemWindowsSetting
import androidx.compose.integration.demos.settings.DynamicThemeSetting
import androidx.compose.integration.demos.settings.LayoutDirectionSetting
import androidx.compose.integration.demos.settings.SoftInputModeSetting
import androidx.preference.PreferenceCategory
import androidx.preference.PreferenceFragmentCompat
import androidx.preference.plusAssign

<<<<<<< HEAD
private val allSettings =
    listOf(
        LayoutDirectionSetting,
        DynamicThemeSetting,
        SoftInputModeSetting,
        DecorFitsSystemWindowsSetting,
        CursorBlinkSetting,
    )
=======
private val allSettings = listOf(
    LayoutDirectionSetting,
    DynamicThemeSetting,
    SoftInputModeSetting,
    DecorFitsSystemWindowsSetting,
)
>>>>>>> 3065673e

/**
 * Shell [AppCompatActivity] around [SettingsFragment], as we need a FragmentActivity subclass
 * to host the [SettingsFragment].
 */
class DemoSettingsActivity : AppCompatActivity() {
    override fun onCreate(savedInstanceState: Bundle?) {
        super.onCreate(savedInstanceState)
        supportFragmentManager
            .beginTransaction()
            .replace(android.R.id.content, SettingsFragment())
            .commit()
    }

    class SettingsFragment : PreferenceFragmentCompat() {
        override fun onCreatePreferences(savedInstanceState: Bundle?, rootKey: String?) {
            val context = preferenceManager.context
            val screen = preferenceManager.createPreferenceScreen(context)

            val general = PreferenceCategory(context).apply {
                title = "General options"
                screen += this
            }

            allSettings.forEach {
                general += it.createPreference(context)
            }

            preferenceScreen = screen
        }
    }
}<|MERGE_RESOLUTION|>--- conflicted
+++ resolved
@@ -19,7 +19,6 @@
 import android.os.Bundle
 import androidx.appcompat.app.AppCompatActivity
 import androidx.compose.integration.demos.DemoSettingsActivity.SettingsFragment
-import androidx.compose.integration.demos.settings.CursorBlinkSetting
 import androidx.compose.integration.demos.settings.DecorFitsSystemWindowsSetting
 import androidx.compose.integration.demos.settings.DynamicThemeSetting
 import androidx.compose.integration.demos.settings.LayoutDirectionSetting
@@ -28,23 +27,12 @@
 import androidx.preference.PreferenceFragmentCompat
 import androidx.preference.plusAssign
 
-<<<<<<< HEAD
-private val allSettings =
-    listOf(
-        LayoutDirectionSetting,
-        DynamicThemeSetting,
-        SoftInputModeSetting,
-        DecorFitsSystemWindowsSetting,
-        CursorBlinkSetting,
-    )
-=======
 private val allSettings = listOf(
     LayoutDirectionSetting,
     DynamicThemeSetting,
     SoftInputModeSetting,
     DecorFitsSystemWindowsSetting,
 )
->>>>>>> 3065673e
 
 /**
  * Shell [AppCompatActivity] around [SettingsFragment], as we need a FragmentActivity subclass
