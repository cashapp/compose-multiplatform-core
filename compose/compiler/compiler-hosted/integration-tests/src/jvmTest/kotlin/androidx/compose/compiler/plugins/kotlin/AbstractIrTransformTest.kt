--- conflicted
+++ resolved
@@ -16,122 +16,26 @@
 
 package androidx.compose.compiler.plugins.kotlin
 
+import androidx.compose.compiler.plugins.kotlin.facade.SourceFile
 import androidx.compose.compiler.plugins.kotlin.lower.dumpSrc
+import java.io.File
 import org.intellij.lang.annotations.Language
-import org.jetbrains.kotlin.backend.common.extensions.IrGenerationExtension
-import org.jetbrains.kotlin.backend.common.extensions.IrPluginContext
-import org.jetbrains.kotlin.backend.common.extensions.IrPluginContextImpl
-import org.jetbrains.kotlin.backend.common.ir.BuiltinSymbolsBase
-import org.jetbrains.kotlin.backend.common.ir.createParameterDeclarations
-import org.jetbrains.kotlin.backend.jvm.JvmGeneratorExtensionsImpl
-import org.jetbrains.kotlin.backend.jvm.JvmIrTypeSystemContext
-import org.jetbrains.kotlin.backend.jvm.serialization.JvmIdSignatureDescriptor
-import org.jetbrains.kotlin.cli.jvm.compiler.EnvironmentConfigFiles
-import org.jetbrains.kotlin.cli.jvm.compiler.KotlinCoreEnvironment
-import org.jetbrains.kotlin.cli.jvm.config.addJvmClasspathRoots
-import org.jetbrains.kotlin.config.JVMConfigurationKeys
-import org.jetbrains.kotlin.config.JvmTarget
-import org.jetbrains.kotlin.config.LanguageFeature
-import org.jetbrains.kotlin.config.LanguageVersionSettings
-import org.jetbrains.kotlin.config.LanguageVersionSettingsImpl
-import org.jetbrains.kotlin.config.languageVersionSettings
-import org.jetbrains.kotlin.descriptors.ModuleDescriptor
-import org.jetbrains.kotlin.descriptors.konan.DeserializedKlibModuleOrigin
-import org.jetbrains.kotlin.descriptors.konan.KlibModuleOrigin
-import org.jetbrains.kotlin.ir.IrBuiltIns
+import org.jetbrains.kotlin.config.CompilerConfiguration
 import org.jetbrains.kotlin.ir.IrElement
-import org.jetbrains.kotlin.ir.backend.jvm.serialization.JvmDescriptorMangler
-import org.jetbrains.kotlin.ir.backend.jvm.serialization.JvmIrLinker
-import org.jetbrains.kotlin.ir.builders.TranslationPluginContext
-import org.jetbrains.kotlin.ir.builders.declarations.buildClass
-import org.jetbrains.kotlin.ir.declarations.IrClass
-import org.jetbrains.kotlin.ir.declarations.IrDeclarationOrigin
-import org.jetbrains.kotlin.ir.declarations.IrModuleFragment
-import org.jetbrains.kotlin.ir.declarations.impl.IrFactoryImpl
-import org.jetbrains.kotlin.ir.util.ExternalDependenciesGenerator
-import org.jetbrains.kotlin.ir.util.IrMessageLogger
-import org.jetbrains.kotlin.ir.util.ReferenceSymbolTable
-import org.jetbrains.kotlin.ir.util.SymbolTable
-import org.jetbrains.kotlin.ir.util.TypeTranslator
 import org.jetbrains.kotlin.ir.util.dump
-import org.jetbrains.kotlin.load.kotlin.JvmPackagePartSource
-import org.jetbrains.kotlin.psi.KtFile
-import org.jetbrains.kotlin.psi2ir.Psi2IrConfiguration
-import org.jetbrains.kotlin.psi2ir.Psi2IrTranslator
-import org.jetbrains.kotlin.psi2ir.generators.DeclarationStubGeneratorImpl
-import org.jetbrains.kotlin.psi2ir.generators.GeneratorContext
-import org.jetbrains.kotlin.resolve.AnalyzingUtils
-import org.jetbrains.kotlin.serialization.deserialization.descriptors.DeserializedContainerSource
-import org.jetbrains.kotlin.utils.addToStdlib.safeAs
-import java.io.File
-import org.jetbrains.kotlin.backend.common.serialization.DescriptorByIdSignatureFinderImpl
-import org.jetbrains.kotlin.cli.jvm.config.configureJdkClasspathRoots
-
-<<<<<<< HEAD
-@Suppress("LeakingThis")
-abstract class ComposeIrTransformTest : AbstractIrTransformTest() {
-    open val liveLiteralsEnabled get() = false
-    open val liveLiteralsV2Enabled get() = false
-    open val generateFunctionKeyMetaClasses get() = false
-    open val sourceInformationEnabled get() = true
-    open val intrinsicRememberEnabled get() = false
-    open val decoysEnabled get() = false
-    open val metricsDestination: String? get() = null
-
-    protected var extension: ComposeIrGenerationExtension? = null
-    // Some tests require the plugin context in order to perform assertions, for example, a
-    // context is required to determine the stability of a type using the StabilityInferencer.
-    var pluginContext: IrPluginContext? = null
-
-    override fun setUp() {
-        super.setUp()
-        extension = ComposeIrGenerationExtension(
-            myEnvironment!!.configuration,
-            liveLiteralsEnabled,
-            liveLiteralsV2Enabled,
-            generateFunctionKeyMetaClasses,
-            sourceInformationEnabled,
-            intrinsicRememberEnabled,
-            decoysEnabled,
-            metricsDestination
-        )
-=======
+import org.junit.Assert.assertEquals
+import org.junit.Rule
+import org.junit.rules.TemporaryFolder
+
 abstract class AbstractIrTransformTest(useFir: Boolean) : AbstractCodegenTest(useFir) {
     override fun CompilerConfiguration.updateConfiguration() {
         put(ComposeConfiguration.SOURCE_INFORMATION_ENABLED_KEY, true)
         put(ComposeConfiguration.STRONG_SKIPPING_ENABLED_KEY, true)
->>>>>>> 0937d2ba
-    }
-
-    override fun postProcessingStep(
-        module: IrModuleFragment,
-        context: IrPluginContext
-    ) {
-        pluginContext = context
-        extension!!.generate(
-            module,
-            context
-        )
-    }
-
-    override fun tearDown() {
-        pluginContext = null
-        extension = null
-        super.tearDown()
-    }
-}
-
-abstract class AbstractIrTransformTest(useFir: Boolean) : AbstractCodegenTest(useFir) {
-    private var testLocalUnique = 0
-    protected var classesDirectory = tmpDir(
-        "kotlin-${testLocalUnique++}-classes"
-    )
-    override val additionalPaths: List<File> = listOf(classesDirectory)
-
-    abstract fun postProcessingStep(
-        module: IrModuleFragment,
-        context: IrPluginContext,
-    )
+    }
+
+    @JvmField
+    @Rule
+    val classesDirectory = TemporaryFolder()
 
     @JvmField
     @Rule
@@ -148,11 +52,6 @@
         dumpClasses: Boolean = false,
         validator: (element: IrElement) -> Unit = {},
     ) {
-        // Setup for compile
-        this.classFileFactory = null
-        this.myEnvironment = null
-        setUp()
-
         val dependencyFileName = "Test_REPLACEME_${uniqueNumber++}"
 
         classLoader(dependencySource, dependencyFileName, dumpClasses)
@@ -160,13 +59,8 @@
             .also {
                 // Write the files to the class directory so they can be used by the next module
                 // and the application
-                it.writeToDir(classesDirectory)
-            }
-
-        // Setup for compile
-        this.classFileFactory = null
-        this.myEnvironment = null
-        setUp()
+                it.writeToDir(classesDirectory.root)
+            }
 
         verifyComposeIrTransform(
             source,
@@ -211,21 +105,13 @@
         source: String,
         @Language("kotlin")
         extra: String = "",
-        validator: (element: IrElement) -> Unit = { },
+        validator: (element: IrElement) -> Unit = {},
         dumpTree: Boolean = false,
         truncateTracingInfoMode: TruncateTracingInfoMode = TruncateTracingInfoMode.TRUNCATE_KEY,
-        compilation: Compilation = JvmCompilation()
+        additionalPaths: List<File> = listOf(),
     ): String {
-        if (!compilation.enabled) {
-            // todo indicate ignore?
-            return
-        }
-
-        val files = listOf(
-            sourceFile("Test.kt", source.replace('%', '$')),
-            sourceFile("Extra.kt", extra.replace('%', '$'))
-        )
-        val irModule = compilation.compile(files)
+        val files = listOf(SourceFile("Test.kt", source), SourceFile("Extra.kt", extra))
+        val irModule = compileToIr(files, additionalPaths)
         val keySet = mutableListOf<Int>()
         fun IrElement.validate(): IrElement = this.also { validator(it) }
         val actualTransformed = irModule
@@ -279,9 +165,7 @@
                         "([^\"\\n]*)\"(.*)\"\\)"
                 )
             ) {
-                "${it.groupValues[1]}\"${
-                generateSourceInfo(it.groupValues[4], source)
-                }\")"
+                "${it.groupValues[1]}\"${generateSourceInfo(it.groupValues[4], source)}\")"
             }
             .replace(
                 Regex("(sourceInformation(MarkerStart)?\\(.*)\"(.*)\"\\)")
@@ -294,9 +178,7 @@
                         "([^\"\\n]*)\"(.*)\"\\)"
                 )
             ) {
-                "${it.groupValues[1]}\"${
-                generateSourceInfo(it.groupValues[2], source)
-                }\")"
+                "${it.groupValues[1]}\"${generateSourceInfo(it.groupValues[2], source)}\")"
             }
             // replace source keys for joinKey calls
             .replace(
@@ -438,7 +320,7 @@
 
         while (currentResult != null) {
             val mr = currentResult!!
-            if (mr.range.start != current) {
+            if (mr.range.first != current) {
                 return "invalid source info at $current: '$sourceInfo'"
             }
             when {
@@ -464,340 +346,8 @@
         return result
     }
 
-    fun facadeClassGenerator(
-        generatorContext: GeneratorContext,
-        source: DeserializedContainerSource
-    ): IrClass? {
-        val jvmPackagePartSource = source.safeAs<JvmPackagePartSource>() ?: return null
-        val facadeName = jvmPackagePartSource.facadeClassName ?: jvmPackagePartSource.className
-        return generatorContext.irFactory.buildClass {
-            origin = IrDeclarationOrigin.FILE_CLASS
-            name = facadeName.fqNameForTopLevelClassMaybeWithDollars.shortName()
-        }.also {
-            it.createParameterDeclarations()
-        }
-    }
-
-    inner class JvmCompilation(
-        private val specificFeature: Set<LanguageFeature> = emptySet()
-    ) : Compilation {
-        override val enabled: Boolean = true
-
-        override fun compile(files: List<KtFile>): IrModuleFragment {
-            val classPath = createClasspath() + additionalPaths
-            val configuration = newConfiguration()
-            configuration.addJvmClasspathRoots(classPath)
-            configuration.put(JVMConfigurationKeys.IR, true)
-            configuration.put(JVMConfigurationKeys.JVM_TARGET, JvmTarget.JVM_1_8)
-            configuration.languageVersionSettings =
-                configuration.languageVersionSettings.setFeatures(specificFeature)
-
-            configuration.configureJdkClasspathRoots()
-
-            val environment = KotlinCoreEnvironment.createForTests(
-                myTestRootDisposable, configuration, EnvironmentConfigFiles.JVM_CONFIG_FILES
-            ).also { setupEnvironment(it) }
-
-            val mangler = JvmDescriptorMangler(null)
-
-            val psi2ir = Psi2IrTranslator(
-                environment.configuration.languageVersionSettings,
-                Psi2IrConfiguration(ignoreErrors = false)
-            )
-            val messageLogger = environment.configuration[IrMessageLogger.IR_MESSAGE_LOGGER]
-                ?: IrMessageLogger.None
-            val symbolTable = SymbolTable(
-                JvmIdSignatureDescriptor(mangler),
-                IrFactoryImpl
-            )
-
-            val analysisResult = JvmResolveUtil.analyze(files, environment)
-            if (!psi2ir.configuration.ignoreErrors) {
-                analysisResult.throwIfError()
-                AnalyzingUtils.throwExceptionOnErrors(analysisResult.bindingContext)
-            }
-            val extensions = JvmGeneratorExtensionsImpl(configuration)
-            val generatorContext = psi2ir.createGeneratorContext(
-                analysisResult.moduleDescriptor,
-                analysisResult.bindingContext,
-                symbolTable,
-                extensions = extensions
-            )
-            val stubGenerator = DeclarationStubGeneratorImpl(
-                generatorContext.moduleDescriptor,
-                generatorContext.symbolTable,
-                generatorContext.irBuiltIns,
-                DescriptorByIdSignatureFinderImpl(generatorContext.moduleDescriptor, mangler),
-                extensions
-            )
-            val frontEndContext = object : TranslationPluginContext {
-                override val moduleDescriptor: ModuleDescriptor
-                    get() = generatorContext.moduleDescriptor
-                override val symbolTable: ReferenceSymbolTable
-                    get() = symbolTable
-                override val typeTranslator: TypeTranslator
-                    get() = generatorContext.typeTranslator
-                override val irBuiltIns: IrBuiltIns
-                    get() = generatorContext.irBuiltIns
-            }
-            val irLinker = JvmIrLinker(
-                generatorContext.moduleDescriptor,
-                messageLogger,
-                JvmIrTypeSystemContext(generatorContext.irBuiltIns),
-                generatorContext.symbolTable,
-                frontEndContext,
-                stubGenerator,
-                mangler,
-                true
-            )
-
-            generatorContext.moduleDescriptor.allDependencyModules.map {
-                val capability = it.getCapability(KlibModuleOrigin.CAPABILITY)
-                val kotlinLibrary = (capability as? DeserializedKlibModuleOrigin)?.library
-                irLinker.deserializeIrModuleHeader(
-                    it,
-                    kotlinLibrary,
-                    _moduleName = it.name.asString()
-                )
-            }
-
-            val irProviders = listOf(irLinker)
-
-            val symbols = BuiltinSymbolsBase(
-                generatorContext.irBuiltIns,
-                symbolTable,
-            )
-
-            ExternalDependenciesGenerator(
-                generatorContext.symbolTable,
-                irProviders
-            ).generateUnboundSymbolsAsDependencies()
-
-            psi2ir.addPostprocessingStep { module ->
-                val old = stubGenerator.unboundSymbolGeneration
-                try {
-                    stubGenerator.unboundSymbolGeneration = true
-                    val context = IrPluginContextImpl(
-                        module = generatorContext.moduleDescriptor,
-                        bindingContext = generatorContext.bindingContext,
-                        languageVersionSettings = generatorContext.languageVersionSettings,
-                        st = generatorContext.symbolTable,
-                        typeTranslator = generatorContext.typeTranslator,
-                        irBuiltIns = generatorContext.irBuiltIns,
-                        linker = irLinker,
-                        symbols = symbols,
-                        diagnosticReporter = IrMessageLogger.None,
-                    )
-                    postProcessingStep(module, context)
-                } finally {
-                    stubGenerator.unboundSymbolGeneration = old
-                }
-            }
-
-            val irModuleFragment = psi2ir.generateModuleFragment(
-                generatorContext,
-                files,
-                irProviders,
-                IrGenerationExtension.getInstances(myEnvironment!!.project),
-                expectDescriptorToSymbol = null
-            )
-            irLinker.postProcess()
-            return irModuleFragment
-        }
-    }
-
-    inner class JsCompilation(private val verifySignatures: Boolean = true) : Compilation {
-        private val classpath = System.getProperty("androidx.compose.js.classpath").orEmpty()
-            .split(":")
-            .map { File(it) }
-            .filter { isKotlinLibrary(it) }
-
-        override val enabled: Boolean = classpath.isNotEmpty()
-
-        override fun compile(files: List<KtFile>): IrModuleFragment {
-            val configuration = newConfiguration()
-            val dependencyFiles = classpath.map { it.absolutePath }
-            configuration.put(JSConfigurationKeys.LIBRARIES, dependencyFiles)
-
-            val environment = KotlinCoreEnvironment.createForTests(
-                myTestRootDisposable,
-                configuration,
-                EnvironmentConfigFiles.JS_CONFIG_FILES
-            )
-            setupEnvironment(environment)
-
-            val analyzer = AnalyzerWithCompilerReport(environment.configuration)
-            val deps = jsResolveLibraries(
-                dependencyFiles,
-                emptyList(),
-                environment.configuration[IrMessageLogger.IR_MESSAGE_LOGGER].toResolverLogger()
-            )
-
-            val moduleProvider = JsModuleProvider(environment, deps)
-
-            analyzer.analyzeAndReport(files) {
-                TopDownAnalyzerFacadeForJSIR.analyzeFiles(
-                    files,
-                    environment.project,
-                    environment.configuration,
-                    deps.getFullList().map { moduleProvider.getModuleDescriptor(it) },
-                    friendModuleDescriptors = emptyList(),
-                    thisIsBuiltInsModule = false,
-                    customBuiltInsModule = moduleProvider.builtInsModule,
-                    targetEnvironment = org.jetbrains.kotlin.resolve.CompilerEnvironment
-                )
-            }
-
-            val result = analyzer.analysisResult
-            TopDownAnalyzerFacadeForJSIR.checkForErrors(
-                files,
-                result.bindingContext,
-                ErrorTolerancePolicy.NONE
-            )
-            val mangler = JsManglerDesc
-            val signaturer = IdSignatureDescriptor(mangler)
-
-            val psi2Ir = Psi2IrTranslator(
-                configuration.languageVersionSettings,
-                Psi2IrConfiguration(),
-            )
-
-            val symbolTable = SymbolTable(signaturer, IrFactoryImpl)
-
-            val generatorContext = psi2Ir.createGeneratorContext(
-                result.moduleDescriptor,
-                result.bindingContext,
-                symbolTable,
-                GeneratorExtensions()
-            )
-
-            val irBuiltIns = generatorContext.irBuiltIns
-
-            val messageLogger = environment.configuration[IrMessageLogger.IR_MESSAGE_LOGGER]
-                ?: IrMessageLogger.None
-
-            val irLinker = JsIrLinker(
-                generatorContext.moduleDescriptor,
-                messageLogger,
-                generatorContext.irBuiltIns,
-                generatorContext.symbolTable,
-                JsIrLinker.JsFePluginContext(
-                    result.moduleDescriptor,
-                    generatorContext.symbolTable,
-                    generatorContext.typeTranslator,
-                    generatorContext.irBuiltIns
-                ),
-            )
-
-            deps.getFullList(TopologicalLibraryOrder).forEach {
-                irLinker.deserializeOnlyHeaderModule(moduleProvider.getModuleDescriptor(it), it)
-            }
-
-            val symbols = BuiltinSymbolsBase(
-                irBuiltIns,
-                generatorContext.symbolTable
-            )
-
-            val context = IrPluginContextImpl(
-                module = generatorContext.moduleDescriptor,
-                bindingContext = generatorContext.bindingContext,
-                languageVersionSettings = generatorContext.languageVersionSettings,
-                st = generatorContext.symbolTable,
-                typeTranslator = generatorContext.typeTranslator,
-                irBuiltIns = generatorContext.irBuiltIns,
-                linker = irLinker,
-                symbols = symbols,
-                diagnosticReporter = IrMessageLogger.None,
-            )
-
-            psi2Ir.addPostprocessingStep {
-                postProcessingStep(it, context)
-            }
-
-            val moduleFragment = psi2Ir.generateModuleFragment(
-                generatorContext,
-                files,
-                listOf(irLinker),
-                emptyList(),
-            )
-
-            if (verifySignatures) {
-                moduleFragment.acceptVoid(
-                    ManglerChecker(JsManglerIr, Ir2DescriptorManglerAdapter(JsManglerDesc))
-                )
-            }
-
-            irLinker.postProcess()
-
-            return moduleFragment
-        }
-    }
-
-    private class JsModuleProvider(
-        private val environment: KotlinCoreEnvironment,
-        private val deps: KotlinLibraryResolveResult
-    ) {
-        private val JsFactories = KlibMetadataFactories(
-            { object : KotlinBuiltIns(it) {} },
-            DynamicTypeDeserializer
-        )
-
-        var builtInsModule: ModuleDescriptorImpl? = null
-        val descriptors = mutableMapOf<KotlinLibrary, ModuleDescriptorImpl>()
-        private val storageManager: LockBasedStorageManager =
-            LockBasedStorageManager("ModulesStructure")
-
-        private val moduleDependencies: Map<KotlinLibrary, List<KotlinLibrary>> = run {
-            val result = mutableMapOf<KotlinLibrary, List<KotlinLibrary>>()
-
-            deps.forEach { klib, _ ->
-                val dependencies = deps.filterRoots { it.library == klib }.getFullList(
-                    TopologicalLibraryOrder
-                )
-                result[klib] = dependencies.minus(klib)
-            }
-            result
-        }
-
-        fun getModuleDescriptor(current: KotlinLibrary): ModuleDescriptorImpl =
-            if (current in descriptors) {
-                descriptors.getValue(current)
-            } else {
-                JsFactories.DefaultDeserializedDescriptorFactory.createDescriptorOptionalBuiltIns(
-                    current,
-                    environment.configuration.languageVersionSettings,
-                    storageManager,
-                    builtInsModule?.builtIns,
-                    packageAccessHandler = null,
-                    lookupTracker = LookupTracker.DO_NOTHING
-                ).also { md ->
-                    descriptors[current] = md
-                    if (current.isBuiltIns) builtInsModule = md
-                    md.setDependencies(
-                        listOf(md) + moduleDependencies.getValue(current).map {
-                            getModuleDescriptor(it)
-                        }
-                    )
-                }
-            }
-    }
-
-    // This interface enables different Compilation variants for compiler tests
-    interface Compilation {
-        val enabled: Boolean
-        fun compile(files: List<KtFile>): IrModuleFragment
-    }
-
     enum class TruncateTracingInfoMode {
         TRUNCATE_KEY, // truncates only the `key` parameter
         KEEP_INFO_STRING, // truncates everything except for the `info` string
     }
-}
-
-internal fun LanguageVersionSettings.setFeatures(
-    features: Set<LanguageFeature>
-) = LanguageVersionSettingsImpl(
-    languageVersion = languageVersion,
-    apiVersion = apiVersion,
-    specificFeatures = features.associateWith { LanguageFeature.State.ENABLED }
-)+}