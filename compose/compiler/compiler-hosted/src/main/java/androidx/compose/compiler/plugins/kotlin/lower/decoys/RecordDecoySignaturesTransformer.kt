--- conflicted
+++ resolved
@@ -44,10 +44,7 @@
     symbolRemapper: DeepCopySymbolRemapper,
     bindingTrace: BindingTrace,
     override val signatureBuilder: IdSignatureSerializer,
-<<<<<<< HEAD
-=======
     metrics: ModuleMetrics,
->>>>>>> 5d42ef8c
     val mangler: KotlinMangler.IrMangler
 ) : AbstractComposeLowering(
     context = pluginContext,
@@ -72,11 +69,7 @@
             symbolRemapper.getReferencedFunction(declaration.getComposableForDecoy())
         val sig =
             signatureBuilder.computeSignature(decoyFunction.owner)
-<<<<<<< HEAD
-                as? IdSignature.PublicSignature
-=======
                 as? IdSignature.CommonSignature
->>>>>>> 5d42ef8c
 
         if (sig != null) {
             decoyAnnotation.putValueArgument(
@@ -98,9 +91,5 @@
     }
 
     private fun IrDeclaration.canBeLinkedAgainst(): Boolean =
-<<<<<<< HEAD
-        mangler.run { this@canBeLinkedAgainst.isExported() }
-=======
         mangler.run { this@canBeLinkedAgainst.isExported(false) }
->>>>>>> 5d42ef8c
 }