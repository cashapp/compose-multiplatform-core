/*
 * Copyright 2020 The Android Open Source Project
 *
 * Licensed under the Apache License, Version 2.0 (the "License");
 * you may not use this file except in compliance with the License.
 * You may obtain a copy of the License at
 *
 *      http://www.apache.org/licenses/LICENSE-2.0
 *
 * Unless required by applicable law or agreed to in writing, software
 * distributed under the License is distributed on an "AS IS" BASIS,
 * WITHOUT WARRANTIES OR CONDITIONS OF ANY KIND, either express or implied.
 * See the License for the specific language governing permissions and
 * limitations under the License.
 */

package androidx.compose.compiler.plugins.kotlin

import org.jetbrains.kotlin.backend.common.extensions.FirIncompatiblePluginAPI
import org.jetbrains.kotlin.backend.common.extensions.IrPluginContext
import org.jetbrains.kotlin.ir.declarations.IrProperty
import org.jetbrains.kotlin.ir.expressions.IrConst
import org.jetbrains.kotlin.ir.expressions.IrConstKind
import org.jetbrains.kotlin.platform.jvm.isJvm

@OptIn(FirIncompatiblePluginAPI::class)
class VersionChecker(val context: IrPluginContext) {

    companion object {
        /**
         * A table of runtime version ints to version strings for compose-runtime.
         * This should be updated every time a new version of the Compose Runtime is released.
         * Typically updated via update_versions_for_release.py
         */
        private val runtimeVersionToMavenVersionTable = mapOf(
            1600 to "0.1.0-dev16",
            1700 to "1.0.0-alpha06",
            1800 to "1.0.0-alpha07",
            1900 to "1.0.0-alpha08",
            2000 to "1.0.0-alpha09",
            2100 to "1.0.0-alpha10",
            2200 to "1.0.0-alpha11",
            2300 to "1.0.0-alpha12",
            2400 to "1.0.0-alpha13",
            2500 to "1.0.0-beta04",
            2600 to "1.0.0-beta05",
            2700 to "1.0.0-beta06",
            2800 to "1.0.0-beta07",
            2900 to "1.0.0-beta08",
            3000 to "1.0.0-beta09",
            3100 to "1.0.0-rc01",
            3200 to "1.0.0-rc02",
            3300 to "1.0.0",
            3301 to "1.0.1",
            3302 to "1.0.2",
            3303 to "1.0.3",
            3304 to "1.0.4",
            3305 to "1.0.5",
            4000 to "1.1.0-alpha01",
            4100 to "1.1.0-alpha02",
            4200 to "1.1.0-alpha03",
            4300 to "1.1.0-alpha04",
            4400 to "1.1.0-alpha05",
            4500 to "1.1.0-alpha06",
            4600 to "1.1.0-beta01",
            4700 to "1.1.0-beta02",
            4800 to "1.1.0-beta03",
            4900 to "1.1.0-beta04",
            5000 to "1.1.0-rc01",
            5001 to "1.1.0-rc02",
            5002 to "1.1.0-rc03",
            5003 to "1.1.0",
            5004 to "1.1.1",
            6000 to "1.2.0-alpha01",
            6100 to "1.2.0-alpha02",
            6200 to "1.2.0-alpha03",
            6300 to "1.2.0-alpha04",
            6400 to "1.2.0-alpha05",
            6500 to "1.2.0-alpha06",
            6600 to "1.2.0-alpha07",
            6700 to "1.2.0-alpha08",
            6800 to "1.2.0-beta01",
            6900 to "1.2.0-beta02",
            7000 to "1.2.0-beta03",
            7100 to "1.2.0-rc01",
            7101 to "1.2.0-rc02",
            7102 to "1.2.0-rc03",
            7103 to "1.2.0",
            7104 to "1.2.1",
            7105 to "1.2.2",
            8000 to "1.3.0-alpha01",
            8100 to "1.3.0-alpha02",
            8200 to "1.3.0-alpha03",
            8300 to "1.3.0-beta01",
            8400 to "1.3.0-beta02",
            8500 to "1.3.0-beta03",
            8600 to "1.3.0-rc01",
            8601 to "1.3.0-rc02",
            8602 to "1.3.0",
            8603 to "1.3.1",
            8604 to "1.3.2",
            8605 to "1.3.3",
            8606 to "1.3.4",
            9000 to "1.4.0-alpha01",
            9001 to "1.4.0-alpha02",
            9100 to "1.4.0-alpha03",
            9200 to "1.4.0-alpha04",
            9300 to "1.4.0-alpha05",
            9400 to "1.4.0-alpha06",
            9500 to "1.4.0-beta01",
            9600 to "1.4.0-beta02",
            9700 to "1.4.0-rc01",
            9701 to "1.4.0-rc02",
            9701 to "1.5.0-alpha01",
            9801 to "1.5.0-alpha02",
            9901 to "1.5.0-alpha03",
            10000 to "1.5.0-alpha04",
            10100 to "1.5.0-alpha05",
            10200 to "1.5.0-beta01",
            10300 to "1.5.0-beta02",
            10400 to "1.5.0-beta03",
            10401 to "1.5.0-rc01",
            10402 to "1.5.0",
            10403 to "1.5.1",
            11000 to "1.6.0-alpha01",
            11100 to "1.6.0-alpha02",
            11200 to "1.6.0-alpha03",
            11300 to "1.6.0-alpha04",
            11400 to "1.6.0-alpha05",
            11500 to "1.6.0-alpha06",
            11600 to "1.6.0-alpha07",
            11700 to "1.6.0-alpha08",
            11800 to "1.6.0-beta01",
            12000 to "1.7.0-alpha01",
        )

        /**
         * The minimum version int that this compiler is guaranteed to be compatible with. Typically
         * this will match the version int that is in ComposeVersion.kt in the runtime.
         */
        private const val minimumRuntimeVersionInt: Int = 3300

        /**
         * The maven version string of this compiler. This string should be updated before/after every
         * release.
         */
<<<<<<< HEAD
        const val compilerVersion: String = "1.5.8.1"
=======
        const val compilerVersion: String = "1.5.8"
>>>>>>> 0937d2ba
        private val minimumRuntimeVersion: String
            get() = runtimeVersionToMavenVersionTable[minimumRuntimeVersionInt] ?: "unknown"
    }

    fun check() {
        // version checker accesses bodies of the functions that are not deserialized in KLIB
        if (!context.platform.isJvm()) return

        val versionClass = context.referenceClass(ComposeClassIds.ComposeVersion)
        if (versionClass == null) {
            // If the version class isn't present, it likely means that compose runtime isn't on the
            // classpath anywhere. But also for dev03-dev15 there wasn't any ComposeVersion class at
            // all, so we check for the presence of the Composer class here to try and check for the
            // case that an older version of Compose runtime is available.
            val composerClass = context.referenceClass(ComposeClassIds.Composer)
            if (composerClass != null) {
                outdatedRuntimeWithUnknownVersionNumber()
            } else {
                noRuntimeOnClasspathError()
            }
        }
        val versionExpr = versionClass
            .owner
            .declarations
            .mapNotNull { it as? IrProperty }
            .firstOrNull { it.name.asString() == "version" }
            ?.backingField
            ?.initializer
            ?.expression
            as? IrConst<*>
        if (versionExpr == null || versionExpr.kind != IrConstKind.Int) {
            outdatedRuntimeWithUnknownVersionNumber()
        }
        val versionInt = versionExpr.value as Int
        if (versionInt < minimumRuntimeVersionInt) {
            outdatedRuntime(runtimeVersionToMavenVersionTable[versionInt] ?: "<unknown>")
        }
        // success. We are compatible with this runtime version!
    }

    private fun noRuntimeOnClasspathError(): Nothing {
        throw IncompatibleComposeRuntimeVersionException(
            """
                The Compose Compiler requires the Compose Runtime to be on the class path, but
                none could be found. The compose compiler plugin you are using (version
                $compilerVersion) expects a minimum runtime version of $minimumRuntimeVersion.
            """.trimIndent().replace('\n', ' ')
        )
    }

    private fun outdatedRuntimeWithUnknownVersionNumber(): Nothing {
        throw IncompatibleComposeRuntimeVersionException(
            """
                You are using an outdated version of Compose Runtime that is not compatible with
                the version of the Compose Compiler plugin you have installed. The compose
                compiler plugin you are using (version $compilerVersion) expects a minimum runtime
                version of $minimumRuntimeVersion.
            """.trimIndent().replace('\n', ' ')
        )
    }

    private fun outdatedRuntime(actualVersion: String): Nothing {
        throw IncompatibleComposeRuntimeVersionException(
            """
                You are using an outdated version of Compose Runtime that is not compatible with
                the version of the Compose Compiler plugin you have installed. The compose
                compiler plugin you are using (version $compilerVersion) expects a minimum runtime
                version of $minimumRuntimeVersion. The version of the runtime on the classpath
                currently is $actualVersion.
            """.trimIndent().replace('\n', ' ')
        )
    }
}

class IncompatibleComposeRuntimeVersionException(override val message: String) : Exception(message)<|MERGE_RESOLUTION|>--- conflicted
+++ resolved
@@ -16,14 +16,12 @@
 
 package androidx.compose.compiler.plugins.kotlin
 
-import org.jetbrains.kotlin.backend.common.extensions.FirIncompatiblePluginAPI
 import org.jetbrains.kotlin.backend.common.extensions.IrPluginContext
 import org.jetbrains.kotlin.ir.declarations.IrProperty
 import org.jetbrains.kotlin.ir.expressions.IrConst
 import org.jetbrains.kotlin.ir.expressions.IrConstKind
 import org.jetbrains.kotlin.platform.jvm.isJvm
 
-@OptIn(FirIncompatiblePluginAPI::class)
 class VersionChecker(val context: IrPluginContext) {
 
     companion object {
@@ -144,11 +142,7 @@
          * The maven version string of this compiler. This string should be updated before/after every
          * release.
          */
-<<<<<<< HEAD
-        const val compilerVersion: String = "1.5.8.1"
-=======
         const val compilerVersion: String = "1.5.8"
->>>>>>> 0937d2ba
         private val minimumRuntimeVersion: String
             get() = runtimeVersionToMavenVersionTable[minimumRuntimeVersionInt] ?: "unknown"
     }
