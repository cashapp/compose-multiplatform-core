/*
 * Copyright 2020 The Android Open Source Project
 *
 * Licensed under the Apache License, Version 2.0 (the "License");
 * you may not use this file except in compliance with the License.
 * You may obtain a copy of the License at
 *
 *      http://www.apache.org/licenses/LICENSE-2.0
 *
 * Unless required by applicable law or agreed to in writing, software
 * distributed under the License is distributed on an "AS IS" BASIS,
 * WITHOUT WARRANTIES OR CONDITIONS OF ANY KIND, either express or implied.
 * See the License for the specific language governing permissions and
 * limitations under the License.
 */

package androidx.compose.compiler.plugins.kotlin.lower

import androidx.compose.compiler.plugins.kotlin.ComposeFqNames
import org.jetbrains.kotlin.backend.common.IrElementTransformerVoidWithContext
import org.jetbrains.kotlin.backend.common.extensions.IrPluginContext
import org.jetbrains.kotlin.descriptors.Modality
import org.jetbrains.kotlin.ir.declarations.IrModuleFragment
import org.jetbrains.kotlin.ir.expressions.IrExpression
import org.jetbrains.kotlin.ir.expressions.IrFunctionExpression
import org.jetbrains.kotlin.ir.expressions.IrTypeOperator
import org.jetbrains.kotlin.ir.expressions.IrTypeOperatorCall
import org.jetbrains.kotlin.ir.types.IrTypeSystemContextImpl
import org.jetbrains.kotlin.ir.types.classOrNull
import org.jetbrains.kotlin.ir.util.functions
import org.jetbrains.kotlin.ir.util.hasAnnotation
import org.jetbrains.kotlin.ir.util.isLambda
import org.jetbrains.kotlin.ir.visitors.transformChildrenVoid
<<<<<<< HEAD
import org.jetbrains.kotlin.platform.js.isJs
import org.jetbrains.kotlin.platform.konan.isNative
=======
import org.jetbrains.kotlin.platform.jvm.isJvm
>>>>>>> 199c61b4

@Suppress("PRE_RELEASE_CLASS")
class ComposableFunInterfaceLowering(private val context: IrPluginContext) :
    IrElementTransformerVoidWithContext(),
    ModuleLoweringPass {

    override fun lower(module: IrModuleFragment) {
        if (context.platform.isJvm()) {
            module.transformChildrenVoid(this)
        }
    }

    private fun isFunInterfaceConversion(expression: IrTypeOperatorCall): Boolean {
        val argument = expression.argument
        val operator = expression.operator
        val type = expression.typeOperand
        val functionClass = type.classOrNull

        return operator == IrTypeOperator.SAM_CONVERSION &&
            argument is IrFunctionExpression &&
            argument.origin.isLambda &&
            functionClass != null &&
            functionClass.owner.isFun &&
            !context.platform.isJs() &&
            !context.platform.isNative()
        // IMPORTANT(b/178663739):
        // We are transforming not just SAM conversions for composable fun interfaces, but ALL
        // fun interfaces temporarily until KT-44622 gets fixed in the version of kotlin we
        // are using, which should be in 1.4.30.
        // Once it does, we should either add the below additional condition to this predicate,
        // or, if possible, remove this lowering all together if kotlin's lowering works for
        // composable fun interfaces as well.
        //
        // functionClass.functions.single {
        //    it.owner.modality == Modality.ABSTRACT
        // }.owner.annotations.hasAnnotation(ComposeFqNames.Composable)
    }

    override fun visitTypeOperator(expression: IrTypeOperatorCall): IrExpression {
        if (isFunInterfaceConversion(expression)) {
            val argument = expression.argument.transform(this, null) as IrFunctionExpression
            val superType = expression.typeOperand
            val superClass = superType.classOrNull ?: error("Expected non-null class")
            return FunctionReferenceBuilder(
                argument,
                superClass,
                superType,
                currentDeclarationParent!!,
                context,
                currentScope!!.scope.scopeOwnerSymbol,
                IrTypeSystemContextImpl(context.irBuiltIns)
            ).build()
        }
        return super.visitTypeOperator(expression)
    }
}<|MERGE_RESOLUTION|>--- conflicted
+++ resolved
@@ -16,10 +16,8 @@
 
 package androidx.compose.compiler.plugins.kotlin.lower
 
-import androidx.compose.compiler.plugins.kotlin.ComposeFqNames
 import org.jetbrains.kotlin.backend.common.IrElementTransformerVoidWithContext
 import org.jetbrains.kotlin.backend.common.extensions.IrPluginContext
-import org.jetbrains.kotlin.descriptors.Modality
 import org.jetbrains.kotlin.ir.declarations.IrModuleFragment
 import org.jetbrains.kotlin.ir.expressions.IrExpression
 import org.jetbrains.kotlin.ir.expressions.IrFunctionExpression
@@ -27,16 +25,9 @@
 import org.jetbrains.kotlin.ir.expressions.IrTypeOperatorCall
 import org.jetbrains.kotlin.ir.types.IrTypeSystemContextImpl
 import org.jetbrains.kotlin.ir.types.classOrNull
-import org.jetbrains.kotlin.ir.util.functions
-import org.jetbrains.kotlin.ir.util.hasAnnotation
 import org.jetbrains.kotlin.ir.util.isLambda
 import org.jetbrains.kotlin.ir.visitors.transformChildrenVoid
-<<<<<<< HEAD
-import org.jetbrains.kotlin.platform.js.isJs
-import org.jetbrains.kotlin.platform.konan.isNative
-=======
 import org.jetbrains.kotlin.platform.jvm.isJvm
->>>>>>> 199c61b4
 
 @Suppress("PRE_RELEASE_CLASS")
 class ComposableFunInterfaceLowering(private val context: IrPluginContext) :
@@ -54,14 +45,11 @@
         val operator = expression.operator
         val type = expression.typeOperand
         val functionClass = type.classOrNull
-
         return operator == IrTypeOperator.SAM_CONVERSION &&
             argument is IrFunctionExpression &&
             argument.origin.isLambda &&
             functionClass != null &&
-            functionClass.owner.isFun &&
-            !context.platform.isJs() &&
-            !context.platform.isNative()
+            functionClass.owner.isFun
         // IMPORTANT(b/178663739):
         // We are transforming not just SAM conversions for composable fun interfaces, but ALL
         // fun interfaces temporarily until KT-44622 gets fixed in the version of kotlin we
