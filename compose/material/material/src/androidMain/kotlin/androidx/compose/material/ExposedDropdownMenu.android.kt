--- conflicted
+++ resolved
@@ -168,7 +168,6 @@
     }
 }
 
-<<<<<<< HEAD
 internal actual fun ExposedDropdownMenuBoxScope.ExposedDropdownMenuDefaultImpl(
     expanded: Boolean,
     onDismissRequest: () -> Unit,
@@ -196,77 +195,8 @@
             density
         ) { parentBounds, menuBounds ->
             transformOriginState.value = calculateTransformOrigin(parentBounds, menuBounds)
-=======
-/** Scope for [ExposedDropdownMenuBox]. */
-@ExperimentalMaterialApi
-abstract class ExposedDropdownMenuBoxScope {
-    /**
-     * Modifier which should be applied to an [ExposedDropdownMenu] placed inside the scope. It's
-     * responsible for setting the width of the [ExposedDropdownMenu], which will match the width of
-     * the [TextField] (if [matchTextFieldWidth] is set to true). Also it'll change the height of
-     * [ExposedDropdownMenu], so it'll take the largest possible height to not overlap the
-     * [TextField] and the software keyboard.
-     *
-     * @param matchTextFieldWidth Whether menu should match the width of the text field to which
-     *   it's attached. If set to true the width will match the width of the text field.
-     */
-    abstract fun Modifier.exposedDropdownSize(matchTextFieldWidth: Boolean = true): Modifier
-
-    /**
-     * Popup which contains content for Exposed Dropdown Menu. Should be used inside the content of
-     * [ExposedDropdownMenuBox].
-     *
-     * @param expanded Whether the menu is currently open and visible to the user
-     * @param onDismissRequest Called when the user requests to dismiss the menu, such as by tapping
-     *   outside the menu's bounds
-     * @param modifier The modifier to apply to this layout
-     * @param scrollState a [ScrollState] to used by the menu's content for items vertical scrolling
-     * @param content The content of the [ExposedDropdownMenu]
-     */
-    @Composable
-    fun ExposedDropdownMenu(
-        expanded: Boolean,
-        onDismissRequest: () -> Unit,
-        modifier: Modifier = Modifier,
-        scrollState: ScrollState = rememberScrollState(),
-        content: @Composable ColumnScope.() -> Unit
-    ) {
-        // TODO(b/202810604): use DropdownMenu when PopupProperties constructor is stable
-        // return DropdownMenu(
-        //     expanded = expanded,
-        //     onDismissRequest = onDismissRequest,
-        //     modifier = modifier.exposedDropdownSize(),
-        //     properties = ExposedDropdownMenuDefaults.PopupProperties,
-        //     content = content
-        // )
-
-        val expandedStates = remember { MutableTransitionState(false) }
-        expandedStates.targetState = expanded
-
-        if (expandedStates.currentState || expandedStates.targetState) {
-            val transformOriginState = remember { mutableStateOf(TransformOrigin.Center) }
-            val density = LocalDensity.current
-            val popupPositionProvider =
-                DropdownMenuPositionProvider(DpOffset.Zero, density) { parentBounds, menuBounds ->
-                    transformOriginState.value = calculateTransformOrigin(parentBounds, menuBounds)
-                }
-
-            ExposedDropdownMenuPopup(
-                onDismissRequest = onDismissRequest,
-                popupPositionProvider = popupPositionProvider
-            ) {
-                DropdownMenuContent(
-                    expandedStates = expandedStates,
-                    transformOriginState = transformOriginState,
-                    scrollState = scrollState,
-                    modifier = modifier.exposedDropdownSize(),
-                    content = content
-                )
-            }
->>>>>>> f5541f29
-        }
-
-<<<<<<< HEAD
+        }
+
         ExposedDropdownMenuPopup(
             onDismissRequest = onDismissRequest,
             popupPositionProvider = popupPositionProvider
@@ -281,248 +211,6 @@
         }
     }
 }
-=======
-/** Contains default values used by Exposed Dropdown Menu. */
-@ExperimentalMaterialApi
-object ExposedDropdownMenuDefaults {
-    /**
-     * Default trailing icon for Exposed Dropdown Menu.
-     *
-     * @param expanded Whether [ExposedDropdownMenuBoxScope.ExposedDropdownMenu] is expanded or not.
-     *   Affects the appearance of the icon.
-     * @param onIconClick Called when the icon was clicked.
-     */
-    @ExperimentalMaterialApi
-    @Composable
-    fun TrailingIcon(expanded: Boolean, onIconClick: () -> Unit = {}) {
-        // Clear semantics here as otherwise icon will be a11y focusable but without an
-        // action. When there's an API to check if Talkback is on, developer will be able to
-        // expand the menu on icon click in a11y mode only esp. if using their own custom
-        // trailing icon.
-        IconButton(onClick = onIconClick, modifier = Modifier.clearAndSetSemantics {}) {
-            Icon(
-                Icons.Filled.ArrowDropDown,
-                "Trailing icon for exposed dropdown menu",
-                Modifier.rotate(if (expanded) 180f else 360f)
-            )
-        }
-    }
-
-    /**
-     * Creates a [TextFieldColors] that represents the default input text, background and content
-     * (including label, placeholder, leading and trailing icons) colors used in a [TextField].
-     *
-     * @param textColor Represents the color used for the input text of this text field.
-     * @param disabledTextColor Represents the color used for the input text of this text field when
-     *   it's disabled.
-     * @param backgroundColor Represents the background color for this text field.
-     * @param cursorColor Represents the cursor color for this text field.
-     * @param errorCursorColor Represents the cursor color for this text field when it's in error
-     *   state.
-     * @param focusedIndicatorColor Represents the indicator color for this text field when it's
-     *   focused.
-     * @param unfocusedIndicatorColor Represents the indicator color for this text field when it's
-     *   not focused.
-     * @param disabledIndicatorColor Represents the indicator color for this text field when it's
-     *   disabled.
-     * @param errorIndicatorColor Represents the indicator color for this text field when it's in
-     *   error state.
-     * @param leadingIconColor Represents the leading icon color for this text field.
-     * @param disabledLeadingIconColor Represents the leading icon color for this text field when
-     *   it's disabled.
-     * @param errorLeadingIconColor Represents the leading icon color for this text field when it's
-     *   in error state.
-     * @param trailingIconColor Represents the trailing icon color for this text field.
-     * @param focusedTrailingIconColor Represents the trailing icon color for this text field when
-     *   it's focused.
-     * @param disabledTrailingIconColor Represents the trailing icon color for this text field when
-     *   it's disabled.
-     * @param errorTrailingIconColor Represents the trailing icon color for this text field when
-     *   it's in error state.
-     * @param focusedLabelColor Represents the label color for this text field when it's focused.
-     * @param unfocusedLabelColor Represents the label color for this text field when it's not
-     *   focused.
-     * @param disabledLabelColor Represents the label color for this text field when it's disabled.
-     * @param errorLabelColor Represents the label color for this text field when it's in error
-     *   state.
-     * @param placeholderColor Represents the placeholder color for this text field.
-     * @param disabledPlaceholderColor Represents the placeholder color for this text field when
-     *   it's disabled.
-     */
-    @Composable
-    fun textFieldColors(
-        textColor: Color = LocalContentColor.current.copy(LocalContentAlpha.current),
-        disabledTextColor: Color = textColor.copy(ContentAlpha.disabled),
-        backgroundColor: Color =
-            MaterialTheme.colors.onSurface.copy(alpha = TextFieldDefaults.BackgroundOpacity),
-        cursorColor: Color = MaterialTheme.colors.primary,
-        errorCursorColor: Color = MaterialTheme.colors.error,
-        focusedIndicatorColor: Color = MaterialTheme.colors.primary.copy(alpha = ContentAlpha.high),
-        unfocusedIndicatorColor: Color =
-            MaterialTheme.colors.onSurface.copy(
-                alpha = TextFieldDefaults.UnfocusedIndicatorLineOpacity
-            ),
-        disabledIndicatorColor: Color = unfocusedIndicatorColor.copy(alpha = ContentAlpha.disabled),
-        errorIndicatorColor: Color = MaterialTheme.colors.error,
-        leadingIconColor: Color =
-            MaterialTheme.colors.onSurface.copy(alpha = TextFieldDefaults.IconOpacity),
-        disabledLeadingIconColor: Color = leadingIconColor.copy(alpha = ContentAlpha.disabled),
-        errorLeadingIconColor: Color = leadingIconColor,
-        trailingIconColor: Color =
-            MaterialTheme.colors.onSurface.copy(alpha = TextFieldDefaults.IconOpacity),
-        focusedTrailingIconColor: Color =
-            MaterialTheme.colors.primary.copy(alpha = ContentAlpha.high),
-        disabledTrailingIconColor: Color = trailingIconColor.copy(alpha = ContentAlpha.disabled),
-        errorTrailingIconColor: Color = MaterialTheme.colors.error,
-        focusedLabelColor: Color = MaterialTheme.colors.primary.copy(alpha = ContentAlpha.high),
-        unfocusedLabelColor: Color = MaterialTheme.colors.onSurface.copy(ContentAlpha.medium),
-        disabledLabelColor: Color = unfocusedLabelColor.copy(ContentAlpha.disabled),
-        errorLabelColor: Color = MaterialTheme.colors.error,
-        placeholderColor: Color = MaterialTheme.colors.onSurface.copy(ContentAlpha.medium),
-        disabledPlaceholderColor: Color = placeholderColor.copy(ContentAlpha.disabled)
-    ): TextFieldColors =
-        DefaultTextFieldForExposedDropdownMenusColors(
-            textColor = textColor,
-            disabledTextColor = disabledTextColor,
-            cursorColor = cursorColor,
-            errorCursorColor = errorCursorColor,
-            focusedIndicatorColor = focusedIndicatorColor,
-            unfocusedIndicatorColor = unfocusedIndicatorColor,
-            errorIndicatorColor = errorIndicatorColor,
-            disabledIndicatorColor = disabledIndicatorColor,
-            leadingIconColor = leadingIconColor,
-            disabledLeadingIconColor = disabledLeadingIconColor,
-            errorLeadingIconColor = errorLeadingIconColor,
-            trailingIconColor = trailingIconColor,
-            focusedTrailingIconColor = focusedTrailingIconColor,
-            disabledTrailingIconColor = disabledTrailingIconColor,
-            errorTrailingIconColor = errorTrailingIconColor,
-            backgroundColor = backgroundColor,
-            focusedLabelColor = focusedLabelColor,
-            unfocusedLabelColor = unfocusedLabelColor,
-            disabledLabelColor = disabledLabelColor,
-            errorLabelColor = errorLabelColor,
-            placeholderColor = placeholderColor,
-            disabledPlaceholderColor = disabledPlaceholderColor
-        )
-
-    /**
-     * Creates a [TextFieldColors] that represents the default input text, background and content
-     * (including label, placeholder, leading and trailing icons) colors used in an
-     * [OutlinedTextField].
-     *
-     * @param textColor Represents the color used for the input text of this text field.
-     * @param disabledTextColor Represents the color used for the input text of this text field when
-     *   it's disabled.
-     * @param backgroundColor Represents the background color for this text field.
-     * @param cursorColor Represents the cursor color for this text field.
-     * @param errorCursorColor Represents the cursor color for this text field when it's in error
-     *   state.
-     * @param focusedBorderColor Represents the border color for this text field when it's focused.
-     * @param unfocusedBorderColor Represents the border color for this text field when it's not
-     *   focused.
-     * @param disabledBorderColor Represents the border color for this text field when it's
-     *   disabled.
-     * @param errorBorderColor Represents the border color for this text field when it's in error
-     *   state.
-     * @param leadingIconColor Represents the leading icon color for this text field.
-     * @param disabledLeadingIconColor Represents the leading icon color for this text field when
-     *   it's disabled.
-     * @param errorLeadingIconColor Represents the leading icon color for this text field when it's
-     *   in error state.
-     * @param trailingIconColor Represents the trailing icon color for this text field.
-     * @param focusedTrailingIconColor Represents the trailing icon color for this text field when
-     *   it's focused.
-     * @param disabledTrailingIconColor Represents the trailing icon color for this text field when
-     *   it's disabled.
-     * @param errorTrailingIconColor Represents the trailing icon color for this text field when
-     *   it's in error state.
-     * @param focusedLabelColor Represents the label color for this text field when it's focused.
-     * @param unfocusedLabelColor Represents the label color for this text field when it's not
-     *   focused.
-     * @param disabledLabelColor Represents the label color for this text field when it's disabled.
-     * @param errorLabelColor Represents the label color for this text field when it's in error
-     *   state.
-     * @param placeholderColor Represents the placeholder color for this text field.
-     * @param disabledPlaceholderColor Represents the placeholder color for this text field when
-     *   it's disabled.
-     */
-    @Composable
-    fun outlinedTextFieldColors(
-        textColor: Color = LocalContentColor.current.copy(LocalContentAlpha.current),
-        disabledTextColor: Color = textColor.copy(ContentAlpha.disabled),
-        backgroundColor: Color = Color.Transparent,
-        cursorColor: Color = MaterialTheme.colors.primary,
-        errorCursorColor: Color = MaterialTheme.colors.error,
-        focusedBorderColor: Color = MaterialTheme.colors.primary.copy(alpha = ContentAlpha.high),
-        unfocusedBorderColor: Color =
-            MaterialTheme.colors.onSurface.copy(alpha = ContentAlpha.disabled),
-        disabledBorderColor: Color = unfocusedBorderColor.copy(alpha = ContentAlpha.disabled),
-        errorBorderColor: Color = MaterialTheme.colors.error,
-        leadingIconColor: Color =
-            MaterialTheme.colors.onSurface.copy(alpha = TextFieldDefaults.IconOpacity),
-        disabledLeadingIconColor: Color = leadingIconColor.copy(alpha = ContentAlpha.disabled),
-        errorLeadingIconColor: Color = leadingIconColor,
-        trailingIconColor: Color =
-            MaterialTheme.colors.onSurface.copy(alpha = TextFieldDefaults.IconOpacity),
-        focusedTrailingIconColor: Color =
-            MaterialTheme.colors.primary.copy(alpha = ContentAlpha.high),
-        disabledTrailingIconColor: Color = trailingIconColor.copy(alpha = ContentAlpha.disabled),
-        errorTrailingIconColor: Color = MaterialTheme.colors.error,
-        focusedLabelColor: Color = MaterialTheme.colors.primary.copy(alpha = ContentAlpha.high),
-        unfocusedLabelColor: Color = MaterialTheme.colors.onSurface.copy(ContentAlpha.medium),
-        disabledLabelColor: Color = unfocusedLabelColor.copy(ContentAlpha.disabled),
-        errorLabelColor: Color = MaterialTheme.colors.error,
-        placeholderColor: Color = MaterialTheme.colors.onSurface.copy(ContentAlpha.medium),
-        disabledPlaceholderColor: Color = placeholderColor.copy(ContentAlpha.disabled)
-    ): TextFieldColors =
-        DefaultTextFieldForExposedDropdownMenusColors(
-            textColor = textColor,
-            disabledTextColor = disabledTextColor,
-            cursorColor = cursorColor,
-            errorCursorColor = errorCursorColor,
-            focusedIndicatorColor = focusedBorderColor,
-            unfocusedIndicatorColor = unfocusedBorderColor,
-            errorIndicatorColor = errorBorderColor,
-            disabledIndicatorColor = disabledBorderColor,
-            leadingIconColor = leadingIconColor,
-            disabledLeadingIconColor = disabledLeadingIconColor,
-            errorLeadingIconColor = errorLeadingIconColor,
-            trailingIconColor = trailingIconColor,
-            focusedTrailingIconColor = focusedTrailingIconColor,
-            disabledTrailingIconColor = disabledTrailingIconColor,
-            errorTrailingIconColor = errorTrailingIconColor,
-            backgroundColor = backgroundColor,
-            focusedLabelColor = focusedLabelColor,
-            unfocusedLabelColor = unfocusedLabelColor,
-            disabledLabelColor = disabledLabelColor,
-            errorLabelColor = errorLabelColor,
-            placeholderColor = placeholderColor,
-            disabledPlaceholderColor = disabledPlaceholderColor
-        )
-}
-
-private fun Modifier.expandable(onExpandedChange: () -> Unit, menuLabel: String) =
-    pointerInput(onExpandedChange) {
-            awaitEachGesture {
-                // Must be PointerEventPass.Initial to observe events before the text field consumes
-                // them
-                // in the Main pass
-                awaitFirstDown(pass = PointerEventPass.Initial)
-                val upEvent = waitForUpOrCancellation(pass = PointerEventPass.Initial)
-                if (upEvent != null) {
-                    onExpandedChange()
-                }
-            }
-        }
-        .semantics {
-            contentDescription = menuLabel // this should be a localised string
-            onClick {
-                onExpandedChange()
-                true
-            }
-        }
->>>>>>> f5541f29
 
 private fun updateHeight(
     view: View,
@@ -540,195 +228,4 @@
     val heightBelow =
         visibleWindowBounds.bottom - visibleWindowBounds.top - coordinates.boundsInWindow().bottom
     onHeightUpdate(max(heightAbove, heightBelow).toInt() - verticalMarginInPx)
-<<<<<<< HEAD
-=======
-}
-
-@OptIn(ExperimentalMaterialApi::class)
-@Immutable
-private class DefaultTextFieldForExposedDropdownMenusColors(
-    private val textColor: Color,
-    private val disabledTextColor: Color,
-    private val cursorColor: Color,
-    private val errorCursorColor: Color,
-    private val focusedIndicatorColor: Color,
-    private val unfocusedIndicatorColor: Color,
-    private val errorIndicatorColor: Color,
-    private val disabledIndicatorColor: Color,
-    private val leadingIconColor: Color,
-    private val disabledLeadingIconColor: Color,
-    private val errorLeadingIconColor: Color,
-    private val trailingIconColor: Color,
-    private val focusedTrailingIconColor: Color,
-    private val disabledTrailingIconColor: Color,
-    private val errorTrailingIconColor: Color,
-    private val backgroundColor: Color,
-    private val focusedLabelColor: Color,
-    private val unfocusedLabelColor: Color,
-    private val disabledLabelColor: Color,
-    private val errorLabelColor: Color,
-    private val placeholderColor: Color,
-    private val disabledPlaceholderColor: Color
-) : TextFieldColors {
-
-    @Suppress("OVERRIDE_DEPRECATION")
-    @Composable
-    override fun leadingIconColor(enabled: Boolean, isError: Boolean): State<Color> {
-        return rememberUpdatedState(
-            when {
-                !enabled -> disabledLeadingIconColor
-                isError -> errorLeadingIconColor
-                else -> leadingIconColor
-            }
-        )
-    }
-
-    @Suppress("OVERRIDE_DEPRECATION")
-    @Composable
-    override fun trailingIconColor(enabled: Boolean, isError: Boolean): State<Color> {
-        return rememberUpdatedState(
-            when {
-                !enabled -> disabledTrailingIconColor
-                isError -> errorTrailingIconColor
-                else -> trailingIconColor
-            }
-        )
-    }
-
-    @Composable
-    override fun trailingIconColor(
-        enabled: Boolean,
-        isError: Boolean,
-        interactionSource: InteractionSource
-    ): State<Color> {
-        val focused by interactionSource.collectIsFocusedAsState()
-
-        return rememberUpdatedState(
-            when {
-                !enabled -> disabledTrailingIconColor
-                isError -> errorTrailingIconColor
-                focused -> focusedTrailingIconColor
-                else -> trailingIconColor
-            }
-        )
-    }
-
-    @Composable
-    override fun indicatorColor(
-        enabled: Boolean,
-        isError: Boolean,
-        interactionSource: InteractionSource
-    ): State<Color> {
-        val focused by interactionSource.collectIsFocusedAsState()
-
-        val targetValue =
-            when {
-                !enabled -> disabledIndicatorColor
-                isError -> errorIndicatorColor
-                focused -> focusedIndicatorColor
-                else -> unfocusedIndicatorColor
-            }
-        return if (enabled) {
-            animateColorAsState(targetValue, tween(durationMillis = AnimationDuration))
-        } else {
-            rememberUpdatedState(targetValue)
-        }
-    }
-
-    @Composable
-    override fun backgroundColor(enabled: Boolean): State<Color> {
-        return rememberUpdatedState(backgroundColor)
-    }
-
-    @Composable
-    override fun placeholderColor(enabled: Boolean): State<Color> {
-        return rememberUpdatedState(if (enabled) placeholderColor else disabledPlaceholderColor)
-    }
-
-    @Composable
-    override fun labelColor(
-        enabled: Boolean,
-        error: Boolean,
-        interactionSource: InteractionSource
-    ): State<Color> {
-        val focused by interactionSource.collectIsFocusedAsState()
-
-        val targetValue =
-            when {
-                !enabled -> disabledLabelColor
-                error -> errorLabelColor
-                focused -> focusedLabelColor
-                else -> unfocusedLabelColor
-            }
-        return rememberUpdatedState(targetValue)
-    }
-
-    @Composable
-    override fun textColor(enabled: Boolean): State<Color> {
-        return rememberUpdatedState(if (enabled) textColor else disabledTextColor)
-    }
-
-    @Composable
-    override fun cursorColor(isError: Boolean): State<Color> {
-        return rememberUpdatedState(if (isError) errorCursorColor else cursorColor)
-    }
-
-    override fun equals(other: Any?): Boolean {
-        if (this === other) return true
-        if (other == null || this::class != other::class) return false
-
-        other as DefaultTextFieldForExposedDropdownMenusColors
-
-        if (textColor != other.textColor) return false
-        if (disabledTextColor != other.disabledTextColor) return false
-        if (cursorColor != other.cursorColor) return false
-        if (errorCursorColor != other.errorCursorColor) return false
-        if (focusedIndicatorColor != other.focusedIndicatorColor) return false
-        if (unfocusedIndicatorColor != other.unfocusedIndicatorColor) return false
-        if (errorIndicatorColor != other.errorIndicatorColor) return false
-        if (disabledIndicatorColor != other.disabledIndicatorColor) return false
-        if (leadingIconColor != other.leadingIconColor) return false
-        if (disabledLeadingIconColor != other.disabledLeadingIconColor) return false
-        if (errorLeadingIconColor != other.errorLeadingIconColor) return false
-        if (trailingIconColor != other.trailingIconColor) return false
-        if (focusedTrailingIconColor != other.focusedTrailingIconColor) return false
-        if (disabledTrailingIconColor != other.disabledTrailingIconColor) return false
-        if (errorTrailingIconColor != other.errorTrailingIconColor) return false
-        if (backgroundColor != other.backgroundColor) return false
-        if (focusedLabelColor != other.focusedLabelColor) return false
-        if (unfocusedLabelColor != other.unfocusedLabelColor) return false
-        if (disabledLabelColor != other.disabledLabelColor) return false
-        if (errorLabelColor != other.errorLabelColor) return false
-        if (placeholderColor != other.placeholderColor) return false
-        if (disabledPlaceholderColor != other.disabledPlaceholderColor) return false
-
-        return true
-    }
-
-    override fun hashCode(): Int {
-        var result = textColor.hashCode()
-        result = 31 * result + disabledTextColor.hashCode()
-        result = 31 * result + cursorColor.hashCode()
-        result = 31 * result + errorCursorColor.hashCode()
-        result = 31 * result + focusedIndicatorColor.hashCode()
-        result = 31 * result + unfocusedIndicatorColor.hashCode()
-        result = 31 * result + errorIndicatorColor.hashCode()
-        result = 31 * result + disabledIndicatorColor.hashCode()
-        result = 31 * result + leadingIconColor.hashCode()
-        result = 31 * result + disabledLeadingIconColor.hashCode()
-        result = 31 * result + errorLeadingIconColor.hashCode()
-        result = 31 * result + trailingIconColor.hashCode()
-        result = 31 * result + focusedTrailingIconColor.hashCode()
-        result = 31 * result + disabledTrailingIconColor.hashCode()
-        result = 31 * result + errorTrailingIconColor.hashCode()
-        result = 31 * result + backgroundColor.hashCode()
-        result = 31 * result + focusedLabelColor.hashCode()
-        result = 31 * result + unfocusedLabelColor.hashCode()
-        result = 31 * result + disabledLabelColor.hashCode()
-        result = 31 * result + errorLabelColor.hashCode()
-        result = 31 * result + placeholderColor.hashCode()
-        result = 31 * result + disabledPlaceholderColor.hashCode()
-        return result
-    }
->>>>>>> f5541f29
 }