/*
 * Copyright 2021 The Android Open Source Project
 *
 * Licensed under the Apache License, Version 2.0 (the "License");
 * you may not use this file except in compliance with the License.
 * You may obtain a copy of the License at
 *
 *      http://www.apache.org/licenses/LICENSE-2.0
 *
 * Unless required by applicable law or agreed to in writing, software
 * distributed under the License is distributed on an "AS IS" BASIS,
 * WITHOUT WARRANTIES OR CONDITIONS OF ANY KIND, either express or implied.
 * See the License for the specific language governing permissions and
 * limitations under the License.
 */

package androidx.compose.material

import androidx.compose.material.internal.identityHashCode
import androidx.compose.runtime.ProvidableCompositionLocal
import androidx.compose.runtime.staticCompositionLocalOf
import androidx.compose.ui.Modifier
import androidx.compose.ui.layout.LayoutModifier
import androidx.compose.ui.layout.Measurable
import androidx.compose.ui.layout.MeasureResult
import androidx.compose.ui.layout.MeasureScope
import androidx.compose.ui.node.CompositionLocalConsumerModifierNode
import androidx.compose.ui.node.LayoutModifierNode
import androidx.compose.ui.node.ModifierNodeElement
import androidx.compose.ui.node.currentValueOf
import androidx.compose.ui.platform.InspectorInfo
import androidx.compose.ui.unit.Constraints
import androidx.compose.ui.unit.DpSize
import androidx.compose.ui.unit.dp
import kotlin.math.roundToInt

/**
 * Reserves at least 48.dp in size to disambiguate touch interactions if the element would measure
 * smaller.
 *
 * https://m2.material.io/design/usability/accessibility.html#layout-and-typography
 *
 * This uses the Material recommended minimum size of 48.dp x 48.dp, which may not the same as the
 * system enforced minimum size. The minimum clickable / touch target size (48.dp by default) is
 * controlled by the system via ViewConfiguration` and automatically expanded at the touch input
 * layer.
 *
 * This modifier is not needed for touch target expansion to happen. It only affects layout, to make
 * sure there is adequate space for touch target expansion.
 */
fun Modifier.minimumInteractiveComponentSize(): Modifier = this then MinimumInteractiveModifier

internal object MinimumInteractiveModifier : ModifierNodeElement<MinimumInteractiveModifierNode>() {

    override fun create(): MinimumInteractiveModifierNode = MinimumInteractiveModifierNode()

    override fun update(node: MinimumInteractiveModifierNode) {}

    override fun InspectorInfo.inspectableProperties() {
        name = "minimumInteractiveComponentSize"
        // TODO: b/214589635 - surface this information through the layout inspector in a better way
        //  - for now just add some information to help developers debug what this size represents.
        properties["README"] =
            "Reserves at least 48.dp in size to disambiguate touch " +
                "interactions if the element would measure smaller"
    }

<<<<<<< HEAD
    override fun hashCode(): Int = identityHashCode(this)
=======
    override fun hashCode(): Int = System.identityHashCode(this)

>>>>>>> f5541f29
    override fun equals(other: Any?) = (other === this)
}

internal class MinimumInteractiveModifierNode :
    Modifier.Node(), CompositionLocalConsumerModifierNode, LayoutModifierNode {

    @OptIn(ExperimentalMaterialApi::class)
    override fun MeasureScope.measure(
        measurable: Measurable,
        constraints: Constraints
    ): MeasureResult {
        val enforcement = isAttached && currentValueOf(LocalMinimumInteractiveComponentEnforcement)
        val size = minimumInteractiveComponentSize
        val placeable = measurable.measure(constraints)

        // Be at least as big as the minimum dimension in both dimensions
        val width =
            if (enforcement) {
                maxOf(placeable.width, size.width.roundToPx())
            } else {
                placeable.width
            }
        val height =
            if (enforcement) {
                maxOf(placeable.height, size.height.roundToPx())
            } else {
                placeable.height
            }

        return layout(width, height) {
            val centerX = ((width - placeable.width) / 2f).roundToInt()
            val centerY = ((height - placeable.height) / 2f).roundToInt()
            placeable.place(centerX, centerY)
        }
    }
}

/**
 * CompositionLocal that configures whether Material components that have a visual size that is
 * lower than the minimum touch target size for accessibility (such as [Button]) will include extra
 * space outside the component to ensure that they are accessible. If set to false there will be no
 * extra space, and so it is possible that if the component is placed near the edge of a layout /
 * near to another component without any padding, there will not be enough space for an accessible
 * touch target.
 */
@Suppress("OPT_IN_MARKER_ON_WRONG_TARGET")
@get:ExperimentalMaterialApi
@ExperimentalMaterialApi
val LocalMinimumInteractiveComponentEnforcement: ProvidableCompositionLocal<Boolean> =
    staticCompositionLocalOf {
        true
    }

/**
 * CompositionLocal that configures whether Material components that have a visual size that is
 * lower than the minimum touch target size for accessibility (such as [Button]) will include extra
 * space outside the component to ensure that they are accessible. If set to false there will be no
 * extra space, and so it is possible that if the component is placed near the edge of a layout /
 * near to another component without any padding, there will not be enough space for an accessible
 * touch target.
 */
@Suppress("OPT_IN_MARKER_ON_WRONG_TARGET")
@get:ExperimentalMaterialApi
@ExperimentalMaterialApi
@Deprecated(
    message = "Use LocalMinimumInteractiveComponentEnforcement instead.",
    replaceWith = ReplaceWith("LocalMinimumInteractiveComponentEnforcement"),
    level = DeprecationLevel.WARNING
)
val LocalMinimumTouchTargetEnforcement: ProvidableCompositionLocal<Boolean> =
    LocalMinimumInteractiveComponentEnforcement

private class MinimumInteractiveComponentSizeModifier(val size: DpSize) : LayoutModifier {
    override fun MeasureScope.measure(
        measurable: Measurable,
        constraints: Constraints
    ): MeasureResult {

        val placeable = measurable.measure(constraints)

        // Be at least as big as the minimum dimension in both dimensions
        val width = maxOf(placeable.width, size.width.roundToPx())
        val height = maxOf(placeable.height, size.height.roundToPx())

        return layout(width, height) {
            val centerX = ((width - placeable.width) / 2f).roundToInt()
            val centerY = ((height - placeable.height) / 2f).roundToInt()
            placeable.place(centerX, centerY)
        }
    }

    override fun equals(other: Any?): Boolean {
        val otherModifier = other as? MinimumInteractiveComponentSizeModifier ?: return false
        return size == otherModifier.size
    }

    override fun hashCode(): Int {
        return size.hashCode()
    }
}

private val minimumInteractiveComponentSize: DpSize = DpSize(48.dp, 48.dp)<|MERGE_RESOLUTION|>--- conflicted
+++ resolved
@@ -65,12 +65,8 @@
                 "interactions if the element would measure smaller"
     }
 
-<<<<<<< HEAD
-    override fun hashCode(): Int = identityHashCode(this)
-=======
     override fun hashCode(): Int = System.identityHashCode(this)
 
->>>>>>> f5541f29
     override fun equals(other: Any?) = (other === this)
 }
 
