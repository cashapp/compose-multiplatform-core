--- conflicted
+++ resolved
@@ -138,11 +138,8 @@
  * For example, if a parent layout uses [statusBarsPadding], the area that the parent
  * pads for the status bars will not be padded again by this [safeDrawingPadding] modifier.
  *
-<<<<<<< HEAD
-=======
- * When used, the [WindowInsets] will be consumed.
- *
->>>>>>> 14a4d776
+ * When used, the [WindowInsets] will be consumed.
+ *
  * @sample androidx.compose.foundation.layout.samples.safeDrawingPaddingSample
  */
 expect fun Modifier.safeDrawingPadding(): Modifier
@@ -158,11 +155,8 @@
  * the area that the parent layout pads for the status bars will not be padded again by this
  * [safeGesturesPadding] modifier.
  *
-<<<<<<< HEAD
-=======
- * When used, the [WindowInsets] will be consumed.
- *
->>>>>>> 14a4d776
+ * When used, the [WindowInsets] will be consumed.
+ *
  * @sample androidx.compose.foundation.layout.samples.safeGesturesPaddingSample
  */
 expect fun Modifier.safeGesturesPadding(): Modifier
@@ -178,11 +172,8 @@
  * the area that the parent layout pads for the status bars will not be padded again by this
  * [safeContentPadding] modifier.
  *
-<<<<<<< HEAD
-=======
- * When used, the [WindowInsets] will be consumed.
- *
->>>>>>> 14a4d776
+ * When used, the [WindowInsets] will be consumed.
+ *
  * @sample androidx.compose.foundation.layout.samples.safeContentPaddingSample
  */
 expect fun Modifier.safeContentPadding(): Modifier
@@ -198,11 +189,8 @@
  * area that the parent layout pads for the status bars will not be padded again by this
  * [systemBarsPadding] modifier.
  *
-<<<<<<< HEAD
-=======
- * When used, the [WindowInsets] will be consumed.
- *
->>>>>>> 14a4d776
+ * When used, the [WindowInsets] will be consumed.
+ *
  * @sample androidx.compose.foundation.layout.samples.systemBarsPaddingSample
  */
 expect fun Modifier.systemBarsPadding(): Modifier
@@ -218,11 +206,8 @@
  * area that the parent layout pads for the status bars will not be padded again by this
  * [displayCutoutPadding] modifier.
  *
-<<<<<<< HEAD
-=======
- * When used, the [WindowInsets] will be consumed.
- *
->>>>>>> 14a4d776
+ * When used, the [WindowInsets] will be consumed.
+ *
  * @sample androidx.compose.foundation.layout.samples.displayCutoutPaddingSample
  */
 expect fun Modifier.displayCutoutPadding(): Modifier
@@ -238,11 +223,8 @@
  * area that the parent layout pads for the status bars will not be padded again by this
  * [statusBarsPadding] modifier.
  *
-<<<<<<< HEAD
-=======
- * When used, the [WindowInsets] will be consumed.
- *
->>>>>>> 14a4d776
+ * When used, the [WindowInsets] will be consumed.
+ *
  * @sample androidx.compose.foundation.layout.samples.statusBarsAndNavigationBarsPaddingSample
  */
 expect fun Modifier.statusBarsPadding(): Modifier
@@ -258,11 +240,8 @@
  * the area that the parent layout pads for the status bars will not be padded again by this
  * [imePadding] modifier.
  *
-<<<<<<< HEAD
-=======
- * When used, the [WindowInsets] will be consumed.
- *
->>>>>>> 14a4d776
+ * When used, the [WindowInsets] will be consumed.
+ *
  * @sample androidx.compose.foundation.layout.samples.imePaddingSample
  */
 expect fun Modifier.imePadding(): Modifier
@@ -278,11 +257,8 @@
  * area that the parent layout pads for the status bars will not be padded again by this
  * [navigationBarsPadding] modifier.
  *
-<<<<<<< HEAD
-=======
- * When used, the [WindowInsets] will be consumed.
- *
->>>>>>> 14a4d776
+ * When used, the [WindowInsets] will be consumed.
+ *
  * @sample androidx.compose.foundation.layout.samples.statusBarsAndNavigationBarsPaddingSample
  */
 expect fun Modifier.navigationBarsPadding(): Modifier
@@ -298,11 +274,8 @@
  * area that the parent layout pads for the status bars will not be padded again by this
  * [captionBarPadding] modifier.
  *
-<<<<<<< HEAD
-=======
- * When used, the [WindowInsets] will be consumed.
- *
->>>>>>> 14a4d776
+ * When used, the [WindowInsets] will be consumed.
+ *
  * @sample androidx.compose.foundation.layout.samples.captionBarPaddingSample
  */
 expect fun Modifier.captionBarPadding(): Modifier
@@ -318,11 +291,8 @@
  * the area that the parent layout pads for the status bars will not be padded again by this
  * [waterfallPadding] modifier.
  *
-<<<<<<< HEAD
-=======
- * When used, the [WindowInsets] will be consumed.
- *
->>>>>>> 14a4d776
+ * When used, the [WindowInsets] will be consumed.
+ *
  * @sample androidx.compose.foundation.layout.samples.waterfallPaddingSample
  */
 expect fun Modifier.waterfallPadding(): Modifier
@@ -338,11 +308,8 @@
  * area that the parent layout pads for the status bars will not be padded again by this
  * [systemGesturesPadding] modifier.
  *
-<<<<<<< HEAD
-=======
- * When used, the [WindowInsets] will be consumed.
- *
->>>>>>> 14a4d776
+ * When used, the [WindowInsets] will be consumed.
+ *
  * @sample androidx.compose.foundation.layout.samples.systemGesturesPaddingSample
  */
 expect fun Modifier.systemGesturesPadding(): Modifier
@@ -359,11 +326,8 @@
  * the area that the parent layout pads for the status bars will not be padded again by this
  * [mandatorySystemGesturesPadding] modifier.
  *
-<<<<<<< HEAD
-=======
- * When used, the [WindowInsets] will be consumed.
- *
->>>>>>> 14a4d776
+ * When used, the [WindowInsets] will be consumed.
+ *
  * @sample androidx.compose.foundation.layout.samples.mandatorySystemGesturesPaddingSample
  */
 expect fun Modifier.mandatorySystemGesturesPadding(): Modifier
