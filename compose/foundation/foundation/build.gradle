/*
 * Copyright 2019 The Android Open Source Project
 *
 * Licensed under the Apache License, Version 2.0 (the "License");
 * you may not use this file except in compliance with the License.
 * You may obtain a copy of the License at
 *
 *      http://www.apache.org/licenses/LICENSE-2.0
 *
 * Unless required by applicable law or agreed to in writing, software
 * distributed under the License is distributed on an "AS IS" BASIS,
 * WITHOUT WARRANTIES OR CONDITIONS OF ANY KIND, either express or implied.
 * See the License for the specific language governing permissions and
 * limitations under the License.
 */


import androidx.build.AndroidXComposePlugin
import androidx.build.LibraryType
import org.jetbrains.kotlin.gradle.tasks.KotlinCompile
import org.jetbrains.kotlin.gradle.plugin.mpp.NativeBuildType

plugins {
    id("AndroidXPlugin")
    id("com.android.library")
    id("AndroidXComposePlugin")
}

AndroidXComposePlugin.applyAndConfigureKotlinPlugin(project)

dependencies {
<<<<<<< HEAD
    kotlinPlugin(project(":compose:compiler:compiler"))
    kotlinNativeCompilerPluginClasspath(project(":compose:compiler:compiler-hosted"))
=======
>>>>>>> 199c61b4

    if (!AndroidXComposePlugin.isMultiplatformEnabled(project)) {
        /*
         * When updating dependencies, make sure to make the an an analogous update in the
         * corresponding block above
         */
        api("androidx.annotation:annotation:1.1.0")
        api("androidx.compose.animation:animation:1.1.1")
        api(project(":compose:runtime:runtime"))
        api(project(":compose:ui:ui"))

        implementation(libs.kotlinStdlibCommon)
        implementation(project(":compose:foundation:foundation-layout"))
        implementation("androidx.compose.ui:ui-graphics:1.1.1")
        implementation("androidx.compose.ui:ui-text:1.0.0")
        implementation("androidx.compose.ui:ui-util:1.0.0")

        testImplementation(project(":compose:test-utils"))
        testImplementation(libs.testRules)
        testImplementation(libs.testRunner)
        testImplementation(libs.junit)
        testImplementation(libs.truth)
        testImplementation(libs.kotlinCoroutinesTest)
        testImplementation(libs.kotlinTest)
        testImplementation(libs.mockitoCore)
        testImplementation(libs.kotlinReflect)
        testImplementation(libs.mockitoKotlin)

        androidTestImplementation(project(":compose:test-utils"))
        androidTestImplementation(project(":internal-testutils-fonts"))
        androidTestImplementation(project(":test:screenshot:screenshot"))
        androidTestImplementation(project(":internal-testutils-runtime"))
        androidTestImplementation(libs.testUiautomator)
        androidTestImplementation(libs.testRules)
        androidTestImplementation(libs.testRunner)
        androidTestImplementation "androidx.activity:activity-compose:1.3.1"
        androidTestImplementation(libs.espressoCore)
        androidTestImplementation(libs.junit)
        androidTestImplementation(libs.kotlinTest)
        androidTestImplementation(libs.truth)
        androidTestImplementation(libs.dexmakerMockito)
        androidTestImplementation(libs.mockitoCore)
        androidTestImplementation(libs.mockitoKotlin)

        lintChecks(project(":compose:foundation:foundation-lint"))
        lintPublish(project(":compose:foundation:foundation-lint"))

        samples(project(":compose:foundation:foundation:foundation-samples"))
    }
}

if (AndroidXComposePlugin.isMultiplatformEnabled(project)) {
    androidXComposeMultiplatform {
        android()
        desktop()
        darwin()
        js()
    }

    kotlin {
        // linker-option need to run tests on macOS
        macosX64 {
            binaries.findTest(NativeBuildType.DEBUG).freeCompilerArgs +=
                    ["-linker-option", "-framework", "-linker-option", "Metal"]
        }
        macosArm64 {
            binaries.findTest(NativeBuildType.DEBUG).freeCompilerArgs +=
                    ["-linker-option", "-framework", "-linker-option", "Metal"]
        }

        /*
         * When updating dependencies, make sure to make the an an analogous update in the
         * corresponding block above
         */
        sourceSets {
            commonMain.dependencies {
                implementation(libs.kotlinStdlibCommon)
                api(project(':compose:animation:animation'))
                api(project(':compose:runtime:runtime'))
                api(project(':compose:ui:ui'))
                implementation(project(":compose:ui:ui-text"))
                implementation(project(":compose:ui:ui-util"))
                implementation(project(':compose:foundation:foundation-layout'))
            }
            androidMain.dependencies {
                api("androidx.annotation:annotation:1.1.0")
            }

            skikoMain {
                dependsOn(commonMain)
                dependencies {
                    api(libs.skikoCommon)
                }
            }

            desktopMain {
                dependsOn(skikoMain)
                dependencies {
                    implementation(libs.kotlinStdlib)
                }
            }
            jsNativeMain.dependsOn(skikoMain)
            jsMain.dependsOn(jsNativeMain)
            nativeMain.dependsOn(jsNativeMain)

            commonTest {
                dependencies {
                    implementation(kotlin("test"))
                }
            }

            // TODO(b/214407011): These dependencies leak into instrumented tests as well. If you
            //  need to add Robolectric (which must be kept out of androidAndroidTest), use a top
            //  level dependencies block instead:
            //  `dependencies { testImplementation(libs.robolectric) }`
            androidTest.dependencies {
                implementation(libs.testRules)
                implementation(libs.testRunner)
                implementation(libs.junit)
                implementation(libs.mockitoCore)
                implementation(libs.truth)
                implementation(libs.kotlinReflect)
                implementation(libs.mockitoKotlin)
            }

<<<<<<< HEAD
            jvmTest.dependencies {
=======
            commonTest.dependencies {
                implementation(libs.kotlinTest)
>>>>>>> 199c61b4
                implementation(libs.kotlinCoroutinesTest)
            }

            androidAndroidTest.dependencies {
                implementation(project(":compose:test-utils"))
                implementation(project(":internal-testutils-fonts"))
                implementation(project(":test:screenshot:screenshot"))
                implementation(project(":internal-testutils-runtime"))
                implementation("androidx.activity:activity-compose:1.3.1")

                implementation(libs.testUiautomator)
                implementation(libs.testRules)
                implementation(libs.testRunner)
                implementation(libs.espressoCore)
                implementation(libs.junit)
                implementation(libs.truth)
                implementation(libs.dexmakerMockito)
                implementation(libs.mockitoCore)
                implementation(libs.mockitoKotlin)
            }

            skikoTest {
                dependsOn(commonTest)
            }

            desktopTest {
                dependsOn(skikoTest)
                dependencies {
                    implementation(project(":compose:ui:ui-test-junit4"))
                    implementation(libs.truth)
                    implementation(libs.junit)
                    implementation(libs.skikoCurrentOs)
                    implementation(libs.kotlinCoroutinesSwing)
                    implementation(libs.mockitoCore)
                    implementation(libs.mockitoKotlin)
                }
            }

            nativeTest.dependsOn(skikoTest)
            jsTest.dependsOn(skikoTest)
        }
    }
    dependencies {
        samples(project(":compose:foundation:foundation:foundation-samples"))
    }
}

// Screenshot tests related setup
android {
    sourceSets.androidTest.assets.srcDirs +=
            project.rootDir.absolutePath + "/../../golden/compose/foundation/foundation"
    namespace "androidx.compose.foundation"
}

androidx {
    name = "Compose Foundation"
    type = LibraryType.PUBLISHED_LIBRARY
    mavenGroup = LibraryGroups.COMPOSE_FOUNDATION
    inceptionYear = "2018"
    description = "Higher level abstractions of the Compose UI primitives. This library is design system agnostic, providing the high-level building blocks for both application and design-system developers"
    legacyDisableKotlinStrictApiMode = true
}

tasks.withType(KotlinCompile).configureEach {
    kotlinOptions {
        freeCompilerArgs += [
                "-Xjvm-default=all",
        ]
    }
}<|MERGE_RESOLUTION|>--- conflicted
+++ resolved
@@ -29,11 +29,6 @@
 AndroidXComposePlugin.applyAndConfigureKotlinPlugin(project)
 
 dependencies {
-<<<<<<< HEAD
-    kotlinPlugin(project(":compose:compiler:compiler"))
-    kotlinNativeCompilerPluginClasspath(project(":compose:compiler:compiler-hosted"))
-=======
->>>>>>> 199c61b4
 
     if (!AndroidXComposePlugin.isMultiplatformEnabled(project)) {
         /*
@@ -139,12 +134,6 @@
             jsMain.dependsOn(jsNativeMain)
             nativeMain.dependsOn(jsNativeMain)
 
-            commonTest {
-                dependencies {
-                    implementation(kotlin("test"))
-                }
-            }
-
             // TODO(b/214407011): These dependencies leak into instrumented tests as well. If you
             //  need to add Robolectric (which must be kept out of androidAndroidTest), use a top
             //  level dependencies block instead:
@@ -159,12 +148,8 @@
                 implementation(libs.mockitoKotlin)
             }
 
-<<<<<<< HEAD
-            jvmTest.dependencies {
-=======
             commonTest.dependencies {
                 implementation(libs.kotlinTest)
->>>>>>> 199c61b4
                 implementation(libs.kotlinCoroutinesTest)
             }
 
