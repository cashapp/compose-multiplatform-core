/*
 * Copyright 2021 The Android Open Source Project
 *
 * Licensed under the Apache License, Version 2.0 (the "License");
 * you may not use this file except in compliance with the License.
 * You may obtain a copy of the License at
 *
 *      http://www.apache.org/licenses/LICENSE-2.0
 *
 * Unless required by applicable law or agreed to in writing, software
 * distributed under the License is distributed on an "AS IS" BASIS,
 * WITHOUT WARRANTIES OR CONDITIONS OF ANY KIND, either express or implied.
 * See the License for the specific language governing permissions and
 * limitations under the License.
 */

package androidx.compose.foundation.lazy.grid

import androidx.compose.foundation.ExperimentalFoundationApi
import androidx.compose.foundation.checkScrollableContainerConstraints
import androidx.compose.foundation.clipScrollableContainer
import androidx.compose.foundation.gestures.FlingBehavior
import androidx.compose.foundation.gestures.Orientation
import androidx.compose.foundation.gestures.ScrollableDefaults
import androidx.compose.foundation.gestures.scrollable
import androidx.compose.foundation.layout.Arrangement
import androidx.compose.foundation.layout.PaddingValues
import androidx.compose.foundation.layout.calculateEndPadding
import androidx.compose.foundation.layout.calculateStartPadding
import androidx.compose.foundation.lazy.layout.LazyLayout
import androidx.compose.foundation.lazy.layout.LazyLayoutMeasureScope
import androidx.compose.foundation.lazy.layout.calculateLazyLayoutPinnedIndices
import androidx.compose.foundation.lazy.layout.lazyLayoutBeyondBoundsModifier
import androidx.compose.foundation.lazy.layout.lazyLayoutSemantics
import androidx.compose.foundation.overscroll
import androidx.compose.runtime.Composable
import androidx.compose.runtime.remember
import androidx.compose.runtime.rememberCoroutineScope
import androidx.compose.runtime.snapshots.Snapshot
import androidx.compose.ui.Modifier
import androidx.compose.ui.layout.MeasureResult
import androidx.compose.ui.layout.Placeable
import androidx.compose.ui.platform.LocalLayoutDirection
import androidx.compose.ui.unit.Constraints
import androidx.compose.ui.unit.IntOffset
import androidx.compose.ui.unit.constrainHeight
import androidx.compose.ui.unit.constrainWidth
import androidx.compose.ui.unit.dp
import androidx.compose.ui.unit.offset
import androidx.compose.ui.util.fastForEach
import kotlinx.coroutines.CoroutineScope

@OptIn(ExperimentalFoundationApi::class)
@Composable
internal fun LazyGrid(
    /** Modifier to be applied for the inner layout */
    modifier: Modifier = Modifier,
    /** State controlling the scroll position */
    state: LazyGridState,
    /** Prefix sums of cross axis sizes of slots per line, e.g. the columns for vertical grid. */
<<<<<<< HEAD
    slotSizesSums: Density.(Constraints) -> List<Int>,
=======
    slots: LazyGridSlotsProvider,
>>>>>>> fdff00cc
    /** The inner padding to be added for the whole content (not for each individual item) */
    contentPadding: PaddingValues = PaddingValues(0.dp),
    /** reverse the direction of scrolling and layout */
    reverseLayout: Boolean = false,
    /** The layout orientation of the grid */
    isVertical: Boolean,
    /** fling behavior to be used for flinging */
    flingBehavior: FlingBehavior = ScrollableDefaults.flingBehavior(),
    /** Whether scrolling via the user gestures is allowed. */
    userScrollEnabled: Boolean,
    /** The vertical arrangement for items/lines. */
    verticalArrangement: Arrangement.Vertical,
    /** The horizontal arrangement for items/lines. */
    horizontalArrangement: Arrangement.Horizontal,
    /** The content of the grid */
    content: LazyGridScope.() -> Unit
) {
    val overscrollEffect = ScrollableDefaults.overscrollEffect()

    val itemProviderLambda = rememberLazyGridItemProviderLambda(state, content)

    val semanticState = rememberLazyGridSemanticState(state, reverseLayout)

    val coroutineScope = rememberCoroutineScope()
    val measurePolicy = rememberLazyGridMeasurePolicy(
        itemProviderLambda,
        state,
        slotSizesSums,
        contentPadding,
        reverseLayout,
        isVertical,
        horizontalArrangement,
        verticalArrangement,
        coroutineScope
    )

    state.isVertical = isVertical

    val orientation = if (isVertical) Orientation.Vertical else Orientation.Horizontal
    LazyLayout(
        modifier = modifier
            .then(state.remeasurementModifier)
            .then(state.awaitLayoutModifier)
            .lazyLayoutSemantics(
                itemProviderLambda = itemProviderLambda,
                state = semanticState,
                orientation = orientation,
                userScrollEnabled = userScrollEnabled,
                reverseScrolling = reverseLayout
            )
            .clipScrollableContainer(orientation)
            .lazyLayoutBeyondBoundsModifier(
                state = rememberLazyGridBeyondBoundsState(state = state),
                beyondBoundsInfo = state.beyondBoundsInfo,
                reverseLayout = reverseLayout,
                layoutDirection = LocalLayoutDirection.current,
                orientation = orientation,
                enabled = userScrollEnabled
            )
            .overscroll(overscrollEffect)
            .scrollable(
                orientation = orientation,
                reverseDirection = ScrollableDefaults.reverseDirection(
                    LocalLayoutDirection.current,
                    orientation,
                    reverseLayout
                ),
                interactionSource = state.internalInteractionSource,
                flingBehavior = flingBehavior,
                state = state,
                overscrollEffect = overscrollEffect,
                enabled = userScrollEnabled
            ),
        prefetchState = state.prefetchState,
        measurePolicy = measurePolicy,
        itemProvider = itemProviderLambda
    )
}

<<<<<<< HEAD
/** Extracted to minimize the recomposition scope */
@OptIn(ExperimentalFoundationApi::class)
@Composable
private fun ScrollPositionUpdater(
    itemProvider: LazyGridItemProvider,
    state: LazyGridState
) {
    if (itemProvider.itemCount > 0) {
        state.updateScrollPositionIfTheFirstItemWasMoved(itemProvider)
    }
}
=======
/** lazy grid slots configuration */
internal class LazyGridSlots(
    val sizes: IntArray,
    val positions: IntArray
)
>>>>>>> fdff00cc

@OptIn(ExperimentalFoundationApi::class)
@Composable
private fun rememberLazyGridMeasurePolicy(
    /** Items provider of the list. */
    itemProviderLambda: () -> LazyGridItemProvider,
    /** The state of the list. */
    state: LazyGridState,
    /** Prefix sums of cross axis sizes of slots of the grid. */
<<<<<<< HEAD
    slotSizesSums: Density.(Constraints) -> List<Int>,
=======
    slots: LazyGridSlotsProvider,
>>>>>>> fdff00cc
    /** The inner padding to be added for the whole content(nor for each individual item) */
    contentPadding: PaddingValues,
    /** reverse the direction of scrolling and layout */
    reverseLayout: Boolean,
    /** The layout orientation of the list */
    isVertical: Boolean,
    /** The horizontal arrangement for items */
    horizontalArrangement: Arrangement.Horizontal?,
    /** The vertical arrangement for items */
    verticalArrangement: Arrangement.Vertical?,
    /** Coroutine scope for item animations */
    coroutineScope: CoroutineScope
) = remember<LazyLayoutMeasureScope.(Constraints) -> MeasureResult>(
    state,
    slotSizesSums,
    contentPadding,
    reverseLayout,
    isVertical,
    horizontalArrangement,
    verticalArrangement,
) {
    { containerConstraints ->
        checkScrollableContainerConstraints(
            containerConstraints,
            if (isVertical) Orientation.Vertical else Orientation.Horizontal
        )

        // resolve content paddings
        val startPadding =
            if (isVertical) {
                contentPadding.calculateLeftPadding(layoutDirection).roundToPx()
            } else {
                // in horizontal configuration, padding is reversed by placeRelative
                contentPadding.calculateStartPadding(layoutDirection).roundToPx()
            }

        val endPadding =
            if (isVertical) {
                contentPadding.calculateRightPadding(layoutDirection).roundToPx()
            } else {
                // in horizontal configuration, padding is reversed by placeRelative
                contentPadding.calculateEndPadding(layoutDirection).roundToPx()
            }
        val topPadding = contentPadding.calculateTopPadding().roundToPx()
        val bottomPadding = contentPadding.calculateBottomPadding().roundToPx()
        val totalVerticalPadding = topPadding + bottomPadding
        val totalHorizontalPadding = startPadding + endPadding
        val totalMainAxisPadding = if (isVertical) totalVerticalPadding else totalHorizontalPadding
        val beforeContentPadding = when {
            isVertical && !reverseLayout -> topPadding
            isVertical && reverseLayout -> bottomPadding
            !isVertical && !reverseLayout -> startPadding
            else -> endPadding // !isVertical && reverseLayout
        }
        val afterContentPadding = totalMainAxisPadding - beforeContentPadding
        val contentConstraints =
            containerConstraints.offset(-totalHorizontalPadding, -totalVerticalPadding)

        val itemProvider = itemProviderLambda()
        val spanLayoutProvider = itemProvider.spanLayoutProvider
<<<<<<< HEAD
        val resolvedSlotSizesSums = slotSizesSums(containerConstraints)
        spanLayoutProvider.slotsPerLine = resolvedSlotSizesSums.size
=======
        val resolvedSlots = slots.invoke(density = this, constraints = containerConstraints)
        val slotsPerLine = resolvedSlots.sizes.size
        spanLayoutProvider.slotsPerLine = slotsPerLine
>>>>>>> fdff00cc

        // Update the state's cached Density and slotsPerLine
        state.density = this
        state.slotsPerLine = resolvedSlotSizesSums.size

        val spaceBetweenLinesDp = if (isVertical) {
            requireNotNull(verticalArrangement) {
                "null verticalArrangement when isVertical == true"
            }.spacing
        } else {
            requireNotNull(horizontalArrangement) {
                "null horizontalArrangement when isVertical == false"
            }.spacing
        }
        val spaceBetweenLines = spaceBetweenLinesDp.roundToPx()
        val spaceBetweenSlotsDp = if (isVertical) {
            horizontalArrangement?.spacing ?: 0.dp
        } else {
            verticalArrangement?.spacing ?: 0.dp
        }
        val spaceBetweenSlots = spaceBetweenSlotsDp.roundToPx()

        val itemsCount = itemProvider.itemCount

        // can be negative if the content padding is larger than the max size from constraints
        val mainAxisAvailableSize = if (isVertical) {
            containerConstraints.maxHeight - totalVerticalPadding
        } else {
            containerConstraints.maxWidth - totalHorizontalPadding
        }
        val visualItemOffset = if (!reverseLayout || mainAxisAvailableSize > 0) {
            IntOffset(startPadding, topPadding)
        } else {
            // When layout is reversed and paddings together take >100% of the available space,
            // layout size is coerced to 0 when positioning. To take that space into account,
            // we offset start padding by negative space between paddings.
            IntOffset(
                if (isVertical) startPadding else startPadding + mainAxisAvailableSize,
                if (isVertical) topPadding + mainAxisAvailableSize else topPadding
            )
        }

<<<<<<< HEAD
        val measuredItemProvider = LazyMeasuredItemProvider(
=======
        val measuredItemProvider = object : LazyGridMeasuredItemProvider(
>>>>>>> fdff00cc
            itemProvider,
            this,
            spaceBetweenLines
        ) {
            override fun createItem(
                index: Int,
                key: Any,
                contentType: Any?,
                crossAxisSize: Int,
                mainAxisSpacing: Int,
                placeables: List<Placeable>
            ) = LazyGridMeasuredItem(
                index = index,
                key = key,
                isVertical = isVertical,
                crossAxisSize = crossAxisSize,
                mainAxisSpacing = mainAxisSpacing,
                reverseLayout = reverseLayout,
                layoutDirection = layoutDirection,
                beforeContentPadding = beforeContentPadding,
                afterContentPadding = afterContentPadding,
                visualOffset = visualItemOffset,
                placeables = placeables,
                contentType = contentType,
                animator = state.placementAnimator
            )
        }
<<<<<<< HEAD
        val measuredLineProvider = LazyMeasuredLineProvider(
            isVertical,
            resolvedSlotSizesSums,
            spaceBetweenSlots,
            itemsCount,
            spaceBetweenLines,
            measuredItemProvider,
            spanLayoutProvider
        ) { index, items, spans, mainAxisSpacing ->
            LazyGridMeasuredLine(
=======
        val measuredLineProvider = object : LazyGridMeasuredLineProvider(
            isVertical = isVertical,
            slots = resolvedSlots,
            gridItemsCount = itemsCount,
            spaceBetweenLines = spaceBetweenLines,
            measuredItemProvider = measuredItemProvider,
            spanLayoutProvider = spanLayoutProvider
        ) {
            override fun createLine(
                index: Int,
                items: Array<LazyGridMeasuredItem>,
                spans: List<GridItemSpan>,
                mainAxisSpacing: Int
            ) = LazyGridMeasuredLine(
>>>>>>> fdff00cc
                index = index,
                items = items,
                spans = spans,
                isVertical = isVertical,
<<<<<<< HEAD
                slotsPerLine = resolvedSlotSizesSums.size,
                layoutDirection = layoutDirection,
=======
>>>>>>> fdff00cc
                mainAxisSpacing = mainAxisSpacing,
                crossAxisSpacing = spaceBetweenSlots
            )
        }
        state.prefetchInfoRetriever = { line ->
            val lineConfiguration = spanLayoutProvider.getLineConfiguration(line)
            var index = lineConfiguration.firstItemIndex
            var slot = 0
            val result = ArrayList<Pair<Int, Constraints>>(lineConfiguration.spans.size)
            lineConfiguration.spans.fastForEach {
                val span = it.currentLineSpan
                result.add(index to measuredLineProvider.childConstraints(slot, span))
                ++index
                slot += span
            }
            result
        }

        val firstVisibleLineIndex: Int
        val firstVisibleLineScrollOffset: Int

        Snapshot.withoutReadObservation {
            val index = state.updateScrollPositionIfTheFirstItemWasMoved(
                itemProvider, state.firstVisibleItemIndex
            )
            if (index < itemsCount || itemsCount <= 0) {
                firstVisibleLineIndex = spanLayoutProvider.getLineIndexOfItem(index)
                firstVisibleLineScrollOffset = state.firstVisibleItemScrollOffset
            } else {
                // the data set has been updated and now we have less items that we were
                // scrolled to before
                firstVisibleLineIndex = spanLayoutProvider.getLineIndexOfItem(itemsCount - 1)
                firstVisibleLineScrollOffset = 0
            }
        }

        val pinnedItems = itemProvider.calculateLazyLayoutPinnedIndices(
            state.pinnedItems,
            state.beyondBoundsInfo
        )

        measureLazyGrid(
            itemsCount = itemsCount,
            measuredLineProvider = measuredLineProvider,
            measuredItemProvider = measuredItemProvider,
            mainAxisAvailableSize = mainAxisAvailableSize,
            beforeContentPadding = beforeContentPadding,
            afterContentPadding = afterContentPadding,
            spaceBetweenLines = spaceBetweenLines,
            firstVisibleLineIndex = firstVisibleLineIndex,
            firstVisibleLineScrollOffset = firstVisibleLineScrollOffset,
            scrollToBeConsumed = state.scrollToBeConsumed,
            constraints = contentConstraints,
            isVertical = isVertical,
            verticalArrangement = verticalArrangement,
            horizontalArrangement = horizontalArrangement,
            reverseLayout = reverseLayout,
            density = this,
            placementAnimator = state.placementAnimator,
            spanLayoutProvider = spanLayoutProvider,
            pinnedItems = pinnedItems,
            coroutineScope = coroutineScope,
            placementScopeInvalidator = state.placementScopeInvalidator,
            layout = { width, height, placement ->
                layout(
                    containerConstraints.constrainWidth(width + totalHorizontalPadding),
                    containerConstraints.constrainHeight(height + totalVerticalPadding),
                    emptyMap(),
                    placement
                )
            }
        ).also {
            state.applyMeasureResult(it)
        }
    }
}<|MERGE_RESOLUTION|>--- conflicted
+++ resolved
@@ -58,11 +58,7 @@
     /** State controlling the scroll position */
     state: LazyGridState,
     /** Prefix sums of cross axis sizes of slots per line, e.g. the columns for vertical grid. */
-<<<<<<< HEAD
-    slotSizesSums: Density.(Constraints) -> List<Int>,
-=======
     slots: LazyGridSlotsProvider,
->>>>>>> fdff00cc
     /** The inner padding to be added for the whole content (not for each individual item) */
     contentPadding: PaddingValues = PaddingValues(0.dp),
     /** reverse the direction of scrolling and layout */
@@ -90,7 +86,7 @@
     val measurePolicy = rememberLazyGridMeasurePolicy(
         itemProviderLambda,
         state,
-        slotSizesSums,
+        slots,
         contentPadding,
         reverseLayout,
         isVertical,
@@ -142,25 +138,11 @@
     )
 }
 
-<<<<<<< HEAD
-/** Extracted to minimize the recomposition scope */
-@OptIn(ExperimentalFoundationApi::class)
-@Composable
-private fun ScrollPositionUpdater(
-    itemProvider: LazyGridItemProvider,
-    state: LazyGridState
-) {
-    if (itemProvider.itemCount > 0) {
-        state.updateScrollPositionIfTheFirstItemWasMoved(itemProvider)
-    }
-}
-=======
 /** lazy grid slots configuration */
 internal class LazyGridSlots(
     val sizes: IntArray,
     val positions: IntArray
 )
->>>>>>> fdff00cc
 
 @OptIn(ExperimentalFoundationApi::class)
 @Composable
@@ -170,11 +152,7 @@
     /** The state of the list. */
     state: LazyGridState,
     /** Prefix sums of cross axis sizes of slots of the grid. */
-<<<<<<< HEAD
-    slotSizesSums: Density.(Constraints) -> List<Int>,
-=======
     slots: LazyGridSlotsProvider,
->>>>>>> fdff00cc
     /** The inner padding to be added for the whole content(nor for each individual item) */
     contentPadding: PaddingValues,
     /** reverse the direction of scrolling and layout */
@@ -189,7 +167,7 @@
     coroutineScope: CoroutineScope
 ) = remember<LazyLayoutMeasureScope.(Constraints) -> MeasureResult>(
     state,
-    slotSizesSums,
+    slots,
     contentPadding,
     reverseLayout,
     isVertical,
@@ -235,18 +213,13 @@
 
         val itemProvider = itemProviderLambda()
         val spanLayoutProvider = itemProvider.spanLayoutProvider
-<<<<<<< HEAD
-        val resolvedSlotSizesSums = slotSizesSums(containerConstraints)
-        spanLayoutProvider.slotsPerLine = resolvedSlotSizesSums.size
-=======
         val resolvedSlots = slots.invoke(density = this, constraints = containerConstraints)
         val slotsPerLine = resolvedSlots.sizes.size
         spanLayoutProvider.slotsPerLine = slotsPerLine
->>>>>>> fdff00cc
 
         // Update the state's cached Density and slotsPerLine
         state.density = this
-        state.slotsPerLine = resolvedSlotSizesSums.size
+        state.slotsPerLine = slotsPerLine
 
         val spaceBetweenLinesDp = if (isVertical) {
             requireNotNull(verticalArrangement) {
@@ -258,13 +231,6 @@
             }.spacing
         }
         val spaceBetweenLines = spaceBetweenLinesDp.roundToPx()
-        val spaceBetweenSlotsDp = if (isVertical) {
-            horizontalArrangement?.spacing ?: 0.dp
-        } else {
-            verticalArrangement?.spacing ?: 0.dp
-        }
-        val spaceBetweenSlots = spaceBetweenSlotsDp.roundToPx()
-
         val itemsCount = itemProvider.itemCount
 
         // can be negative if the content padding is larger than the max size from constraints
@@ -285,11 +251,7 @@
             )
         }
 
-<<<<<<< HEAD
-        val measuredItemProvider = LazyMeasuredItemProvider(
-=======
         val measuredItemProvider = object : LazyGridMeasuredItemProvider(
->>>>>>> fdff00cc
             itemProvider,
             this,
             spaceBetweenLines
@@ -317,18 +279,6 @@
                 animator = state.placementAnimator
             )
         }
-<<<<<<< HEAD
-        val measuredLineProvider = LazyMeasuredLineProvider(
-            isVertical,
-            resolvedSlotSizesSums,
-            spaceBetweenSlots,
-            itemsCount,
-            spaceBetweenLines,
-            measuredItemProvider,
-            spanLayoutProvider
-        ) { index, items, spans, mainAxisSpacing ->
-            LazyGridMeasuredLine(
-=======
         val measuredLineProvider = object : LazyGridMeasuredLineProvider(
             isVertical = isVertical,
             slots = resolvedSlots,
@@ -343,18 +293,12 @@
                 spans: List<GridItemSpan>,
                 mainAxisSpacing: Int
             ) = LazyGridMeasuredLine(
->>>>>>> fdff00cc
                 index = index,
                 items = items,
                 spans = spans,
+                slots = resolvedSlots,
                 isVertical = isVertical,
-<<<<<<< HEAD
-                slotsPerLine = resolvedSlotSizesSums.size,
-                layoutDirection = layoutDirection,
-=======
->>>>>>> fdff00cc
                 mainAxisSpacing = mainAxisSpacing,
-                crossAxisSpacing = spaceBetweenSlots
             )
         }
         state.prefetchInfoRetriever = { line ->
