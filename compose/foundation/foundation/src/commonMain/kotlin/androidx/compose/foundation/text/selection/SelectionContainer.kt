/*
 * Copyright 2021 The Android Open Source Project
 *
 * Licensed under the Apache License, Version 2.0 (the "License");
 * you may not use this file except in compliance with the License.
 * You may obtain a copy of the License at
 *
 *      http://www.apache.org/licenses/LICENSE-2.0
 *
 * Unless required by applicable law or agreed to in writing, software
 * distributed under the License is distributed on an "AS IS" BASIS,
 * WITHOUT WARRANTIES OR CONDITIONS OF ANY KIND, either express or implied.
 * See the License for the specific language governing permissions and
 * limitations under the License.
 */

package androidx.compose.foundation.text.selection

import androidx.compose.foundation.text.ContextMenuArea
import androidx.compose.foundation.text.detectDownAndDragGesturesWithObserver
import androidx.compose.foundation.text.rememberClipboardEventsHandler
import androidx.compose.runtime.Composable
import androidx.compose.runtime.CompositionLocalProvider
import androidx.compose.runtime.DisposableEffect
import androidx.compose.runtime.getValue
import androidx.compose.runtime.mutableStateOf
import androidx.compose.runtime.remember
import androidx.compose.runtime.saveable.rememberSaveable
import androidx.compose.runtime.setValue
import androidx.compose.ui.Modifier
import androidx.compose.ui.geometry.Offset
import androidx.compose.ui.input.pointer.pointerInput
import androidx.compose.ui.platform.LocalClipboardManager
import androidx.compose.ui.platform.LocalHapticFeedback
import androidx.compose.ui.platform.LocalTextToolbar
import androidx.compose.ui.util.fastForEach

/**
 * Enables text selection for its direct or indirect children.
 *
 * Use of a lazy layout, such as [LazyRow][androidx.compose.foundation.lazy.LazyRow] or
 * [LazyColumn][androidx.compose.foundation.lazy.LazyColumn], within a [SelectionContainer] has
 * undefined behavior on text items that aren't composed. For example, texts that aren't composed
 * will not be included in copy operations and select all will not expand the selection to include
 * them.
 *
 * @sample androidx.compose.foundation.samples.SelectionSample
 */
@Composable
fun SelectionContainer(modifier: Modifier = Modifier, content: @Composable () -> Unit) {
    var selection by remember { mutableStateOf<Selection?>(null) }
    SelectionContainer(
        modifier = modifier,
        selection = selection,
        onSelectionChange = { selection = it },
        children = content
    )
}

/**
 * Disables text selection for its direct or indirect children. To use this, simply add this to wrap
 * one or more text composables.
 *
 * @sample androidx.compose.foundation.samples.DisableSelectionSample
 */
@Composable
fun DisableSelection(content: @Composable () -> Unit) {
    CompositionLocalProvider(LocalSelectionRegistrar provides null, content = content)
}

/**
 * Selection Composable.
 *
 * The selection composable wraps composables and let them to be selectable. It paints the selection
 * area with start and end handles.
 */
@Suppress("ComposableLambdaParameterNaming")
@Composable
internal fun SelectionContainer(
    /** A [Modifier] for SelectionContainer. */
    modifier: Modifier = Modifier,
    /** Current Selection status. */
    selection: Selection?,
    /** A function containing customized behaviour when selection changes. */
    onSelectionChange: (Selection?) -> Unit,
    children: @Composable () -> Unit
) {
    val registrarImpl =
        rememberSaveable(saver = SelectionRegistrarImpl.Saver) { SelectionRegistrarImpl() }

    val manager = remember { SelectionManager(registrarImpl) }

    manager.hapticFeedBack = LocalHapticFeedback.current
    manager.clipboardManager = LocalClipboardManager.current
    manager.textToolbar = LocalTextToolbar.current
    manager.onSelectionChange = onSelectionChange
    manager.selection = selection

    rememberClipboardEventsHandler(
        onCopy = { manager.getSelectedText()?.text },
        isEnabled = manager.isNonEmptySelection()
    )

    ContextMenuArea(manager) {
        CompositionLocalProvider(LocalSelectionRegistrar provides registrarImpl) {
            // Get the layout coordinates of the selection container. This is for hit test of
            // cross-composable selection.
            SimpleLayout(modifier = modifier.then(manager.modifier)) {
                children()
                if (
                    manager.isInTouchMode &&
                        manager.hasFocus &&
                        !manager.isTriviallyCollapsedSelection()
                ) {
                    manager.selection?.let {
                        listOf(true, false).fastForEach { isStartHandle ->
                            val observer =
                                remember(isStartHandle) {
                                    manager.handleDragObserver(isStartHandle)
                                }

                            val positionProvider: () -> Offset =
                                remember(isStartHandle) {
                                    if (isStartHandle) {
                                        { manager.startHandlePosition ?: Offset.Unspecified }
                                    } else {
                                        { manager.endHandlePosition ?: Offset.Unspecified }
                                    }
                                }

                            val direction =
                                if (isStartHandle) {
                                    it.start.direction
                                } else {
                                    it.end.direction
                                }

                            val lineHeight = if (isStartHandle) {
                                manager.startHandleLineHeight
                            } else {
                                manager.endHandleLineHeight
                            }
                            SelectionHandle(
                                offsetProvider = positionProvider,
                                isStartHandle = isStartHandle,
                                direction = direction,
                                handlesCrossed = it.handlesCrossed,
<<<<<<< HEAD
                                lineHeight = lineHeight,
                                modifier = Modifier.pointerInput(observer) {
                                    detectDownAndDragGesturesWithObserver(observer)
                                },
=======
                                modifier =
                                    Modifier.pointerInput(observer) {
                                        detectDownAndDragGesturesWithObserver(observer)
                                    },
>>>>>>> f5541f29
                            )
                        }
                    }
                }
            }
        }
    }

    DisposableEffect(manager) {
        onDispose {
            manager.onRelease()
            manager.hasFocus = false
        }
    }
}<|MERGE_RESOLUTION|>--- conflicted
+++ resolved
@@ -145,17 +145,11 @@
                                 isStartHandle = isStartHandle,
                                 direction = direction,
                                 handlesCrossed = it.handlesCrossed,
-<<<<<<< HEAD
                                 lineHeight = lineHeight,
-                                modifier = Modifier.pointerInput(observer) {
-                                    detectDownAndDragGesturesWithObserver(observer)
-                                },
-=======
                                 modifier =
                                     Modifier.pointerInput(observer) {
                                         detectDownAndDragGesturesWithObserver(observer)
                                     },
->>>>>>> f5541f29
                             )
                         }
                     }
