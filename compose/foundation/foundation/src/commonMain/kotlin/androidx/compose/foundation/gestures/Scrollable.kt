/*
 * Copyright 2020 The Android Open Source Project
 *
 * Licensed under the Apache License, Version 2.0 (the "License");
 * you may not use this file except in compliance with the License.
 * You may obtain a copy of the License at
 *
 *      http://www.apache.org/licenses/LICENSE-2.0
 *
 * Unless required by applicable law or agreed to in writing, software
 * distributed under the License is distributed on an "AS IS" BASIS,
 * WITHOUT WARRANTIES OR CONDITIONS OF ANY KIND, either express or implied.
 * See the License for the specific language governing permissions and
 * limitations under the License.
 */

package androidx.compose.foundation.gestures

import androidx.compose.animation.core.AnimationState
import androidx.compose.animation.core.DecayAnimationSpec
import androidx.compose.animation.core.animate
import androidx.compose.animation.core.animateDecay
import androidx.compose.animation.splineBasedDecay
import androidx.compose.foundation.ExperimentalFoundationApi
import androidx.compose.foundation.FocusedBoundsObserverNode
import androidx.compose.foundation.MutatePriority
import androidx.compose.foundation.OverscrollEffect
import androidx.compose.foundation.gestures.BringIntoViewSpec.Companion.DefaultBringIntoViewSpec
import androidx.compose.foundation.gestures.Orientation.Horizontal
import androidx.compose.foundation.gestures.Orientation.Vertical
import androidx.compose.foundation.interaction.MutableInteractionSource
import androidx.compose.foundation.relocation.BringIntoViewResponderNode
import androidx.compose.foundation.rememberOverscrollEffect
import androidx.compose.runtime.Composable
import androidx.compose.runtime.Stable
import androidx.compose.ui.Modifier
import androidx.compose.ui.MotionDurationScale
import androidx.compose.ui.focus.FocusProperties
import androidx.compose.ui.focus.FocusPropertiesModifierNode
import androidx.compose.ui.focus.FocusTargetModifierNode
import androidx.compose.ui.geometry.Offset
import androidx.compose.ui.input.key.Key
import androidx.compose.ui.input.key.KeyEvent
import androidx.compose.ui.input.key.KeyEventType
import androidx.compose.ui.input.key.KeyInputModifierNode
import androidx.compose.ui.input.key.isCtrlPressed
import androidx.compose.ui.input.key.key
import androidx.compose.ui.input.key.type
import androidx.compose.ui.input.nestedscroll.NestedScrollConnection
import androidx.compose.ui.input.nestedscroll.NestedScrollDispatcher
import androidx.compose.ui.input.nestedscroll.NestedScrollSource
import androidx.compose.ui.input.nestedscroll.NestedScrollSource.Companion.SideEffect
import androidx.compose.ui.input.nestedscroll.NestedScrollSource.Companion.UserInput
import androidx.compose.ui.input.nestedscroll.nestedScrollModifierNode
import androidx.compose.ui.input.pointer.PointerEvent
import androidx.compose.ui.input.pointer.PointerEventPass
import androidx.compose.ui.input.pointer.PointerEventType
import androidx.compose.ui.input.pointer.PointerInputChange
import androidx.compose.ui.input.pointer.PointerType
import androidx.compose.ui.node.CompositionLocalConsumerModifierNode
import androidx.compose.ui.node.ModifierNodeElement
import androidx.compose.ui.node.ObserverModifierNode
import androidx.compose.ui.node.SemanticsModifierNode
import androidx.compose.ui.node.TraversableNode
import androidx.compose.ui.node.currentValueOf
import androidx.compose.ui.node.invalidateSemantics
import androidx.compose.ui.node.observeReads
import androidx.compose.ui.node.requireDensity
import androidx.compose.ui.platform.InspectorInfo
import androidx.compose.ui.platform.LocalDensity
import androidx.compose.ui.platform.LocalLayoutDirection
import androidx.compose.ui.semantics.SemanticsPropertyReceiver
import androidx.compose.ui.semantics.scrollBy
import androidx.compose.ui.semantics.scrollByOffset
import androidx.compose.ui.unit.Density
import androidx.compose.ui.unit.IntSize
import androidx.compose.ui.unit.LayoutDirection
import androidx.compose.ui.unit.Velocity
import androidx.compose.ui.util.fastAll
import androidx.compose.ui.util.fastForEach
import kotlin.math.abs
import kotlinx.coroutines.CancellationException
import kotlinx.coroutines.CoroutineScope
import kotlinx.coroutines.launch
import kotlinx.coroutines.withContext

/**
 * Configure touch scrolling and flinging for the UI element in a single [Orientation].
 *
 * Users should update their state themselves using default [ScrollableState] and its
 * `consumeScrollDelta` callback or by implementing [ScrollableState] interface manually and reflect
 * their own state in UI when using this component.
 *
 * If you don't need to have fling or nested scroll support, but want to make component simply
 * draggable, consider using [draggable].
 *
 * @sample androidx.compose.foundation.samples.ScrollableSample
 *
 * @param state [ScrollableState] state of the scrollable. Defines how scroll events will be
 * interpreted by the user land logic and contains useful information about on-going events.
 * @param orientation orientation of the scrolling
 * @param enabled whether or not scrolling in enabled
 * @param reverseDirection reverse the direction of the scroll, so top to bottom scroll will
 * behave like bottom to top and left to right will behave like right to left.
 * @param flingBehavior logic describing fling behavior when drag has finished with velocity. If
 * `null`, default from [ScrollableDefaults.flingBehavior] will be used.
 * @param interactionSource [MutableInteractionSource] that will be used to emit
 * drag events when this scrollable is being dragged.
 */
@Stable
@OptIn(ExperimentalFoundationApi::class)
fun Modifier.scrollable(
    state: ScrollableState,
    orientation: Orientation,
    enabled: Boolean = true,
    reverseDirection: Boolean = false,
    flingBehavior: FlingBehavior? = null,
    interactionSource: MutableInteractionSource? = null
): Modifier = scrollable(
    state = state,
    orientation = orientation,
    enabled = enabled,
    reverseDirection = reverseDirection,
    flingBehavior = flingBehavior,
    interactionSource = interactionSource,
    overscrollEffect = null
)

/**
 * Configure touch scrolling and flinging for the UI element in a single [Orientation].
 *
 * Users should update their state themselves using default [ScrollableState] and its
 * `consumeScrollDelta` callback or by implementing [ScrollableState] interface manually and reflect
 * their own state in UI when using this component.
 *
 * If you don't need to have fling or nested scroll support, but want to make component simply
 * draggable, consider using [draggable].
 *
 * This overload provides the access to [OverscrollEffect] that defines the behaviour of the
 * over scrolling logic. Consider using [ScrollableDefaults.overscrollEffect] for the platform
 * look-and-feel.
 *
 * @sample androidx.compose.foundation.samples.ScrollableSample
 *
 * @param state [ScrollableState] state of the scrollable. Defines how scroll events will be
 * interpreted by the user land logic and contains useful information about on-going events.
 * @param orientation orientation of the scrolling
 * @param overscrollEffect effect to which the deltas will be fed when the scrollable have
 * some scrolling delta left. Pass `null` for no overscroll. If you pass an effect you should
 * also apply [androidx.compose.foundation.overscroll] modifier.
 * @param enabled whether or not scrolling in enabled
 * @param reverseDirection reverse the direction of the scroll, so top to bottom scroll will
 * behave like bottom to top and left to right will behave like right to left.
 * @param flingBehavior logic describing fling behavior when drag has finished with velocity. If
 * `null`, default from [ScrollableDefaults.flingBehavior] will be used.
 * @param interactionSource [MutableInteractionSource] that will be used to emit
 * drag events when this scrollable is being dragged.
 * @param bringIntoViewSpec The configuration that this scrollable should use to perform
 * scrolling when scroll requests are received from the focus system. If null is provided the
 * system will use the behavior provided by [LocalBringIntoViewSpec] which by default has a
 * platform dependent implementation.
 *
 * Note: This API is experimental as it brings support for some experimental features:
 * [overscrollEffect] and [bringIntoViewSpec].
 */
@Stable
@ExperimentalFoundationApi
fun Modifier.scrollable(
    state: ScrollableState,
    orientation: Orientation,
    overscrollEffect: OverscrollEffect?,
    enabled: Boolean = true,
    reverseDirection: Boolean = false,
    flingBehavior: FlingBehavior? = null,
    interactionSource: MutableInteractionSource? = null,
    bringIntoViewSpec: BringIntoViewSpec? = null
) = this then ScrollableElement(
    state,
    orientation,
    overscrollEffect,
    enabled,
    reverseDirection,
    flingBehavior,
    interactionSource,
    bringIntoViewSpec
)

@OptIn(ExperimentalFoundationApi::class)
private class ScrollableElement(
    val state: ScrollableState,
    val orientation: Orientation,
    val overscrollEffect: OverscrollEffect?,
    val enabled: Boolean,
    val reverseDirection: Boolean,
    val flingBehavior: FlingBehavior?,
    val interactionSource: MutableInteractionSource?,
    val bringIntoViewSpec: BringIntoViewSpec?
) : ModifierNodeElement<ScrollableNode>() {
    override fun create(): ScrollableNode {
        return ScrollableNode(
            state,
            overscrollEffect,
            flingBehavior,
            orientation,
            enabled,
            reverseDirection,
            interactionSource,
            bringIntoViewSpec
        )
    }

    override fun update(node: ScrollableNode) {
        node.update(
            state,
            orientation,
            overscrollEffect,
            enabled,
            reverseDirection,
            flingBehavior,
            interactionSource,
            bringIntoViewSpec
        )
    }

    override fun hashCode(): Int {
        var result = state.hashCode()
        result = 31 * result + orientation.hashCode()
        result = 31 * result + overscrollEffect.hashCode()
        result = 31 * result + enabled.hashCode()
        result = 31 * result + reverseDirection.hashCode()
        result = 31 * result + flingBehavior.hashCode()
        result = 31 * result + interactionSource.hashCode()
        result = 31 * result + bringIntoViewSpec.hashCode()
        return result
    }

    override fun equals(other: Any?): Boolean {
        if (this === other) return true

        if (other !is ScrollableElement) return false

        if (state != other.state) return false
        if (orientation != other.orientation) return false
        if (overscrollEffect != other.overscrollEffect) return false
        if (enabled != other.enabled) return false
        if (reverseDirection != other.reverseDirection) return false
        if (flingBehavior != other.flingBehavior) return false
        if (interactionSource != other.interactionSource) return false
        if (bringIntoViewSpec != other.bringIntoViewSpec) return false

        return true
    }

    override fun InspectorInfo.inspectableProperties() {
        name = "scrollable"
        properties["orientation"] = orientation
        properties["state"] = state
        properties["overscrollEffect"] = overscrollEffect
        properties["enabled"] = enabled
        properties["reverseDirection"] = reverseDirection
        properties["flingBehavior"] = flingBehavior
        properties["interactionSource"] = interactionSource
        properties["bringIntoViewSpec"] = bringIntoViewSpec
    }
}

@OptIn(ExperimentalFoundationApi::class)
private class ScrollableNode(
    state: ScrollableState,
    private var overscrollEffect: OverscrollEffect?,
    private var flingBehavior: FlingBehavior?,
    orientation: Orientation,
    enabled: Boolean,
    reverseDirection: Boolean,
    interactionSource: MutableInteractionSource?,
    bringIntoViewSpec: BringIntoViewSpec?
) : DragGestureNode(
    canDrag = CanDragCalculation,
    enabled = enabled,
    interactionSource = interactionSource,
    orientationLock = orientation
), ObserverModifierNode, CompositionLocalConsumerModifierNode,
    FocusPropertiesModifierNode, KeyInputModifierNode, SemanticsModifierNode {

    override val shouldAutoInvalidate: Boolean = false

    private val nestedScrollDispatcher = NestedScrollDispatcher()

    private val scrollableContainerNode =
        delegate(ScrollableContainerNode(enabled))

    // Place holder fling behavior, we'll initialize it when the density is available.
    private val defaultFlingBehavior = platformDefaultFlingBehavior()

    private val scrollingLogic = ScrollingLogic(
        scrollableState = state,
        orientation = orientation,
        overscrollEffect = overscrollEffect,
        reverseDirection = reverseDirection,
        flingBehavior = flingBehavior ?: defaultFlingBehavior,
        nestedScrollDispatcher = nestedScrollDispatcher,
    )

    private val nestedScrollConnection =
        ScrollableNestedScrollConnection(enabled = enabled, scrollingLogic = scrollingLogic)

    private val contentInViewNode =
        delegate(
            ContentInViewNode(
                orientation,
                scrollingLogic,
                reverseDirection,
                bringIntoViewSpec
            )
        )

    // Need to wait until onAttach to read the scroll config. Currently this is static, so we
    // don't need to worry about observation / updating this over time.
    private var scrollConfig: ScrollConfig? = null
    private var scrollByAction: ((x: Float, y: Float) -> Boolean)? = null
    private var scrollByOffsetAction: (suspend (Offset) -> Offset)? = null

    init {
        /**
         * Nested scrolling
         */
        delegate(nestedScrollModifierNode(nestedScrollConnection, nestedScrollDispatcher))

        /**
         * Focus scrolling
         */
        delegate(FocusTargetModifierNode())
        delegate(BringIntoViewResponderNode(contentInViewNode))
        delegate(FocusedBoundsObserverNode { contentInViewNode.onFocusBoundsChanged(it) })
    }

    override suspend fun drag(
        forEachDelta: suspend ((dragDelta: DragEvent.DragDelta) -> Unit) -> Unit
    ) {
        with(scrollingLogic) {
            scroll(scrollPriority = MutatePriority.UserInput) {
                forEachDelta {
                    scrollByWithOverscroll(
                        it.delta.singleAxisOffset(),
                        source = UserInput
                    )
                }
            }
        }
    }

    override fun onDragStarted(startedPosition: Offset) {}

    override fun onDragStopped(velocity: Velocity) {
        nestedScrollDispatcher.coroutineScope.launch {
            scrollingLogic.onDragStopped(velocity)
        }
    }

    override fun startDragImmediately(): Boolean {
        return scrollingLogic.shouldScrollImmediately()
    }

    private val onWheelScrollStopped: suspend (velocity: Float) -> Unit = { velocity ->
        nestedScrollDispatcher.coroutineScope.launch {
            scrollingLogic.onScrollStopped(velocity, UserInput)
        }
    }

    val mouseWheelScrollNode = delegate(
        MouseWheelScrollNode(
            scrollingLogic = scrollingLogic,
            onScrollStopped = onWheelScrollStopped,
            enabled = enabled,
        )
    )

    fun update(
        state: ScrollableState,
        orientation: Orientation,
        overscrollEffect: OverscrollEffect?,
        enabled: Boolean,
        reverseDirection: Boolean,
        flingBehavior: FlingBehavior?,
        interactionSource: MutableInteractionSource?,
        bringIntoViewSpec: BringIntoViewSpec?
    ) {
        var shouldInvalidateSemantics = false
        if (this.enabled != enabled) { // enabled changed
            nestedScrollConnection.enabled = enabled
            scrollableContainerNode.update(enabled)
            shouldInvalidateSemantics = true
        }
        // a new fling behavior was set, change the resolved one.
        val resolvedFlingBehavior = flingBehavior ?: defaultFlingBehavior

        val resetPointerInputHandling = scrollingLogic.update(
            scrollableState = state,
            orientation = orientation,
            overscrollEffect = overscrollEffect,
            reverseDirection = reverseDirection,
            flingBehavior = resolvedFlingBehavior,
            nestedScrollDispatcher = nestedScrollDispatcher
        )

        contentInViewNode.update(
            orientation,
            reverseDirection,
            bringIntoViewSpec
        )

        mouseWheelScrollNode.update(
            enabled = enabled
        )

        this.overscrollEffect = overscrollEffect
        this.flingBehavior = flingBehavior

        // update DragGestureNode
        update(
            canDrag = CanDragCalculation,
            enabled = enabled,
            interactionSource = interactionSource,
            orientationLock = if (scrollingLogic.isVertical()) Vertical else Horizontal,
            shouldResetPointerInputHandling = resetPointerInputHandling
        )

        if (shouldInvalidateSemantics) {
            clearScrollSemanticsActions()
            invalidateSemantics()
        }
    }

    override fun onAttach() {
        updateDefaultFlingBehavior()
        scrollConfig = platformScrollConfig()
    }

    // TODO(https://youtrack.jetbrains.com/issue/COMPOSE-731/Scrollable-doesnt-react-on-density-changes)
    //  it isn't called, because LocalDensity is staticCompositionLocalOf
    override fun onObservedReadsChanged() {
        // if density changes, update the default fling behavior.
        updateDefaultFlingBehavior()
    }

    private fun updateDefaultFlingBehavior() {
        // monitor change in Density
        observeReads {
            val density = currentValueOf(LocalDensity)
            defaultFlingBehavior.updateDensity(density)
        }
    }

    override fun applyFocusProperties(focusProperties: FocusProperties) {
        focusProperties.canFocus = false
    }

    // Key handler for Page up/down scrolling behavior.
    override fun onKeyEvent(event: KeyEvent): Boolean {
        return if (enabled &&
            (event.key == Key.PageDown || event.key == Key.PageUp) &&
            (event.type == KeyEventType.KeyDown) &&
            (!event.isCtrlPressed)
        ) {

            val scrollAmount: Offset = if (scrollingLogic.isVertical()) {
                val viewportHeight = contentInViewNode.viewportSize.height

                val yAmount = if (event.key == Key.PageUp) {
                    viewportHeight.toFloat()
                } else {
                    -viewportHeight.toFloat()
                }

                Offset(0f, yAmount)
            } else {
                val viewportWidth = contentInViewNode.viewportSize.width

                val xAmount = if (event.key == Key.PageUp) {
                    viewportWidth.toFloat()
                } else {
                    -viewportWidth.toFloat()
                }

                Offset(xAmount, 0f)
            }

            // A coroutine is launched for every individual scroll event in the
            // larger scroll gesture. If we see degradation in the future (that is,
            // a fast scroll gesture on a slow device causes UI jank [not seen up to
            // this point), we can switch to a more efficient solution where we
            // lazily launch one coroutine (with the first event) and use a Channel
            // to communicate the scroll amount to the UI thread.
            coroutineScope.launch {
                scrollingLogic.scroll(scrollPriority = MutatePriority.UserInput) {
                    scrollBy(
                        offset = scrollAmount,
                        source = UserInput
                    )
                }
            }
            true
        } else {
            false
        }
    }

    override fun onPreKeyEvent(event: KeyEvent) = false

    override fun onPointerEvent(
        pointerEvent: PointerEvent,
        pass: PointerEventPass,
        bounds: IntSize
    ) {
        super.onPointerEvent(pointerEvent, pass, bounds)
        if (pass == PointerEventPass.Main && pointerEvent.type == PointerEventType.Scroll) {
            processMouseWheelEvent(pointerEvent, bounds)
        }
    }

    override fun SemanticsPropertyReceiver.applySemantics() {
        if (enabled && (scrollByAction == null || scrollByOffsetAction == null)) {
            setScrollSemanticsActions()
        }

        scrollByAction?.let {
            scrollBy(action = it)
        }

        scrollByOffsetAction?.let {
            scrollByOffset(action = it)
        }
    }

    private fun setScrollSemanticsActions() {
        scrollByAction = { x, y ->
            coroutineScope.launch {
                scrollingLogic.semanticsScrollBy(Offset(x, y))
            }
            true
        }

        scrollByOffsetAction = { offset -> scrollingLogic.semanticsScrollBy(offset) }
    }

    private fun clearScrollSemanticsActions() {
        scrollByAction = null
        scrollByOffsetAction = null
    }

    /**
     * Mouse wheel
     */
    private fun processMouseWheelEvent(event: PointerEvent, size: IntSize) {
        if (event.changes.fastAll { !it.isConsumed }) {
            with(scrollConfig!!) {
                val scrollAmount = requireDensity().calculateMouseWheelScroll(event, size)
                // A coroutine is launched for every individual scroll event in the
                // larger scroll gesture. If we see degradation in the future (that is,
                // a fast scroll gesture on a slow device causes UI jank [not seen up to
                // this point), we can switch to a more efficient solution where we
                // lazily launch one coroutine (with the first event) and use a Channel
                // to communicate the scroll amount to the UI thread.
                coroutineScope.launch {
                    scrollingLogic.scroll(scrollPriority = MutatePriority.UserInput) {
                        scrollBy(
                            offset = scrollAmount,
                            source = UserInput
                        )
                    }
                }
                event.changes.fastForEach { it.consume() }
            }
        }
    }
}

/**
 * Contains the default values used by [scrollable]
 */
object ScrollableDefaults {

    /**
     * Create and remember default [FlingBehavior] that will represent natural fling curve.
     */
    @Composable
    fun flingBehavior(): FlingBehavior = rememberPlatformDefaultFlingBehavior()

    /**
     * Create and remember default [OverscrollEffect] that will be used for showing over scroll
     * effects.
     */
    @Composable
    @ExperimentalFoundationApi
    fun overscrollEffect(): OverscrollEffect {
        return rememberOverscrollEffect()
    }

    /**
     * Used to determine the value of `reverseDirection` parameter of [Modifier.scrollable]
     * in scrollable layouts.
     *
     * @param layoutDirection current layout direction (e.g. from [LocalLayoutDirection])
     * @param orientation orientation of scroll
     * @param reverseScrolling whether scrolling direction should be reversed
     *
     * @return `true` if scroll direction should be reversed, `false` otherwise.
     */
    fun reverseDirection(
        layoutDirection: LayoutDirection,
        orientation: Orientation,
        reverseScrolling: Boolean
    ): Boolean {
        // A finger moves with the content, not with the viewport. Therefore,
        // always reverse once to have "natural" gesture that goes reversed to layout
        var reverseDirection = !reverseScrolling
        // But if rtl and horizontal, things move the other way around
        val isRtl = layoutDirection == LayoutDirection.Rtl
        if (isRtl && orientation != Orientation.Vertical) {
            reverseDirection = !reverseDirection
        }
        return reverseDirection
    }

    /**
     * A default implementation for [BringIntoViewSpec] that brings a child into view
     * using the least amount of effort.
     */
    @Deprecated(
        "This has been replaced by composition locals LocalBringIntoViewSpec",
        replaceWith = ReplaceWith(
            "LocalBringIntoView.current",
            "androidx.compose.foundation.gestures.LocalBringIntoViewSpec"
        )
    )
    @ExperimentalFoundationApi
    fun bringIntoViewSpec(): BringIntoViewSpec = DefaultBringIntoViewSpec
}

internal interface ScrollConfig {

    /**
     * Enables animated transition of scroll on mouse wheel events.
     */
    val isSmoothScrollingEnabled: Boolean
        get() = true

    fun isPreciseWheelScroll(event: PointerEvent): Boolean = false

    fun Density.calculateMouseWheelScroll(event: PointerEvent, bounds: IntSize): Offset
}

internal expect fun CompositionLocalConsumerModifierNode.platformScrollConfig(): ScrollConfig

private val CanDragCalculation: (PointerInputChange) -> Boolean =
    { change -> change.type != PointerType.Mouse }

private val NoOpOnDragStarted: suspend CoroutineScope.(startedPosition: Offset) -> Unit = {}

/**
 * Holds all scrolling related logic: controls nested scrolling, flinging, overscroll and delta
 * dispatching.
 */
@OptIn(ExperimentalFoundationApi::class)
internal class ScrollingLogic(
<<<<<<< HEAD
    var scrollableState: ScrollableState,
    private var orientation: Orientation,
=======
    private var scrollableState: ScrollableState,
>>>>>>> 14a4d776
    private var overscrollEffect: OverscrollEffect?,
    private var flingBehavior: FlingBehavior,
    private var reverseDirection: Boolean,
    private var nestedScrollDispatcher: NestedScrollDispatcher,
) {

    fun Float.toOffset(): Offset = when {
        this == 0f -> Offset.Zero
        orientation == Horizontal -> Offset(this, 0f)
        else -> Offset(0f, this)
    }

    fun Offset.singleAxisOffset(): Offset =
        if (orientation == Horizontal) copy(y = 0f) else copy(x = 0f)

    fun Offset.toFloat(): Float =
        if (orientation == Horizontal) this.x else this.y

    private fun Velocity.toFloat(): Float =
        if (orientation == Horizontal) this.x else this.y

    private fun Velocity.singleAxisVelocity(): Velocity =
        if (orientation == Horizontal) copy(y = 0f) else copy(x = 0f)

    private fun Velocity.update(newValue: Float): Velocity =
        if (orientation == Horizontal) copy(x = newValue) else copy(y = newValue)

    fun Float.reverseIfNeeded(): Float = if (reverseDirection) this * -1 else this

    fun Offset.reverseIfNeeded(): Offset = if (reverseDirection) this * -1f else this

    private var latestScrollSource = UserInput
    private var outerStateScope = NoOpScrollScope

    private val nestedScrollScope = object : NestedScrollScope {
        override fun scrollBy(offset: Offset, source: NestedScrollSource): Offset {
            return with(outerStateScope) {
                performScroll(offset, source)
            }
        }

        override fun scrollByWithOverscroll(offset: Offset, source: NestedScrollSource): Offset {
            latestScrollSource = source
            val overscroll = overscrollEffect
            return if (overscroll != null && shouldDispatchOverscroll) {
                overscroll.applyToScroll(offset, latestScrollSource, performScrollForOverscroll)
            } else {
                with(outerStateScope) {
                    performScroll(offset, source)
                }
            }
        }
    }

    private val performScrollForOverscroll: (Offset) -> Offset = { delta ->
        with(outerStateScope) {
            performScroll(delta, latestScrollSource)
        }
    }

    private fun ScrollScope.performScroll(delta: Offset, source: NestedScrollSource): Offset {
        val consumedByPreScroll =
            nestedScrollDispatcher.dispatchPreScroll(delta, source)

        val scrollAvailableAfterPreScroll = delta - consumedByPreScroll

        val singleAxisDeltaForSelfScroll =
            scrollAvailableAfterPreScroll.singleAxisOffset().reverseIfNeeded().toFloat()

        // Consume on a single axis.
        val consumedBySelfScroll =
            scrollBy(singleAxisDeltaForSelfScroll).toOffset().reverseIfNeeded()

        val deltaAvailableAfterScroll = scrollAvailableAfterPreScroll - consumedBySelfScroll
        val consumedByPostScroll = nestedScrollDispatcher.dispatchPostScroll(
            consumedBySelfScroll,
            deltaAvailableAfterScroll,
            source
        )
<<<<<<< HEAD
        consumedByPreScroll + consumedBySelfScroll + consumedByPostScroll
    }

    /**
     * @return the amount of scroll that was consumed
     */
    internal fun ScrollScope.dispatchScroll(
        initialAvailableDelta: Offset,
        source: NestedScrollSource,
        overscrollEnabledForSource: Boolean
    ): Offset {
        latestScrollSource = source
        latestScrollScope = this
        val overscroll = overscrollEffect
        return if (overscroll != null && shouldDispatchOverscroll && overscrollEnabledForSource) {
            overscroll.applyToScroll(initialAvailableDelta, source, performScroll)
        } else {
            performScroll(initialAvailableDelta)
        }
=======
        return consumedByPreScroll + consumedBySelfScroll + consumedByPostScroll
>>>>>>> 14a4d776
    }

    private val shouldDispatchOverscroll
        get() = scrollableState.canScrollForward || scrollableState.canScrollBackward

    fun performRawScroll(scroll: Offset): Offset {
        return if (scrollableState.isScrollInProgress) {
            Offset.Zero
        } else {
            dispatchRawDelta(scroll)
        }
    }

    fun dispatchRawDelta(scroll: Offset): Offset {
        return scrollableState.dispatchRawDelta(scroll.toFloat().reverseIfNeeded())
            .reverseIfNeeded().toOffset()
    }

    suspend fun onScrollStopped(
        initialVelocity: Float,
        source: NestedScrollSource
    ) {
        if (source == UserInput && !flingBehavior.shouldBeTriggeredByMouseWheel) {
            return
        }
    }

    suspend fun onDragStopped(initialVelocity: Velocity) {
        val availableVelocity = initialVelocity.singleAxisVelocity()

        scrollableState.scroll {
            val performFling: suspend (Velocity) -> Velocity = { velocity ->
                val preConsumedByParent = nestedScrollDispatcher
                    .dispatchPreFling(velocity)
                val available = velocity - preConsumedByParent
                val velocityLeft = doFlingAnimation(available)
                val consumedPost =
                    nestedScrollDispatcher.dispatchPostFling(
                        (available - velocityLeft),
                        velocityLeft
                    )
                val totalLeft = velocityLeft - consumedPost
                velocity - totalLeft
            }

            val overscroll = overscrollEffect
            if (overscroll != null && shouldDispatchOverscroll) {
                overscroll.applyToFling(availableVelocity, performFling)
            } else {
                performFling(availableVelocity)
            }
        }
    }

    suspend fun ScrollScope.doFlingAnimation(available: Velocity): Velocity {
        var result: Velocity = available
<<<<<<< HEAD
        val outerScopeScroll: (Offset) -> Offset = { delta ->
            dispatchScroll(
                delta.reverseIfNeeded(),
                SideEffect,
                overscrollEnabledForSource = true
            ).reverseIfNeeded()
        }
        val scope = object : ScrollScope {
            override fun scrollBy(pixels: Float): Float {
                return outerScopeScroll.invoke(pixels.toOffset()).toFloat()
            }
        }
        with(scope) {
            with(flingBehavior) {
                result = result.update(
                    performFling(available.toFloat().reverseIfNeeded()).reverseIfNeeded()
                )
=======
        scroll(scrollPriority = MutatePriority.Default) {
            val nestedScrollScope = this
            val reverseScope = object : ScrollScope {
                override fun scrollBy(pixels: Float): Float {
                    return nestedScrollScope.scrollByWithOverscroll(
                        offset = pixels.toOffset().reverseIfNeeded(),
                        source = SideEffect
                    ).toFloat().reverseIfNeeded()
                }
            }
            with(reverseScope) {
                with(flingBehavior) {
                    result = result.update(
                        performFling(available.toFloat().reverseIfNeeded()).reverseIfNeeded()
                    )
                }
>>>>>>> 14a4d776
            }
        }
        return result
    }

    fun shouldScrollImmediately(): Boolean {
        return scrollableState.isScrollInProgress ||
            overscrollEffect?.isInProgress ?: false
    }

    /**
     * Opens a scrolling session with nested scrolling and overscroll support.
     */
    suspend fun scroll(
        scrollPriority: MutatePriority = MutatePriority.Default,
        block: suspend NestedScrollScope.() -> Unit
    ) {
        scrollableState.scroll(scrollPriority) {
            outerStateScope = this
            block.invoke(nestedScrollScope)
        }
    }

    /**
     * @return true if the pointer input should be reset
     */
    fun update(
        scrollableState: ScrollableState,
        orientation: Orientation,
        overscrollEffect: OverscrollEffect?,
        reverseDirection: Boolean,
        flingBehavior: FlingBehavior,
        nestedScrollDispatcher: NestedScrollDispatcher,
    ): Boolean {
        var resetPointerInputHandling = false
        if (this.scrollableState != scrollableState) {
            this.scrollableState = scrollableState
            resetPointerInputHandling = true
        }
        this.overscrollEffect = overscrollEffect
        if (this.orientation != orientation) {
            this.orientation = orientation
            resetPointerInputHandling = true
        }
        if (this.reverseDirection != reverseDirection) {
            this.reverseDirection = reverseDirection
            resetPointerInputHandling = true
        }
        this.flingBehavior = flingBehavior
        this.nestedScrollDispatcher = nestedScrollDispatcher
        return resetPointerInputHandling
    }

    fun isVertical(): Boolean = orientation == Vertical
}

private val NoOpScrollScope: ScrollScope = object : ScrollScope {
    override fun scrollBy(pixels: Float): Float = pixels
}

private class ScrollableNestedScrollConnection(
    val scrollingLogic: ScrollingLogic,
    var enabled: Boolean
) : NestedScrollConnection {

    override fun onPostScroll(
        consumed: Offset,
        available: Offset,
        source: NestedScrollSource
    ): Offset = if (enabled) {
        scrollingLogic.performRawScroll(available)
    } else {
        Offset.Zero
    }

    override suspend fun onPostFling(
        consumed: Velocity,
        available: Velocity
    ): Velocity {
        return if (enabled) {
            var velocityLeft: Velocity = available
            with(scrollingLogic) {
                scrollableState.scroll {
                    velocityLeft = doFlingAnimation(available)
                }
            }
            available - velocityLeft
        } else {
            Velocity.Zero
        }
    }
}

/**
 * Compatibility interface for default fling behaviors that depends on [Density].
 */
internal interface ScrollableDefaultFlingBehavior : FlingBehavior {
    /**
     * Update the internal parameters of FlingBehavior in accordance with the new [androidx.compose.ui.unit.Density] value.
     *
     * @param density new density value.
     */
    fun updateDensity(density: Density) = Unit
}

/**
 * TODO Move it to public interface
 *  Currently, default [FlingBehavior] is not triggered at all to avoid unexpected effects
 *  during regular scrolling. However, custom one must be triggered because it's used not
 *  only for "inertia", but also for snapping in [androidx.compose.foundation.pager.Pager] or
 *  [androidx.compose.foundation.gestures.snapping.rememberSnapFlingBehavior].
 */
private val FlingBehavior.shouldBeTriggeredByMouseWheel
    get() = this !is ScrollableDefaultFlingBehavior

/**
 * This method returns [ScrollableDefaultFlingBehavior] whose density will be managed by the
 * [ScrollableElement] because it's not created inside [Composable] context.
 * This is different from [rememberPlatformDefaultFlingBehavior] which creates [FlingBehavior] whose density
 * depends on [LocalDensity] and is automatically resolved.
 */
internal expect fun platformDefaultFlingBehavior(): ScrollableDefaultFlingBehavior

@Composable
internal expect fun rememberPlatformDefaultFlingBehavior(): FlingBehavior

internal class DefaultFlingBehavior(
    var flingDecay: DecayAnimationSpec<Float>,
    private val motionDurationScale: MotionDurationScale = DefaultScrollMotionDurationScale
) : ScrollableDefaultFlingBehavior {

    // For Testing
    var lastAnimationCycleCount = 0

    override suspend fun ScrollScope.performFling(initialVelocity: Float): Float {
        lastAnimationCycleCount = 0
        // come up with the better threshold, but we need it since spline curve gives us NaNs
        return withContext(motionDurationScale) {
            if (abs(initialVelocity) > 1f) {
                var velocityLeft = initialVelocity
                var lastValue = 0f
                val animationState = AnimationState(
                    initialValue = 0f,
                    initialVelocity = initialVelocity,
                )
                try {
                    animationState.animateDecay(flingDecay) {
                        val delta = value - lastValue
                        val consumed = scrollBy(delta)
                        lastValue = value
                        velocityLeft = this.velocity
                        // avoid rounding errors and stop if anything is unconsumed
                        if (abs(delta - consumed) > 0.5f) this.cancelAnimation()
                        lastAnimationCycleCount++
                    }
                } catch (exception: CancellationException) {
                    velocityLeft = animationState.velocity
                }
                velocityLeft
            } else {
                initialVelocity
            }
        }
    }

    override fun updateDensity(density: Density) {
        flingDecay = splineBasedDecay(density)
    }
}

private const val DefaultScrollMotionDurationScaleFactor = 1f
internal val DefaultScrollMotionDurationScale = object : MotionDurationScale {
    override val scaleFactor: Float
        get() = DefaultScrollMotionDurationScaleFactor
}

/**
 * (b/311181532): This could not be flattened so we moved it to TraversableNode, but ideally
 * ScrollabeNode should be the one to be travesable.
 */
internal class ScrollableContainerNode(enabled: Boolean) :
    Modifier.Node(),
    TraversableNode {
    override val traverseKey: Any = TraverseKey

    var enabled: Boolean = enabled
        private set

    companion object TraverseKey

    fun update(enabled: Boolean) {
        this.enabled = enabled
    }
}

internal val UnityDensity = object : Density {
    override val density: Float
        get() = 1f
    override val fontScale: Float
        get() = 1f
}

/**
 * A scroll scope for nested scrolling and overscroll support.
 */
internal interface NestedScrollScope {
    fun scrollBy(
        offset: Offset,
        source: NestedScrollSource
    ): Offset

    fun scrollByWithOverscroll(
        offset: Offset,
        source: NestedScrollSource
    ): Offset
}

/**
 * Scroll deltas originating from the semantics system. Should be dispatched as an animation
 * driven event.
 */
private suspend fun ScrollingLogic.semanticsScrollBy(offset: Offset): Offset {
    var previousValue = 0f
    scroll(scrollPriority = MutatePriority.Default) {
        animate(0f, offset.toFloat()) { currentValue, _ ->
            val delta = currentValue - previousValue
            val consumed =
                scrollBy(
                    offset = delta.reverseIfNeeded().toOffset(),
                    source = UserInput
                ).toFloat().reverseIfNeeded()
            previousValue += consumed
        }
    }
    return previousValue.toOffset()
}<|MERGE_RESOLUTION|>--- conflicted
+++ resolved
@@ -663,12 +663,8 @@
  */
 @OptIn(ExperimentalFoundationApi::class)
 internal class ScrollingLogic(
-<<<<<<< HEAD
     var scrollableState: ScrollableState,
     private var orientation: Orientation,
-=======
-    private var scrollableState: ScrollableState,
->>>>>>> 14a4d776
     private var overscrollEffect: OverscrollEffect?,
     private var flingBehavior: FlingBehavior,
     private var reverseDirection: Boolean,
@@ -748,29 +744,7 @@
             deltaAvailableAfterScroll,
             source
         )
-<<<<<<< HEAD
-        consumedByPreScroll + consumedBySelfScroll + consumedByPostScroll
-    }
-
-    /**
-     * @return the amount of scroll that was consumed
-     */
-    internal fun ScrollScope.dispatchScroll(
-        initialAvailableDelta: Offset,
-        source: NestedScrollSource,
-        overscrollEnabledForSource: Boolean
-    ): Offset {
-        latestScrollSource = source
-        latestScrollScope = this
-        val overscroll = overscrollEffect
-        return if (overscroll != null && shouldDispatchOverscroll && overscrollEnabledForSource) {
-            overscroll.applyToScroll(initialAvailableDelta, source, performScroll)
-        } else {
-            performScroll(initialAvailableDelta)
-        }
-=======
         return consumedByPreScroll + consumedBySelfScroll + consumedByPostScroll
->>>>>>> 14a4d776
     }
 
     private val shouldDispatchOverscroll
@@ -827,25 +801,7 @@
 
     suspend fun ScrollScope.doFlingAnimation(available: Velocity): Velocity {
         var result: Velocity = available
-<<<<<<< HEAD
-        val outerScopeScroll: (Offset) -> Offset = { delta ->
-            dispatchScroll(
-                delta.reverseIfNeeded(),
-                SideEffect,
-                overscrollEnabledForSource = true
-            ).reverseIfNeeded()
-        }
-        val scope = object : ScrollScope {
-            override fun scrollBy(pixels: Float): Float {
-                return outerScopeScroll.invoke(pixels.toOffset()).toFloat()
-            }
-        }
-        with(scope) {
-            with(flingBehavior) {
-                result = result.update(
-                    performFling(available.toFloat().reverseIfNeeded()).reverseIfNeeded()
-                )
-=======
+        // TODO (MERGE 1.7) `scroll(scrollPriority = MutatePriority.Default)` was removed in 1.6
         scroll(scrollPriority = MutatePriority.Default) {
             val nestedScrollScope = this
             val reverseScope = object : ScrollScope {
@@ -862,7 +818,6 @@
                         performFling(available.toFloat().reverseIfNeeded()).reverseIfNeeded()
                     )
                 }
->>>>>>> 14a4d776
             }
         }
         return result
