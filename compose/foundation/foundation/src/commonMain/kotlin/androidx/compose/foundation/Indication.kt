/*
 * Copyright 2020 The Android Open Source Project
 *
 * Licensed under the Apache License, Version 2.0 (the "License");
 * you may not use this file except in compliance with the License.
 * You may obtain a copy of the License at
 *
 *      http://www.apache.org/licenses/LICENSE-2.0
 *
 * Unless required by applicable law or agreed to in writing, software
 * distributed under the License is distributed on an "AS IS" BASIS,
 * WITHOUT WARRANTIES OR CONDITIONS OF ANY KIND, either express or implied.
 * See the License for the specific language governing permissions and
 * limitations under the License.
 */

package androidx.compose.foundation

import androidx.compose.foundation.interaction.FocusInteraction
<<<<<<< HEAD
=======
import androidx.compose.foundation.interaction.HoverInteraction
>>>>>>> 0937d2ba
import androidx.compose.foundation.interaction.Interaction
import androidx.compose.foundation.interaction.InteractionSource
import androidx.compose.foundation.interaction.PressInteraction
import androidx.compose.runtime.Composable
import androidx.compose.runtime.Stable
import androidx.compose.runtime.remember
import androidx.compose.runtime.staticCompositionLocalOf
import androidx.compose.ui.Modifier
import androidx.compose.ui.composed
import androidx.compose.ui.draw.DrawModifier
import androidx.compose.ui.graphics.Color
import androidx.compose.ui.input.InputMode
import androidx.compose.ui.platform.LocalInputModeManager
import androidx.compose.ui.graphics.drawscope.ContentDrawScope
import androidx.compose.ui.node.DelegatableNode
import androidx.compose.ui.node.DelegatingNode
import androidx.compose.ui.node.DrawModifierNode
import androidx.compose.ui.node.ModifierNodeElement
import androidx.compose.ui.node.invalidateDraw
import androidx.compose.ui.platform.InspectorInfo
import androidx.compose.ui.platform.debugInspectorInfo
<<<<<<< HEAD
import kotlinx.coroutines.flow.Flow
import kotlinx.coroutines.flow.filter
=======
import kotlinx.coroutines.launch
>>>>>>> 0937d2ba

/**
 * Indication represents visual effects that occur when certain interactions happens. For
 * example: showing a ripple effect when a component is pressed, or a highlight when a component
 * is focused.
 *
 * To implement your own Indication, see [IndicationNodeFactory] - an optimized [Indication] that
 * allows for more efficient implementations than the deprecated [rememberUpdatedInstance].
 *
 * Indication is typically provided throughout the hierarchy through [LocalIndication] - you can
 * provide a custom Indication to [LocalIndication] to change the default [Indication] used for
 * components such as [clickable].
 */
@Stable
interface Indication {

    /**
     * [remember]s a new [IndicationInstance], and updates its state based on [Interaction]s
     * emitted via [interactionSource] . Typically this will be called by [indication],
     * so one [IndicationInstance] will be used for one component that draws [Indication], such
     * as a button.
     *
     * Implementations of this function should observe [Interaction]s using [interactionSource],
     * using them to launch animations / state changes inside [IndicationInstance] that will
     * then be reflected inside [IndicationInstance.drawIndication].
     *
     * @param interactionSource the [InteractionSource] representing the stream of
     * [Interaction]s the returned [IndicationInstance] should represent
     * @return an [IndicationInstance] that represents the stream of [Interaction]s emitted by
     * [interactionSource]
     */
    @Suppress("DEPRECATION_ERROR")
    @Deprecated(RememberUpdatedInstanceDeprecationMessage, level = DeprecationLevel.ERROR)
    @Composable
    fun rememberUpdatedInstance(interactionSource: InteractionSource): IndicationInstance =
        NoIndicationInstance
}

/**
 * IndicationNodeFactory is an Indication that creates [Modifier.Node] instances to render visual
 * effects that occur when certain interactions happens. For example: showing a ripple effect
 * when a component is pressed, or a highlight when a component is focused.
 *
 * An instance of IndicationNodeFactory is responsible for creating individual nodes on demand for
 * each component that needs to render indication. IndicationNodeFactory instances should be very
 * simple - they just hold the relevant configuration properties needed to create the node instances
 * that are responsible for drawing visual effects.
 *
 * IndicationNodeFactory is conceptually similar to [ModifierNodeElement] - it is designed to be
 * able to be created outside of composition, and re-used in multiple places.
 *
 * Indication is typically provided throughout the hierarchy through [LocalIndication] - you can
 * provide a custom Indication to [LocalIndication] to change the default [Indication] used for
 * components such as [clickable].
 */
@Stable
interface IndicationNodeFactory : Indication {
    /**
     * Creates a node that will be applied to a specific component and render indication for the
     * provided [interactionSource]. This method will be re-invoked for a given layout node if a new
     * [interactionSource] is provided or if [hashCode] or [equals] change for this
     * IndicationNodeFactory over time, allowing a new node to be created using the new properties
     * in this IndicationNodeFactory. If you instead want to gracefully update the existing node
     * over time, consider replacing those properties with [androidx.compose.runtime.State]
     * properties, so when the value of the State changes, [equals] and [hashCode] remain the
     * same, and the same node instance can just query the updated state value.
     *
     * The returned [DelegatableNode] should implement [DrawModifierNode], or delegate to a node
     * that implements [DrawModifierNode], so that it can draw visual effects. Inside
     * [DrawModifierNode.draw], make sure to call [ContentDrawScope.drawContent] to render the
     * component in addition to any visual effects.
     *
     * @param interactionSource the [InteractionSource] representing the stream of
     * [Interaction]s the returned node should render visual effects for
     * @return a [DelegatableNode] that renders visual effects for the provided [interactionSource]
     * by also implementing / delegating to a [DrawModifierNode]
     */
    fun create(interactionSource: InteractionSource): DelegatableNode

    /**
     * Require hashCode() to be implemented. Using a data class is sufficient. Singletons and
     * instances with no properties may implement this function by returning an arbitrary constant.
     */
    override fun hashCode(): Int

    /**
     * Require equals() to be implemented. Using a data class is sufficient. Singletons may
     * implement this function with referential equality (`this === other`). Instances with no
     * properties may implement this function by checking the type of the other object.
     */
    override fun equals(other: Any?): Boolean
}

/**
 * IndicationInstance is a specific instance of an [Indication] that draws visual effects on
 * certain interactions, such as press or focus.
 *
 * IndicationInstances can be stateful or stateless, and are created by
 * [Indication.rememberUpdatedInstance] - they should be used in-place and not re-used between
 * different [indication] modifiers.
 */
@Deprecated(IndicationInstanceDeprecationMessage, level = DeprecationLevel.ERROR)
interface IndicationInstance {

    /**
     * Draws visual effects for the current interactions present on this component.
     *
     * Typically this function will read state within this instance that is mutated by
     * [Indication.rememberUpdatedInstance]. This allows [IndicationInstance] to just read state
     * and draw visual effects, and not actually change any state itself.
     *
     * This method MUST call [ContentDrawScope.drawContent] at some point in order to draw the
     * component itself underneath any indication. Typically this is called at the beginning, so
     * that indication can be drawn as an overlay on top.
     */
    fun ContentDrawScope.drawIndication()
}

/**
 * Draws visual effects for this component when interactions occur.
 *
 * @sample androidx.compose.foundation.samples.IndicationSample
 *
 * @param interactionSource [InteractionSource] that will be used by [indication] to draw
 * visual effects - this [InteractionSource] represents the stream of [Interaction]s for this
 * component.
 * @param indication [Indication] used to draw visual effects. If `null`, no visual effects will
 * be shown for this component.
 */
fun Modifier.indication(
    interactionSource: InteractionSource,
    indication: Indication?
<<<<<<< HEAD
) = composed(
    factory = {
        val inputModeManager = LocalInputModeManager.current
        val filteredInteractionSource = remember(interactionSource) {
            // When in Touch mode, skip the Focus interaction - its indication should not be drawn
            TempInteractionSource(
                interactionSource.interactions.filter {
                    !(inputModeManager.inputMode == InputMode.Touch && it is FocusInteraction.Focus)
                }
            )
        }

        val resolvedIndication = indication ?: NoIndication
        val instance = resolvedIndication.rememberUpdatedInstance(filteredInteractionSource)
        remember(instance) {
            IndicationModifier(instance)
        }
    },
    inspectorInfo = debugInspectorInfo {
        name = "indication"
        properties["indication"] = indication
        properties["interactionSource"] = interactionSource
=======
): Modifier {
    if (indication == null) return this
    // Fast path - ideally we should never break into the composed path below.
    if (indication is IndicationNodeFactory) {
        return this.then(IndicationModifierElement(interactionSource, indication))
>>>>>>> 0937d2ba
    }
    // In the future we might want to remove this as a forcing function to migrate away from the
    // error-deprecated rememberUpdatedInstance
    return composed(
        factory = {
            @Suppress("DEPRECATION_ERROR")
            val instance = indication.rememberUpdatedInstance(interactionSource)
            remember(instance) {
                IndicationModifier(instance)
            }
        },
        inspectorInfo = debugInspectorInfo {
            name = "indication"
            properties["interactionSource"] = interactionSource
            properties["indication"] = indication
        }
    )
}

/**
 * CompositionLocal that provides an [Indication] through the hierarchy. This [Indication] will
 * be used by default to draw visual effects for interactions such as press and drag in components
 * such as [clickable].
 *
 * By default this will provide a debug indication, this should always be replaced.
 */
val LocalIndication = staticCompositionLocalOf<Indication> {
    DefaultDebugIndication
}

/**
 * Empty [IndicationInstance] for backwards compatibility - this is not expected to be used.
 */
@Suppress("DEPRECATION_ERROR")
private object NoIndicationInstance : IndicationInstance {
    override fun ContentDrawScope.drawIndication() {
        drawContent()
    }
}

/**
 * Simple default [Indication] that draws a rectangular overlay when pressed.
 */
private object DefaultDebugIndication : IndicationNodeFactory {

    override fun create(interactionSource: InteractionSource): DelegatableNode =
        DefaultDebugIndicationInstance(interactionSource)

    override fun hashCode(): Int = -1

    override fun equals(other: Any?) = other === this

    private class DefaultDebugIndicationInstance(private val interactionSource: InteractionSource) :
        Modifier.Node(), DrawModifierNode {
        private var isPressed = false
        private var isHovered = false
        private var isFocused = false
        override fun onAttach() {
            coroutineScope.launch {
                var pressCount = 0
                var hoverCount = 0
                var focusCount = 0
                interactionSource.interactions.collect { interaction ->
                    when (interaction) {
                        is PressInteraction.Press -> pressCount++
                        is PressInteraction.Release -> pressCount--
                        is PressInteraction.Cancel -> pressCount--
                        is HoverInteraction.Enter -> hoverCount++
                        is HoverInteraction.Exit -> hoverCount--
                        is FocusInteraction.Focus -> focusCount++
                        is FocusInteraction.Unfocus -> focusCount--
                    }
                    val pressed = pressCount > 0
                    val hovered = hoverCount > 0
                    val focused = focusCount > 0
                    var invalidateNeeded = false
                    if (isPressed != pressed) {
                        isPressed = pressed
                        invalidateNeeded = true
                    }
                    if (isHovered != hovered) {
                        isHovered = hovered
                        invalidateNeeded = true
                    }
                    if (isFocused != focused) {
                        isFocused = focused
                        invalidateNeeded = true
                    }
                    if (invalidateNeeded) invalidateDraw()
                }
            }
        }

        override fun ContentDrawScope.draw() {
            drawContent()
            if (isPressed) {
                drawRect(color = Color.Black.copy(alpha = 0.3f), size = size)
            } else if (isHovered || isFocused) {
                drawRect(color = Color.Black.copy(alpha = 0.1f), size = size)
            }
        }
    }
}

/**
 * ModifierNodeElement to create [IndicationNodeFactory] instances. More complicated modifiers such
 * as [clickable] should manually delegate to the node returned by [IndicationNodeFactory]
 * internally.
 */
private class IndicationModifierElement(
    private val interactionSource: InteractionSource,
    private val indication: IndicationNodeFactory
) : ModifierNodeElement<IndicationModifierNode>() {
    override fun create(): IndicationModifierNode {
        return IndicationModifierNode(indication.create(interactionSource))
    }

    override fun InspectorInfo.inspectableProperties() {
        name = "indication"
        properties["interactionSource"] = interactionSource
        properties["indication"] = indication
    }

    override fun update(node: IndicationModifierNode) {
        node.update(indication.create(interactionSource))
    }

    override fun equals(other: Any?): Boolean {
        if (this === other) return true
        if (other !is IndicationModifierElement) return false

        if (interactionSource != other.interactionSource) return false
        if (indication != other.indication) return false

        return true
    }

    override fun hashCode(): Int {
        var result = interactionSource.hashCode()
        result = 31 * result + indication.hashCode()
        return result
    }
}

/**
 * Wrapper [DelegatableNode] that allows us to replace the wrapped node fully when a new node is
 * provided.
 */
private class IndicationModifierNode(private var indicationNode: DelegatableNode) :
    DelegatingNode() {
    init {
        delegate(indicationNode)
    }

    fun update(indicationNode: DelegatableNode) {
        undelegate(this.indicationNode)
        this.indicationNode = indicationNode
        delegate(indicationNode)
    }
}

@Suppress("DEPRECATION_ERROR")
private class IndicationModifier(
    val indicationInstance: IndicationInstance
) : DrawModifier {

    override fun ContentDrawScope.draw() {
        with(indicationInstance) {
            drawIndication()
        }
    }
}

<<<<<<< HEAD
private class TempInteractionSource(override val interactions: Flow<Interaction>):InteractionSource
=======
private const val RememberUpdatedInstanceDeprecationMessage = "rememberUpdatedInstance has been " +
    "deprecated - implementers should instead implement IndicationNodeFactory#create for " +
    "improved performance and efficiency. Callers should check if the Indication is an " +
    "IndicationNodeFactory, and call that API instead. For a migration guide and background " +
    "information, please visit developer.android.com"

private const val IndicationInstanceDeprecationMessage = "IndicationInstance has been deprecated " +
    "along with the rememberUpdatedInstance that returns it. Indication implementations should " +
    "instead use Modifier.Node APIs, and should be returned from " +
    "IndicationNodeFactory#create. For a migration guide and background information, " +
    "please visit developer.android.com"
>>>>>>> 0937d2ba
<|MERGE_RESOLUTION|>--- conflicted
+++ resolved
@@ -17,10 +17,9 @@
 package androidx.compose.foundation
 
 import androidx.compose.foundation.interaction.FocusInteraction
-<<<<<<< HEAD
-=======
 import androidx.compose.foundation.interaction.HoverInteraction
->>>>>>> 0937d2ba
+import androidx.compose.foundation.interaction.Interaction
+import androidx.compose.foundation.interaction.FocusInteraction
 import androidx.compose.foundation.interaction.Interaction
 import androidx.compose.foundation.interaction.InteractionSource
 import androidx.compose.foundation.interaction.PressInteraction
@@ -42,12 +41,9 @@
 import androidx.compose.ui.node.invalidateDraw
 import androidx.compose.ui.platform.InspectorInfo
 import androidx.compose.ui.platform.debugInspectorInfo
-<<<<<<< HEAD
 import kotlinx.coroutines.flow.Flow
 import kotlinx.coroutines.flow.filter
-=======
 import kotlinx.coroutines.launch
->>>>>>> 0937d2ba
 
 /**
  * Indication represents visual effects that occur when certain interactions happens. For
@@ -180,43 +176,28 @@
 fun Modifier.indication(
     interactionSource: InteractionSource,
     indication: Indication?
-<<<<<<< HEAD
-) = composed(
-    factory = {
-        val inputModeManager = LocalInputModeManager.current
-        val filteredInteractionSource = remember(interactionSource) {
-            // When in Touch mode, skip the Focus interaction - its indication should not be drawn
-            TempInteractionSource(
-                interactionSource.interactions.filter {
-                    !(inputModeManager.inputMode == InputMode.Touch && it is FocusInteraction.Focus)
-                }
-            )
-        }
-
-        val resolvedIndication = indication ?: NoIndication
-        val instance = resolvedIndication.rememberUpdatedInstance(filteredInteractionSource)
-        remember(instance) {
-            IndicationModifier(instance)
-        }
-    },
-    inspectorInfo = debugInspectorInfo {
-        name = "indication"
-        properties["indication"] = indication
-        properties["interactionSource"] = interactionSource
-=======
 ): Modifier {
     if (indication == null) return this
     // Fast path - ideally we should never break into the composed path below.
     if (indication is IndicationNodeFactory) {
         return this.then(IndicationModifierElement(interactionSource, indication))
->>>>>>> 0937d2ba
     }
     // In the future we might want to remove this as a forcing function to migrate away from the
     // error-deprecated rememberUpdatedInstance
     return composed(
         factory = {
+            val inputModeManager = LocalInputModeManager.current
+            val filteredInteractionSource = remember(interactionSource) {
+                // When in Touch mode, skip the Focus interaction - its indication should not be drawn
+                TempInteractionSource(
+                    interactionSource.interactions.filter {
+                        !(inputModeManager.inputMode == InputMode.Touch && it is FocusInteraction.Focus)
+                    }
+                )
+            }
+
             @Suppress("DEPRECATION_ERROR")
-            val instance = indication.rememberUpdatedInstance(interactionSource)
+            val instance = indication.rememberUpdatedInstance(filteredInteractionSource)
             remember(instance) {
                 IndicationModifier(instance)
             }
@@ -383,9 +364,6 @@
     }
 }
 
-<<<<<<< HEAD
-private class TempInteractionSource(override val interactions: Flow<Interaction>):InteractionSource
-=======
 private const val RememberUpdatedInstanceDeprecationMessage = "rememberUpdatedInstance has been " +
     "deprecated - implementers should instead implement IndicationNodeFactory#create for " +
     "improved performance and efficiency. Callers should check if the Indication is an " +
@@ -397,4 +375,5 @@
     "instead use Modifier.Node APIs, and should be returned from " +
     "IndicationNodeFactory#create. For a migration guide and background information, " +
     "please visit developer.android.com"
->>>>>>> 0937d2ba
+
+private class TempInteractionSource(override val interactions: Flow<Interaction>):InteractionSource