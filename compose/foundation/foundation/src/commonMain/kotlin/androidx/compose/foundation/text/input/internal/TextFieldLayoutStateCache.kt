/*
 * Copyright 2024 The Android Open Source Project
 *
 * Licensed under the Apache License, Version 2.0 (the "License");
 * you may not use this file except in compliance with the License.
 * You may obtain a copy of the License at
 *
 *      http://www.apache.org/licenses/LICENSE-2.0
 *
 * Unless required by applicable law or agreed to in writing, software
 * distributed under the License is distributed on an "AS IS" BASIS,
 * WITHOUT WARRANTIES OR CONDITIONS OF ANY KIND, either express or implied.
 * See the License for the specific language governing permissions and
 * limitations under the License.
 */

package androidx.compose.foundation.text.input.internal

import androidx.compose.foundation.text.KeyboardOptions
import androidx.compose.foundation.text.TextDelegate
import androidx.compose.foundation.text.input.PlacedAnnotation
import androidx.compose.foundation.text.input.TextFieldCharSequence
import androidx.compose.foundation.text.input.TextFieldState
import androidx.compose.foundation.text.input.internal.TextFieldLayoutStateCache.MeasureInputs
import androidx.compose.foundation.text.input.internal.TextFieldLayoutStateCache.NonMeasureInputs
import androidx.compose.runtime.SnapshotMutationPolicy
import androidx.compose.runtime.State
import androidx.compose.runtime.getValue
import androidx.compose.runtime.mutableStateOf
import androidx.compose.runtime.setValue
import androidx.compose.runtime.snapshots.Snapshot
import androidx.compose.runtime.snapshots.StateObject
import androidx.compose.runtime.snapshots.StateRecord
import androidx.compose.runtime.snapshots.withCurrent
import androidx.compose.runtime.snapshots.writable
import androidx.compose.ui.text.AnnotatedString
import androidx.compose.ui.text.TextLayoutInput
import androidx.compose.ui.text.TextLayoutResult
import androidx.compose.ui.text.TextMeasurer
import androidx.compose.ui.text.TextRange
import androidx.compose.ui.text.TextStyle
import androidx.compose.ui.text.font.FontFamily
import androidx.compose.ui.text.input.KeyboardType
import androidx.compose.ui.text.intl.Locale
import androidx.compose.ui.text.intl.PlatformLocale
import androidx.compose.ui.text.style.TextDirection
import androidx.compose.ui.unit.Constraints
import androidx.compose.ui.unit.Density
import androidx.compose.ui.unit.LayoutDirection

/**
 * Performs text layout lazily, on-demand for text fields with snapshot-aware caching.
 *
 * You can basically think of this as a `derivedStateOf` that combines all the inputs to text layout
 * — the text itself, configuration parameters, and layout inputs — and spits out a
 * [TextLayoutResult]. The [value] property will register snapshot reads for all the inputs and
 * either return a cached result or re-compute the result and cache it in the current snapshot. The
 * cache is snapshot aware: when a new layout is computed, it will only be cached in the current
 * snapshot. When the snapshot with the new result is applied, its cache will also be visible to the
 * parent snapshot.
 *
 * All the possible inputs to text layout are grouped into two groups: those that come from the
 * layout system ([MeasureInputs]) and those that are passed explicitly to the text field composable
 * ([NonMeasureInputs]). Each of these groups can only be updated in bulk, and each group is stored
 * in an instance of a dedicated class. This means for each type of update, only one state object is
 * needed.
 */
internal class TextFieldLayoutStateCache : State<TextLayoutResult?>, StateObject {
    private var nonMeasureInputs: NonMeasureInputs? by
        mutableStateOf(value = null, policy = NonMeasureInputs.mutationPolicy)
    private var measureInputs: MeasureInputs? by
        mutableStateOf(value = null, policy = MeasureInputs.mutationPolicy)

    /**
     * Returns the [TextLayoutResult] for the current text field state and layout inputs, or null if
     * the layout cannot be computed at this time.
     *
     * This method will re-calculate the text layout if the text or any of the other layout inputs
     * have changed, otherwise it will return a cached value.
     *
     * [updateNonMeasureInputs] and [layoutWithNewMeasureInputs] must both be called before this to
     * initialize all the inputs, or it will return null.
     */
    override val value: TextLayoutResult?
        get() {
            // If this is called from the global snapshot, there is technically a race between
            // reading each of our input state objects. That's fine because worst case we'll just
            // re-compute the layout on the next read anyway.
            val nonMeasureInputs = nonMeasureInputs ?: return null
            val measureInputs = measureInputs ?: return null
            return getOrComputeLayout(nonMeasureInputs, measureInputs)
        }

    /**
     * Updates the inputs that aren't from the measure phase.
     *
     * If any of the inputs changed, this method will invalidate any callers of [value]. If the
     * inputs did not change it will not invalidate callers of [value].
     *
     * Note: This will register a snapshot read of [TextFieldState.text] if called from a snapshot
     * observer.
     *
     * @see layoutWithNewMeasureInputs
     */
    fun updateNonMeasureInputs(
        textFieldState: TransformedTextFieldState,
        textStyle: TextStyle,
        singleLine: Boolean,
        softWrap: Boolean,
        keyboardOptions: KeyboardOptions,
    ) {
        nonMeasureInputs =
            NonMeasureInputs(
                textFieldState = textFieldState,
                textStyle = textStyle,
                singleLine = singleLine,
                softWrap = softWrap,
                isKeyboardTypePhone = keyboardOptions.keyboardType == KeyboardType.Phone,
            )
    }

    /**
     * Updates the inputs from the measure phase and returns the most up-to-date [TextLayoutResult].
     *
     * If any of the inputs changed, this method will invalidate any callers of [value], re-compute
     * the text layout, and return the new layout result. If the inputs did not change, it will
     * return a cached value without invalidating callers of [value].
     *
     * @see updateNonMeasureInputs
     */
    fun layoutWithNewMeasureInputs(
        density: Density,
        layoutDirection: LayoutDirection,
        fontFamilyResolver: FontFamily.Resolver,
        constraints: Constraints,
    ): TextLayoutResult {
        val measureInputs =
            MeasureInputs(
                density = density,
                layoutDirection = layoutDirection,
                fontFamilyResolver = fontFamilyResolver,
                constraints = constraints,
            )
        this.measureInputs = measureInputs
        val nonMeasureInputs =
            checkNotNull(nonMeasureInputs) {
                "Called layoutWithNewMeasureInputs before updateNonMeasureInputs"
            }
        return getOrComputeLayout(nonMeasureInputs, measureInputs)
    }

    private fun getOrComputeLayout(
        nonMeasureInputs: NonMeasureInputs,
        measureInputs: MeasureInputs
    ): TextLayoutResult {
        val visualText = nonMeasureInputs.textFieldState.visualText

        // Use withCurrent here so the cache itself is never reported as a read state object. It
        // doesn't need to be, because it's always guaranteed to return the same value for the same
        // inputs, so it's good enough to read the input states and those will invalidate the
        // caller when they change.
        record.withCurrent { cachedRecord ->
            val cachedResult = cachedRecord.layoutResult

            if (
                cachedResult != null &&
                    cachedRecord.visualText?.contentEquals(visualText) == true &&
                    cachedRecord.composingAnnotations == visualText.composingAnnotations &&
                    cachedRecord.composition == visualText.composition &&
                    cachedRecord.singleLine == nonMeasureInputs.singleLine &&
                    cachedRecord.softWrap == nonMeasureInputs.softWrap &&
                    cachedRecord.layoutDirection == measureInputs.layoutDirection &&
                    cachedRecord.densityValue == measureInputs.density.density &&
                    cachedRecord.fontScale == measureInputs.density.fontScale &&
                    cachedRecord.constraints == measureInputs.constraints &&
                    cachedRecord.fontFamilyResolver == measureInputs.fontFamilyResolver &&
                    // one of the resolved fonts has updated, and this MultiParagraph is no longer
                    // valid for measure or display. This read is also a snapshot read guaranteeing
                    // that when the resolved font is stale, readers of text layout will be
                    // notified.
                    !cachedResult.multiParagraph.intrinsics.hasStaleResolvedFonts
            ) {
                val isLayoutAffectingSame =
                    cachedRecord.textStyle?.hasSameLayoutAffectingAttributes(
                        nonMeasureInputs.textStyle
                    ) ?: false

                val isDrawAffectingSame =
                    cachedRecord.textStyle?.hasSameDrawAffectingAttributes(
                        nonMeasureInputs.textStyle
                    ) ?: false

                // Fast path: None of the inputs changed.
                if (isLayoutAffectingSame && isDrawAffectingSame) {
                    return cachedResult
                }
                // Slightly slower than fast path: Layout did not change but TextLayoutInput did
                if (isLayoutAffectingSame) {
                    return cachedResult.copy(
                        layoutInput =
                            TextLayoutInput(
                                cachedResult.layoutInput.text,
                                nonMeasureInputs.textStyle,
                                cachedResult.layoutInput.placeholders,
                                cachedResult.layoutInput.maxLines,
                                cachedResult.layoutInput.softWrap,
                                cachedResult.layoutInput.overflow,
                                cachedResult.layoutInput.density,
                                cachedResult.layoutInput.layoutDirection,
                                cachedResult.layoutInput.fontFamilyResolver,
                                cachedResult.layoutInput.constraints
                            )
                    )
                }
            }

            // Slow path: Some input changed, need to re-layout.
            return computeLayout(visualText, nonMeasureInputs, measureInputs).also { newResult ->
                // Although the snapshot-aware cache is only updated when the current snapshot
                // is writable, we still would like to cache the results of text layout
                // computation since it's very likely that a follow-up access to the text layout
                // result will use the same measure and non-measure inputs. Therefore, we use
                // a `TextMeasurer` with a cache size of 1 to compute the text layout result.
                if (newResult != cachedResult) {
                    updateCacheIfWritable {
                        this.visualText = visualText
                        this.composingAnnotations = visualText.composingAnnotations
                        this.composition = visualText.composition
                        this.singleLine = nonMeasureInputs.singleLine
                        this.softWrap = nonMeasureInputs.softWrap
                        this.textStyle = nonMeasureInputs.textStyle
                        this.layoutDirection = measureInputs.layoutDirection
                        this.densityValue = measureInputs.densityValue
                        this.fontScale = measureInputs.fontScale
                        this.constraints = measureInputs.constraints
                        this.fontFamilyResolver = measureInputs.fontFamilyResolver
                        this.layoutResult = newResult
                    }
                }
            }
        }
    }

    private inline fun updateCacheIfWritable(block: CacheRecord.() -> Unit) {
        val snapshot = Snapshot.current
        // We can't write to the cache when called from a read-only snapshot.
        if (!snapshot.readOnly) {
            record.writable(this, snapshot, block)
        }
    }

    private var textMeasurer: TextMeasurer? = null

    /**
     * Returns a [TextMeasurer] instance, either initialized from [measureInputs] or the one
     * previously created. If a cached [TextMeasurer] is returned and [measureInputs] do not match
     * the attributes of previous instance, make sure to call [TextMeasurer.measure] with the
     * up-to-date parameters. [TextMeasurer] will override its fallback values for
     * [FontFamily.Resolver], [Density], and [LayoutDirection] when these are passed explicitly to
     * the [TextMeasurer.measure] function.
     */
    private fun obtainTextMeasurer(measureInputs: MeasureInputs): TextMeasurer {
        return textMeasurer
            ?: TextMeasurer(
                    defaultFontFamilyResolver = measureInputs.fontFamilyResolver,
                    defaultDensity = measureInputs.density,
                    defaultLayoutDirection = measureInputs.layoutDirection,
                    cacheSize = 1
                )
                .also { textMeasurer = it }
    }

    private fun computeLayout(
        visualText: TextFieldCharSequence,
        nonMeasureInputs: NonMeasureInputs,
        measureInputs: MeasureInputs
    ): TextLayoutResult {
        // TODO(b/294403840) Don't use TextMeasurer – it is not designed for this use case,
        //  optimized for re-use which we don't take a great advantage of here, and does its own
        //  caching checks. Maybe we can use MultiParagraphLayoutCache like BasicText?

        val textMeasurer = obtainTextMeasurer(measureInputs)

        val finalTextStyle =
            if (nonMeasureInputs.isKeyboardTypePhone) {
                val textStyle = nonMeasureInputs.textStyle
                val currentLocale = textStyle.localeList?.let { it[0] } ?: Locale.current
                val textDirection =
                    resolveTextDirectionForKeyboardTypePhone(currentLocale.platformLocale)
                nonMeasureInputs.textStyle.merge(TextStyle(textDirection = textDirection))
            } else {
                nonMeasureInputs.textStyle
            }

        return textMeasurer.measure(
            text =
                AnnotatedString(
                    text = visualText.toString(),
                    annotations = visualText.composingAnnotations ?: emptyList()
                ),
            style = finalTextStyle,
            softWrap = nonMeasureInputs.softWrap,
            maxLines = if (nonMeasureInputs.singleLine) 1 else Int.MAX_VALUE,
            constraints = measureInputs.constraints,
            layoutDirection = measureInputs.layoutDirection,
            density = measureInputs.density,
            fontFamilyResolver = measureInputs.fontFamilyResolver,
        )
    }

    // region StateObject
    private var record = CacheRecord()
    override val firstStateRecord: StateRecord
        get() = record

    override fun prependStateRecord(value: StateRecord) {
        this.record = value as CacheRecord
    }

    override fun mergeRecords(
        previous: StateRecord,
        current: StateRecord,
        applied: StateRecord
    ): StateRecord {
        // This is just a cache, so it's safe to always take the most recent record – worst case
        // we'll just re-compute the layout.
        // However, if we needed to, we could increase the chance of a cache hit by comparing
        // property-by-property and taking the latest version of each property.
        return applied
    }

    /**
     * State record that stores the cached [TextLayoutResult], as well as all the inputs used to
     * generate that result.
     */
    private class CacheRecord : StateRecord() {
        // Inputs. These are slightly different from the values in (Non)MeasuredInputs because they
        // represent the values read from objects in the inputs that are relevant to layout, whereas
        // the Inputs classes contain objects where we don't always care about the entire object.
        // E.g. text layout doesn't care about TextFieldState instances, it only cares about the
        // actual text. If the TFS instance changes but has the same text, we don't need to
        // re-layout. Also if the TFS object _doesn't_ change but its text _does_, we do need to
        // re-layout. That state read happens in getOrComputeLayout to invalidate correctly.
        var visualText: CharSequence? = null
        var composingAnnotations: List<PlacedAnnotation>? = null
        // We keep composition separate from visualText because we do not want to invalidate text
        // layout when selection changes. Composition should invalidate the layout because it
        // adds an underline span.
        var composition: TextRange? = null
        var textStyle: TextStyle? = null
        var singleLine: Boolean = false
        var softWrap: Boolean = false
        var densityValue: Float = Float.NaN
        var fontScale: Float = Float.NaN
        var layoutDirection: LayoutDirection? = null
        var fontFamilyResolver: FontFamily.Resolver? = null

        /** Not nullable to avoid boxing. */
        var constraints: Constraints = Constraints()

        // Outputs.
        var layoutResult: TextLayoutResult? = null

        override fun create(): StateRecord = CacheRecord()

        override fun assign(value: StateRecord) {
            value as CacheRecord
            visualText = value.visualText
            composingAnnotations = value.composingAnnotations
            composition = value.composition
            textStyle = value.textStyle
            singleLine = value.singleLine
            softWrap = value.softWrap
            densityValue = value.densityValue
            fontScale = value.fontScale
            layoutDirection = value.layoutDirection
            fontFamilyResolver = value.fontFamilyResolver
            constraints = value.constraints
            layoutResult = value.layoutResult
        }

<<<<<<< HEAD
        // Long string concatenation causes atomicfu plugin to be slow/hang.
        // See https://youtrack.jetbrains.com/issue/KT-65645/Atomicfu-plugin-compilation-hangs-on-a-long-string-concatenation
        override fun toString(): String = buildString {
            append("CacheRecord(")
            append("visualText=$visualText, ")
            append("composition=$composition, ")
            append("textStyle=$textStyle, ")
            append("singleLine=$singleLine, ")
            append("softWrap=$softWrap, ")
            append("densityValue=$densityValue, ")
            append("fontScale=$fontScale, ")
            append("layoutDirection=$layoutDirection, ")
            append("fontFamilyResolver=$fontFamilyResolver, ")
            append("constraints=$constraints, ")
            append("layoutResult=$layoutResult")
            append(")")
        }
=======
        override fun toString(): String =
            "CacheRecord(" +
                "visualText=$visualText, " +
                "composingAnnotations=$composingAnnotations, " +
                "composition=$composition, " +
                "textStyle=$textStyle, " +
                "singleLine=$singleLine, " +
                "softWrap=$softWrap, " +
                "densityValue=$densityValue, " +
                "fontScale=$fontScale, " +
                "layoutDirection=$layoutDirection, " +
                "fontFamilyResolver=$fontFamilyResolver, " +
                "constraints=$constraints, " +
                "layoutResult=$layoutResult" +
                ")"
>>>>>>> 8b5ab348
    }

    // endregion

    // region Input holders
    private class NonMeasureInputs(
        val textFieldState: TransformedTextFieldState,
        val textStyle: TextStyle,
        val singleLine: Boolean,
        val softWrap: Boolean,
        val isKeyboardTypePhone: Boolean,
    ) {

        override fun toString(): String =
            "NonMeasureInputs(" +
                "textFieldState=$textFieldState, " +
                "textStyle=$textStyle, " +
                "singleLine=$singleLine, " +
                "softWrap=$softWrap, " +
                "isKeyboardTypePhone=$isKeyboardTypePhone" +
                ")"

        companion object {
            /**
             * Implements equivalence by comparing only the parts of [NonMeasureInputs] that may
             * require re-computing text layout. Notably, it reads the [TextFieldState.text] state
             * property and compares only the text (not selection). This means that when the text
             * state changes it will invalidate any snapshot observer that sets this state.
             */
            val mutationPolicy =
                object : SnapshotMutationPolicy<NonMeasureInputs?> {
                    override fun equivalent(a: NonMeasureInputs?, b: NonMeasureInputs?): Boolean =
                        if (a != null && b != null) {
                            // We don't need to compare text contents here because the text state is
                            // read
                            // by getOrComputeLayout – if the text state changes, that method will
                            // already
                            // be invalidated. The only reason to compare text here would be to
                            // avoid
                            // invalidating if the TextFieldState is a different instance but with
                            // the same
                            // text, but that is unlikely to happen.
                            a.textFieldState === b.textFieldState &&
                                a.textStyle == b.textStyle &&
                                a.singleLine == b.singleLine &&
                                a.softWrap == b.softWrap &&
                                a.isKeyboardTypePhone == b.isKeyboardTypePhone
                        } else {
                            !((a == null) xor (b == null))
                        }
                }
        }
    }

    /**
     * We store both the [Density] object, as well as its component values, because the same density
     * object can report different actual densities over time so we need to be able to see when
     * those values change. We still need the [Density] object to pass to [TextDelegate] though.
     */
    private class MeasureInputs(
        val density: Density,
        val layoutDirection: LayoutDirection,
        val fontFamilyResolver: FontFamily.Resolver,
        val constraints: Constraints,
    ) {
        val densityValue: Float = density.density
        val fontScale: Float = density.fontScale

        override fun toString(): String =
            "MeasureInputs(" +
                "density=$density, " +
                "densityValue=$densityValue, " +
                "fontScale=$fontScale, " +
                "layoutDirection=$layoutDirection, " +
                "fontFamilyResolver=$fontFamilyResolver, " +
                "constraints=$constraints" +
                ")"

        companion object {
            val mutationPolicy =
                object : SnapshotMutationPolicy<MeasureInputs?> {
                    override fun equivalent(a: MeasureInputs?, b: MeasureInputs?): Boolean =
                        if (a != null && b != null) {
                            // Don't compare density – we don't care if the density instance
                            // changed,
                            // only if the actual values used in density calculations did.
                            a.densityValue == b.densityValue &&
                                a.fontScale == b.fontScale &&
                                a.layoutDirection == b.layoutDirection &&
                                a.fontFamilyResolver == b.fontFamilyResolver &&
                                a.constraints == b.constraints
                        } else {
                            !((a == null) xor (b == null))
                        }
                }
        }
    }
    // endregion
}

/**
 * Returns the directionality of [locale]'s number system.
 *
 * We need to use the digit direction of the [locale] while deciding TextDirection if KeyboardType
 * is configured as [KeyboardType.Phone].
 */
internal expect fun resolveTextDirectionForKeyboardTypePhone(locale: PlatformLocale): TextDirection<|MERGE_RESOLUTION|>--- conflicted
+++ resolved
@@ -379,12 +379,12 @@
             layoutResult = value.layoutResult
         }
 
-<<<<<<< HEAD
         // Long string concatenation causes atomicfu plugin to be slow/hang.
         // See https://youtrack.jetbrains.com/issue/KT-65645/Atomicfu-plugin-compilation-hangs-on-a-long-string-concatenation
         override fun toString(): String = buildString {
             append("CacheRecord(")
             append("visualText=$visualText, ")
+            append("composingAnnotations=$composingAnnotations, ")
             append("composition=$composition, ")
             append("textStyle=$textStyle, ")
             append("singleLine=$singleLine, ")
@@ -397,23 +397,6 @@
             append("layoutResult=$layoutResult")
             append(")")
         }
-=======
-        override fun toString(): String =
-            "CacheRecord(" +
-                "visualText=$visualText, " +
-                "composingAnnotations=$composingAnnotations, " +
-                "composition=$composition, " +
-                "textStyle=$textStyle, " +
-                "singleLine=$singleLine, " +
-                "softWrap=$softWrap, " +
-                "densityValue=$densityValue, " +
-                "fontScale=$fontScale, " +
-                "layoutDirection=$layoutDirection, " +
-                "fontFamilyResolver=$fontFamilyResolver, " +
-                "constraints=$constraints, " +
-                "layoutResult=$layoutResult" +
-                ")"
->>>>>>> 8b5ab348
     }
 
     // endregion
