/*
 * Copyright 2020 The Android Open Source Project
 *
 * Licensed under the Apache License, Version 2.0 (the "License");
 * you may not use this file except in compliance with the License.
 * You may obtain a copy of the License at
 *
 *      http://www.apache.org/licenses/LICENSE-2.0
 *
 * Unless required by applicable law or agreed to in writing, software
 * distributed under the License is distributed on an "AS IS" BASIS,
 * WITHOUT WARRANTIES OR CONDITIONS OF ANY KIND, either express or implied.
 * See the License for the specific language governing permissions and
 * limitations under the License.
 */

package androidx.compose.foundation.text

import androidx.compose.foundation.text.input.internal.CursorAnimationState
import androidx.compose.runtime.LaunchedEffect
import androidx.compose.runtime.remember
import androidx.compose.ui.Modifier
import androidx.compose.ui.composed
import androidx.compose.ui.draw.drawWithContent
import androidx.compose.ui.geometry.Offset
import androidx.compose.ui.geometry.Rect
import androidx.compose.ui.graphics.Brush
import androidx.compose.ui.graphics.Paint
import androidx.compose.ui.graphics.drawscope.drawIntoCanvas
import androidx.compose.ui.graphics.SolidColor
import androidx.compose.ui.graphics.isUnspecified
import androidx.compose.ui.platform.LocalCursorBlinkEnabled
import androidx.compose.ui.platform.LocalWindowInfo
import androidx.compose.ui.text.input.OffsetMapping
import androidx.compose.ui.text.input.TextFieldValue
import androidx.compose.ui.unit.dp
import androidx.compose.ui.util.fastCoerceIn
import kotlinx.coroutines.withContext
import androidx.compose.ui.unit.Dp
import kotlin.math.floor

internal fun Modifier.cursor(
    state: LegacyTextFieldState,
    value: TextFieldValue,
    offsetMapping: OffsetMapping,
    cursorBrush: Brush,
    enabled: Boolean
<<<<<<< HEAD
) =
    if (enabled)
        composed {
            val animateCursor = LocalCursorBlinkEnabled.current
            val cursorAnimation = remember(animateCursor) { CursorAnimationState(animateCursor) }
            // Don't bother animating the cursor if it wouldn't draw any pixels.
            val isBrushSpecified = !(cursorBrush is SolidColor && cursorBrush.value.isUnspecified)
            // Only animate the cursor when its window is actually focused. This also disables the cursor
            // animation when the screen is off.
            // TODO confirm screen-off behavior.
            val isWindowFocused = LocalWindowInfo.current.isWindowFocused
            if (
                isWindowFocused && state.hasFocus && value.selection.collapsed && isBrushSpecified
            ) {
                LaunchedEffect(value.annotatedString, value.selection) {
                    cursorAnimation.snapToVisibleAndAnimate()
                }
                drawWithContent {
                    this.drawContent()
                    val cursorAlphaValue = cursorAnimation.cursorAlpha
                    if (cursorAlphaValue != 0f) {
                        val transformedOffset =
                            offsetMapping.originalToTransformed(value.selection.start)
                        val cursorRect = state.layoutResult?.value?.getCursorRect(transformedOffset)
                            ?: Rect(0f, 0f, 0f, 0f)
                        val cursorWidth = floor(DefaultCursorThickness.toPx()).coerceAtLeast(1f)
                        val cursorX = (cursorRect.left + cursorWidth / 2)
                            // Do not use coerceIn because it is not guaranteed that the minimum value is
                            // smaller than the maximum value.
                            .coerceAtMost(size.width - cursorWidth / 2)
                            .coerceAtLeast(cursorWidth / 2)
=======
) = if (enabled) composed {
    val cursorAnimation = remember { CursorAnimationState() }
    // Don't bother animating the cursor if it wouldn't draw any pixels.
    val isBrushSpecified = !(cursorBrush is SolidColor && cursorBrush.value.isUnspecified)
    // Only animate the cursor when its window is actually focused. This also disables the cursor
    // animation when the screen is off.
    // TODO confirm screen-off behavior.
    val isWindowFocused = LocalWindowInfo.current.isWindowFocused
    if (isWindowFocused && state.hasFocus && value.selection.collapsed && isBrushSpecified) {
        LaunchedEffect(value.annotatedString, value.selection) {
            cursorAnimation.snapToVisibleAndAnimate()
        }
        drawWithContent {
            this.drawContent()
            val cursorAlphaValue = cursorAnimation.cursorAlpha
            if (cursorAlphaValue != 0f) {
                val transformedOffset = offsetMapping
                    .originalToTransformed(value.selection.start)
                val cursorRect = state.layoutResult?.value?.getCursorRect(transformedOffset)
                    ?: Rect(0f, 0f, 0f, 0f)
                val cursorWidth = floor(DefaultCursorThickness.toPx()).coerceAtLeast(1f)
                val cursorX = (cursorRect.left + cursorWidth / 2)
                    // Do not use coerceIn because it is not guaranteed that the minimum value is
                    // smaller than the maximum value.
                    .coerceAtMost(size.width - cursorWidth / 2)
                    .coerceAtLeast(cursorWidth / 2)
>>>>>>> 3065673e

                // TODO(demin): check how it looks on android before upstream
                drawIntoCanvas {
                    it.drawLine(
                        Offset(cursorX, cursorRect.top),
                        Offset(cursorX, cursorRect.bottom),
                        Paint().apply {
                            cursorBrush.applyTo(size, this, cursorAlphaValue)
                            strokeWidth = cursorWidth
                            isAntiAlias = false
                        }
                    )
                }
            }
        }
    } else {
        Modifier
    }
} else this

<<<<<<< HEAD
internal expect val DefaultCursorThickness: Dp
=======
private val cursorAnimationSpec: AnimationSpec<Float> = infiniteRepeatable(
    animation = keyframes {
        durationMillis = 1000
        1f at 0
        1f at 499
        0f at 500
        0f at 999
    }
)

internal expect val DefaultCursorThickness: Dp

private object FixedMotionDurationScale : MotionDurationScale {
    override val scaleFactor: Float
        get() = 1f
}
>>>>>>> 3065673e
<|MERGE_RESOLUTION|>--- conflicted
+++ resolved
@@ -16,10 +16,14 @@
 
 package androidx.compose.foundation.text
 
+import androidx.compose.animation.core.AnimationSpec
+import androidx.compose.animation.core.infiniteRepeatable
+import androidx.compose.animation.core.keyframes
 import androidx.compose.foundation.text.input.internal.CursorAnimationState
 import androidx.compose.runtime.LaunchedEffect
 import androidx.compose.runtime.remember
 import androidx.compose.ui.Modifier
+import androidx.compose.ui.MotionDurationScale
 import androidx.compose.ui.composed
 import androidx.compose.ui.draw.drawWithContent
 import androidx.compose.ui.geometry.Offset
@@ -29,7 +33,6 @@
 import androidx.compose.ui.graphics.drawscope.drawIntoCanvas
 import androidx.compose.ui.graphics.SolidColor
 import androidx.compose.ui.graphics.isUnspecified
-import androidx.compose.ui.platform.LocalCursorBlinkEnabled
 import androidx.compose.ui.platform.LocalWindowInfo
 import androidx.compose.ui.text.input.OffsetMapping
 import androidx.compose.ui.text.input.TextFieldValue
@@ -45,39 +48,6 @@
     offsetMapping: OffsetMapping,
     cursorBrush: Brush,
     enabled: Boolean
-<<<<<<< HEAD
-) =
-    if (enabled)
-        composed {
-            val animateCursor = LocalCursorBlinkEnabled.current
-            val cursorAnimation = remember(animateCursor) { CursorAnimationState(animateCursor) }
-            // Don't bother animating the cursor if it wouldn't draw any pixels.
-            val isBrushSpecified = !(cursorBrush is SolidColor && cursorBrush.value.isUnspecified)
-            // Only animate the cursor when its window is actually focused. This also disables the cursor
-            // animation when the screen is off.
-            // TODO confirm screen-off behavior.
-            val isWindowFocused = LocalWindowInfo.current.isWindowFocused
-            if (
-                isWindowFocused && state.hasFocus && value.selection.collapsed && isBrushSpecified
-            ) {
-                LaunchedEffect(value.annotatedString, value.selection) {
-                    cursorAnimation.snapToVisibleAndAnimate()
-                }
-                drawWithContent {
-                    this.drawContent()
-                    val cursorAlphaValue = cursorAnimation.cursorAlpha
-                    if (cursorAlphaValue != 0f) {
-                        val transformedOffset =
-                            offsetMapping.originalToTransformed(value.selection.start)
-                        val cursorRect = state.layoutResult?.value?.getCursorRect(transformedOffset)
-                            ?: Rect(0f, 0f, 0f, 0f)
-                        val cursorWidth = floor(DefaultCursorThickness.toPx()).coerceAtLeast(1f)
-                        val cursorX = (cursorRect.left + cursorWidth / 2)
-                            // Do not use coerceIn because it is not guaranteed that the minimum value is
-                            // smaller than the maximum value.
-                            .coerceAtMost(size.width - cursorWidth / 2)
-                            .coerceAtLeast(cursorWidth / 2)
-=======
 ) = if (enabled) composed {
     val cursorAnimation = remember { CursorAnimationState() }
     // Don't bother animating the cursor if it wouldn't draw any pixels.
@@ -104,7 +74,6 @@
                     // smaller than the maximum value.
                     .coerceAtMost(size.width - cursorWidth / 2)
                     .coerceAtLeast(cursorWidth / 2)
->>>>>>> 3065673e
 
                 // TODO(demin): check how it looks on android before upstream
                 drawIntoCanvas {
@@ -125,9 +94,6 @@
     }
 } else this
 
-<<<<<<< HEAD
-internal expect val DefaultCursorThickness: Dp
-=======
 private val cursorAnimationSpec: AnimationSpec<Float> = infiniteRepeatable(
     animation = keyframes {
         durationMillis = 1000
@@ -143,5 +109,4 @@
 private object FixedMotionDurationScale : MotionDurationScale {
     override val scaleFactor: Float
         get() = 1f
-}
->>>>>>> 3065673e
+}