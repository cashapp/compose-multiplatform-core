/*
 * Copyright 2023 The Android Open Source Project
 *
 * Licensed under the Apache License, Version 2.0 (the "License");
 * you may not use this file except in compliance with the License.
 * You may obtain a copy of the License at
 *
 *      http://www.apache.org/licenses/LICENSE-2.0
 *
 * Unless required by applicable law or agreed to in writing, software
 * distributed under the License is distributed on an "AS IS" BASIS,
 * WITHOUT WARRANTIES OR CONDITIONS OF ANY KIND, either express or implied.
 * See the License for the specific language governing permissions and
 * limitations under the License.
 */

package androidx.compose.foundation.pager

import androidx.annotation.FloatRange
import androidx.compose.animation.core.AnimationSpec
import androidx.compose.animation.core.DecayAnimationSpec
import androidx.compose.animation.core.LinearEasing
import androidx.compose.animation.core.Spring
import androidx.compose.animation.core.calculateTargetValue
import androidx.compose.animation.core.spring
import androidx.compose.animation.core.tween
import androidx.compose.animation.rememberSplineBasedDecay
import androidx.compose.foundation.ExperimentalFoundationApi
import androidx.compose.foundation.gestures.FlingBehavior
import androidx.compose.foundation.gestures.Orientation
import androidx.compose.foundation.gestures.ScrollScope
import androidx.compose.foundation.gestures.snapping.FinalSnappingItem
import androidx.compose.foundation.gestures.snapping.MinFlingVelocityDp
import androidx.compose.foundation.gestures.snapping.SnapFlingBehavior
import androidx.compose.foundation.gestures.snapping.SnapLayoutInfoProvider
import androidx.compose.foundation.gestures.snapping.calculateDistanceToDesiredSnapPosition
import androidx.compose.foundation.gestures.snapping.calculateFinalSnappingItem
import androidx.compose.foundation.layout.PaddingValues
import androidx.compose.runtime.Composable
import androidx.compose.runtime.Stable
import androidx.compose.runtime.remember
import androidx.compose.runtime.rememberCoroutineScope
import androidx.compose.ui.Alignment
import androidx.compose.ui.Modifier
import androidx.compose.ui.geometry.Offset
import androidx.compose.ui.input.nestedscroll.NestedScrollConnection
import androidx.compose.ui.input.nestedscroll.NestedScrollSource
import androidx.compose.ui.platform.LocalDensity
import androidx.compose.ui.semantics.pageDown
import androidx.compose.ui.semantics.pageLeft
import androidx.compose.ui.semantics.pageRight
import androidx.compose.ui.semantics.pageUp
import androidx.compose.ui.semantics.semantics
import androidx.compose.ui.unit.Density
import androidx.compose.ui.unit.Dp
import androidx.compose.ui.unit.Velocity
import androidx.compose.ui.unit.dp
import kotlin.math.abs
import kotlin.math.absoluteValue
import kotlin.math.sign
import kotlinx.coroutines.CancellationException
import kotlinx.coroutines.launch

/**
 * A Pager that scrolls horizontally. Pages are lazily placed in accordance to the available
 * viewport size. By definition, pages in a [Pager] have the same size, defined by [pageSize] and
 * use a snap animation (provided by [flingBehavior] to scroll pages into a specific position). You
 * can use [beyondBoundsPageCount] to place more pages before and after the visible pages.
 *
 * If you need snapping with pages of different size, you can use a [SnapFlingBehavior] with a
 * [SnapLayoutInfoProvider] adapted to a LazyList.
 * @see androidx.compose.foundation.gestures.snapping.SnapLayoutInfoProvider for the implementation
 * of a [SnapLayoutInfoProvider] that uses [androidx.compose.foundation.lazy.LazyListState].
 *
 * Please refer to the samples to learn how to use this API.
 * @sample androidx.compose.foundation.samples.SimpleHorizontalPagerSample
 * @sample androidx.compose.foundation.samples.HorizontalPagerWithScrollableContent
 *
 * @param state The state to control this pager
 * @param modifier A modifier instance to be applied to this Pager outer layout
 * @param contentPadding a padding around the whole content. This will add padding for the
 * content after it has been clipped, which is not possible via [modifier] param. You can use it
 * to add a padding before the first page or after the last one. Use [pageSpacing] to add spacing
 * between the pages.
 * @param pageSize Use this to change how the pages will look like inside this pager.
 * @param beyondBoundsPageCount Pages to compose and layout before and after the list of visible
 * pages. Note: Be aware that using a large value for [beyondBoundsPageCount] will cause a lot of
 * pages to be composed, measured and placed which will defeat the purpose of using lazy loading.
 * This should be used as an optimization to pre-load a couple of pages before and after the visible
 * ones. This does not include the pages automatically composed and laid out by the pre-fetcher in
 * the direction of the scroll during scroll events.
 * @param pageSpacing The amount of space to be used to separate the pages in this Pager
 * @param verticalAlignment How pages are aligned vertically in this Pager.
 * @param flingBehavior The [FlingBehavior] to be used for post scroll gestures.
 * @param userScrollEnabled whether the scrolling via the user gestures or accessibility actions
 * is allowed. You can still scroll programmatically using [PagerState.scroll] even when it is
 * disabled.
 * @param reverseLayout reverse the direction of scrolling and layout.
 * @param key a stable and unique key representing the item. When you specify the key the scroll
 * position will be maintained based on the key, which means if you add/remove items before the
 * current visible item the item with the given key will be kept as the first visible one. If null
 * is passed the position in the list will represent the key.
 * @param pageNestedScrollConnection A [NestedScrollConnection] that dictates how this [Pager]
 * behaves with nested lists. The default behavior will see [Pager] to consume all nested deltas.
 * @param pageContent This Pager's page Composable.
 */
@Composable
@ExperimentalFoundationApi
fun HorizontalPager(
    state: PagerState,
    modifier: Modifier = Modifier,
    contentPadding: PaddingValues = PaddingValues(0.dp),
    pageSize: PageSize = PageSize.Fill,
    beyondBoundsPageCount: Int = PagerDefaults.BeyondBoundsPageCount,
    pageSpacing: Dp = 0.dp,
    verticalAlignment: Alignment.Vertical = Alignment.CenterVertically,
    flingBehavior: SnapFlingBehavior = PagerDefaults.flingBehavior(state = state),
    userScrollEnabled: Boolean = true,
    reverseLayout: Boolean = false,
    key: ((index: Int) -> Any)? = null,
    pageNestedScrollConnection: NestedScrollConnection = remember(state) {
        PagerDefaults.pageNestedScrollConnection(state, Orientation.Horizontal)
    },
    pageContent: @Composable PagerScope.(page: Int) -> Unit
) {
    Pager(
        state = state,
        modifier = modifier,
        contentPadding = contentPadding,
        pageSize = pageSize,
        beyondBoundsPageCount = beyondBoundsPageCount,
        pageSpacing = pageSpacing,
        orientation = Orientation.Horizontal,
        verticalAlignment = verticalAlignment,
        horizontalAlignment = Alignment.CenterHorizontally,
        flingBehavior = flingBehavior,
        userScrollEnabled = userScrollEnabled,
        reverseLayout = reverseLayout,
        key = key,
        pageNestedScrollConnection = pageNestedScrollConnection,
        pageContent = pageContent
    )
}

/**
 * A Pager that scrolls vertically. Pages are lazily placed in accordance to the available
 * viewport size. By definition, pages in a [Pager] have the same size, defined by [pageSize] and
 * use a snap animation (provided by [flingBehavior] to scroll pages into a specific position). You
 * can use [beyondBoundsPageCount] to place more pages before and after the visible pages.
 *
 * If you need snapping with pages of different size, you can use a [SnapFlingBehavior] with a
 * [SnapLayoutInfoProvider] adapted to a LazyList.
 * @see androidx.compose.foundation.gestures.snapping.SnapLayoutInfoProvider for the implementation
 * of a [SnapLayoutInfoProvider] that uses [androidx.compose.foundation.lazy.LazyListState].
 *
 * Please refer to the sample to learn how to use this API.
 * @sample androidx.compose.foundation.samples.SimpleVerticalPagerSample
 *
 * @param state The state to control this pager
 * @param modifier A modifier instance to be apply to this Pager outer layout
 * @param contentPadding a padding around the whole content. This will add padding for the
 * content after it has been clipped, which is not possible via [modifier] param. You can use it
 * to add a padding before the first page or after the last one. Use [pageSpacing] to add spacing
 * between the pages.
 * @param pageSize Use this to change how the pages will look like inside this pager.
 * @param beyondBoundsPageCount Pages to compose and layout before and after the list of visible
 * pages. Note: Be aware that using a large value for [beyondBoundsPageCount] will cause a lot of
 * pages to be composed, measured and placed which will defeat the purpose of using lazy loading.
 * This should be used as an optimization to pre-load a couple of pages before and after the visible
 * ones. This does not include the pages automatically composed and laid out by the pre-fetcher in
 *  * the direction of the scroll during scroll events.
 * @param pageSpacing The amount of space to be used to separate the pages in this Pager
 * @param horizontalAlignment How pages are aligned horizontally in this Pager.
 * @param flingBehavior The [FlingBehavior] to be used for post scroll gestures.
 * @param userScrollEnabled whether the scrolling via the user gestures or accessibility actions
 * is allowed. You can still scroll programmatically using [PagerState.scroll] even when it is
 * disabled.
 * @param reverseLayout reverse the direction of scrolling and layout.
 * @param key a stable and unique key representing the item. When you specify the key the scroll
 * position will be maintained based on the key, which means if you add/remove items before the
 * current visible item the item with the given key will be kept as the first visible one. If null
 * is passed the position in the list will represent the key.
 * @param pageNestedScrollConnection A [NestedScrollConnection] that dictates how this [Pager] behaves
 * with nested lists. The default behavior will see [Pager] to consume all nested deltas.
 * @param pageContent This Pager's page Composable.
 */
@Composable
@ExperimentalFoundationApi
fun VerticalPager(
    state: PagerState,
    modifier: Modifier = Modifier,
    contentPadding: PaddingValues = PaddingValues(0.dp),
    pageSize: PageSize = PageSize.Fill,
    beyondBoundsPageCount: Int = PagerDefaults.BeyondBoundsPageCount,
    pageSpacing: Dp = 0.dp,
    horizontalAlignment: Alignment.Horizontal = Alignment.CenterHorizontally,
    flingBehavior: SnapFlingBehavior = PagerDefaults.flingBehavior(state = state),
    userScrollEnabled: Boolean = true,
    reverseLayout: Boolean = false,
    key: ((index: Int) -> Any)? = null,
    pageNestedScrollConnection: NestedScrollConnection = remember(state) {
        PagerDefaults.pageNestedScrollConnection(state, Orientation.Vertical)
    },
    pageContent: @Composable PagerScope.(page: Int) -> Unit
) {
    Pager(
        state = state,
        modifier = modifier,
        contentPadding = contentPadding,
        pageSize = pageSize,
        beyondBoundsPageCount = beyondBoundsPageCount,
        pageSpacing = pageSpacing,
        orientation = Orientation.Vertical,
        verticalAlignment = Alignment.CenterVertically,
        horizontalAlignment = horizontalAlignment,
        flingBehavior = flingBehavior,
        userScrollEnabled = userScrollEnabled,
        reverseLayout = reverseLayout,
        key = key,
        pageNestedScrollConnection = pageNestedScrollConnection,
        pageContent = pageContent
    )
}

/**
 * This is used to determine how Pages are laid out in [Pager]. By changing the size of the pages
 * one can change how many pages are shown.
 *
 * Please refer to the sample to learn how to use this API.
 * @sample androidx.compose.foundation.samples.CustomPageSizeSample
 *
 */
@ExperimentalFoundationApi
@Stable
interface PageSize {

    /**
     * Based on [availableSpace] pick a size for the pages
     * @param availableSpace The amount of space the pages in this Pager can use.
     * @param pageSpacing The amount of space used to separate pages.
     */
    fun Density.calculateMainAxisPageSize(availableSpace: Int, pageSpacing: Int): Int

    /**
     * Pages take up the whole Pager size.
     */
    @ExperimentalFoundationApi
    object Fill : PageSize {
        override fun Density.calculateMainAxisPageSize(availableSpace: Int, pageSpacing: Int): Int {
            return availableSpace
        }
    }

    /**
     * Multiple pages in a viewport
     * @param pageSize A fixed size for pages
     */
    @ExperimentalFoundationApi
    class Fixed(val pageSize: Dp) : PageSize {
        override fun Density.calculateMainAxisPageSize(availableSpace: Int, pageSpacing: Int): Int {
            return pageSize.roundToPx()
        }

        override fun equals(other: Any?): Boolean {
            if (this === other) return true
            if (other !is Fixed) return false
            return pageSize == other.pageSize
        }

        override fun hashCode(): Int {
            return pageSize.hashCode()
        }
    }
}

/**
 * Contains the default values used by [Pager].
 */
@ExperimentalFoundationApi
object PagerDefaults {

    /**
     * A [SnapFlingBehavior] that will snap pages to the start of the layout. One can use the
     * given parameters to control how the snapping animation will happen.
     * @see androidx.compose.foundation.gestures.snapping.SnapFlingBehavior for more information
     * on what which parameter controls in the overall snapping animation.
     *
     * The animation specs used by the fling behavior will depend on 2 factors:
     * 1) The gesture velocity.
     * 2) The target page proposed by [pagerSnapDistance].
     *
     * If you're using single page snapping (the most common use case for [Pager]), there won't
     * be enough space to actually run a decay animation to approach the target page, so the Pager
     * will always use the snapping animation from [snapAnimationSpec].
     * If you're using multi-page snapping (this means you're abs(targetPage - currentPage) > 1)
     * the Pager may use [highVelocityAnimationSpec] or [lowVelocityAnimationSpec] to approach the
     * targetPage, it will depend on the velocity generated by the triggering gesture.
     * If the gesture has a high enough velocity to approach the target page, the Pager will use
     * [highVelocityAnimationSpec] followed by [snapAnimationSpec] for the final step of the
     * animation. If the gesture doesn't have enough velocity, the Pager will use
     * [lowVelocityAnimationSpec] + [snapAnimationSpec] in a similar fashion.
     *
     * @param state The [PagerState] that controls the which to which this FlingBehavior will
     * be applied to.
     * @param pagerSnapDistance A way to control the snapping destination for this [Pager].
     * The default behavior will result in any fling going to the next page in the direction of the
     * fling (if the fling has enough velocity, otherwise  the Pager will bounce back). Use
     * [PagerSnapDistance.atMost] to define a maximum number of pages this [Pager] is allowed to
     * fling after scrolling is finished and fling has started.
     * @param lowVelocityAnimationSpec An animation spec used to approach the target offset. When
     * the fling velocity is not large enough. Large enough means large enough to naturally decay.
     * When snapping through many pages, the Pager may not be able to run a decay animation, so it
     * will use this spec to run an animation to approach the target page requested by
     * [pagerSnapDistance].
     * @param highVelocityAnimationSpec The animation spec used to approach the target offset. When
     * the fling velocity is large enough. Large enough means large enough to naturally decay. For
     * single page snapping this usually never happens since there won't be enough space to run a
     * decay animation.
     * @param snapAnimationSpec The animation spec used to finally snap to the position. This
     * animation will be often used in 2 cases: 1) There was enough space to an approach animation,
     * the Pager will use [snapAnimationSpec] in the last step of the animation to settle the page
     * into position. 2) There was not enough space to run the approach animation.
     * @param snapPositionalThreshold If the fling has a low velocity (e.g. slow scroll),
     * this fling behavior will use this snap threshold in order to determine if the pager should
     * snap back or move forward. Use a number between 0 and 1 as a fraction of the page size that
     * needs to be scrolled before the Pager considers it should move to the next page.
     * For instance, if snapPositionalThreshold = 0.35, it means if this pager is scrolled with a
     * slow velocity and the Pager scrolls more than 35% of the page size, then will jump to the
     * next page, if not it scrolls back.
     * Note that any fling that has high enough velocity will *always* move to the next page
     * in the direction of the fling.
     *
     * @return An instance of [FlingBehavior] that will perform Snapping to the next page by
     * default. The animation will be governed by the post scroll velocity and the Pager will use
     * either
     * [lowVelocityAnimationSpec] or [highVelocityAnimationSpec] to approach the snapped position
     * If a velocity is not high enough the pager will use [snapAnimationSpec] to reach the snapped
     * position. If the velocity is high enough, the Pager will use the logic described in
     * [highVelocityAnimationSpec] and [lowVelocityAnimationSpec].
     */
    @Composable
    fun flingBehavior(
        state: PagerState,
        pagerSnapDistance: PagerSnapDistance = PagerSnapDistance.atMost(1),
        lowVelocityAnimationSpec: AnimationSpec<Float> = LowVelocityAnimationSpec,
        highVelocityAnimationSpec: DecayAnimationSpec<Float> = rememberSplineBasedDecay(),
        snapAnimationSpec: AnimationSpec<Float> = spring(stiffness = Spring.StiffnessMediumLow),
        @FloatRange(from = 0.0, to = 1.0) snapPositionalThreshold: Float = 0.5f
    ): SnapFlingBehavior {
        require(snapPositionalThreshold in 0f..1f) {
            "snapPositionalThreshold should be a number between 0 and 1. " +
                "You've specified $snapPositionalThreshold"
        }
        val density = LocalDensity.current
        return remember(
            state,
            lowVelocityAnimationSpec,
            highVelocityAnimationSpec,
            snapAnimationSpec,
            pagerSnapDistance,
            density
        ) {
            val snapLayoutInfoProvider =
                SnapLayoutInfoProvider(
                    state,
                    pagerSnapDistance,
                    highVelocityAnimationSpec,
                    snapPositionalThreshold
                )

            SnapFlingBehavior(
                snapLayoutInfoProvider = snapLayoutInfoProvider,
                lowVelocityAnimationSpec = lowVelocityAnimationSpec,
                highVelocityAnimationSpec = highVelocityAnimationSpec,
                snapAnimationSpec = snapAnimationSpec
            )
        }
    }

    /**
     * The [AnimationSpec] used by [flingBehavior] in flings with low velocity.
     */
    val LowVelocityAnimationSpec: AnimationSpec<Float> =
        tween(easing = LinearEasing, durationMillis = LowVelocityAnimationDefaultDuration)

    /**
     * A [SnapFlingBehavior] that will snap pages to the start of the layout. One can use the
     * given parameters to control how the snapping animation will happen.
     * @see androidx.compose.foundation.gestures.snapping.SnapFlingBehavior for more information
     * on what which parameter controls in the overall snapping animation.
     *
     * The animation specs used by the fling behavior will depend on 3 factors:
     * 1) The gesture velocity.
     * 2) The target page proposed by [pagerSnapDistance].
     * 3) The minimum velocity determined by [snapVelocityThreshold].
     *
     * If you're using single page snapping (the most common use case for [Pager]), there won't
     * be enough space to actually run a decay animation to approach the target page, so the Pager
     * will always use the snapping animation from [snapAnimationSpec].
     * If the gesture velocity is smaller than the [snapVelocityThreshold], the Pager will also use
     * [snapAnimationSpec].
     * If you're using multi-page snapping (this means you're abs(targetPage - currentPage) > 1)
     * the Pager may use [highVelocityAnimationSpec] or [lowVelocityAnimationSpec] to approach the
     * targetPage, it will depend on the velocity generated by the triggering gesture.
     * If the gesture has a high enough velocity to approach the target page, the Pager will use
     * [highVelocityAnimationSpec] followed by [snapAnimationSpec] for the final step of the
     * animation. If the gesture doesn't have enough velocity, the Pager will use
     * [lowVelocityAnimationSpec] + [snapAnimationSpec] in a similar fashion.
     *
     * @param state The [PagerState] that controls the which to which this FlingBehavior will
     * be applied to.
     * @param pagerSnapDistance A way to control the snapping destination for this [Pager].
     * The default behavior will result in any fling going to the next page in the direction of the
     * fling (if the fling has enough velocity, otherwise  the Pager will bounce back). Use
     * [PagerSnapDistance.atMost] to define a maximum number of pages this [Pager] is allowed to
     * fling after scrolling is finished and fling has started.
     * @param lowVelocityAnimationSpec An animation spec used to approach the target offset. When
     * the fling velocity is not large enough. Large enough means large enough to naturally decay.
     * When snapping through many pages, the Pager may not be able to run a decay animation, so it
     * will use this spec to run an animation to approach the target page requested by
     * [pagerSnapDistance].
     * @param highVelocityAnimationSpec The animation spec used to approach the target offset. When
     * the fling velocity is large enough. Large enough means large enough to naturally decay. For
     * single page snapping this usually never happens since there won't be enough space to run a
     * decay animation.
     * @param snapAnimationSpec The animation spec used to finally snap to the position. This
     * animation will be often used in 2 cases: 1) There was enough space to an approach animation,
     * the Pager will use [snapAnimationSpec] in the last step of the animation to settle the page
     * into position. 2) There was not enough space to run the approach animation. 3) In snapping
     * when the gesture velocity is below the [snapVelocityThreshold].
     * @param snapVelocityThreshold The minimum velocity required for a fling to be considered
     * high enough to make pages animate through [lowVelocityAnimationSpec] and
     * [highVelocityAnimationSpec].
     * @param snapPositionalThreshold If the fling has a low velocity (e.g. slow scroll),
     * this fling behavior will use this snap threshold in order to determine if the pager should
     * snap back or move forward. Use a number between 0 and 1 as a fraction of the page size that
     * needs to be scrolled before the Pager considers it should move to the next page.
     * For instance, if snapPositionalThreshold = 0.35, it means if this pager is scrolled with a
     * slow velocity and the Pager scrolls more than 35% of the page size, then will jump to the
     * next page, if not it scrolls back. The default value is 50% meaning if the Pager scrolls the
     * page more than 50% and let go it will snap to the next page.
     * Note that any fling that has high enough velocity will *always* move to the next page
     * in the direction of the fling.
     *
     * @return An instance of [FlingBehavior] that will perform Snapping to the next page by
     * default. The animation will be governed by the post scroll velocity and the Pager will use
     * either
     * [lowVelocityAnimationSpec] or [highVelocityAnimationSpec] to approach the snapped position
     * If a velocity is not high enough (lower than [snapVelocityThreshold]) the pager will use
     * [snapAnimationSpec] to reach the snapped position. If the velocity is high enough, the Pager
     * will use the logic described in [highVelocityAnimationSpec] and [lowVelocityAnimationSpec].
     */
    @Suppress("UNUSED_PARAMETER")
    @Deprecated(
        "Please use the overload without snapVelocityThreshold. For Pager" +
            "the functionalities provided by snapVelocityThreshold were already being provided by" +
            "other APIS."
    )
    @Composable
    fun flingBehavior(
        state: PagerState,
        pagerSnapDistance: PagerSnapDistance = PagerSnapDistance.atMost(1),
        lowVelocityAnimationSpec: AnimationSpec<Float> = tween(
            easing = LinearEasing,
            durationMillis = LowVelocityAnimationDefaultDuration
        ),
        highVelocityAnimationSpec: DecayAnimationSpec<Float> = rememberSplineBasedDecay(),
        snapAnimationSpec: AnimationSpec<Float> = spring(stiffness = Spring.StiffnessMediumLow),
        snapVelocityThreshold: Dp = MinFlingVelocityDp,
        snapPositionalThreshold: Float = 0.5f
    ) = flingBehavior(
        state,
        pagerSnapDistance,
        lowVelocityAnimationSpec,
        highVelocityAnimationSpec,
        snapAnimationSpec,
        snapPositionalThreshold
    )

    /**
     * The default implementation of Pager's pageNestedScrollConnection.
     *
     * @param state state of the pager
     * @param orientation The orientation of the pager. This will be used to determine which
     * direction the nested scroll connection will operate and react on.
     */
    fun pageNestedScrollConnection(
        state: PagerState,
        orientation: Orientation
    ): NestedScrollConnection {
        return DefaultPagerNestedScrollConnection(state, orientation)
    }

    /**
     * The default value of beyondBoundsPageCount used to specify the number of pages to compose
     * and layout before and after the visible pages. It does not include the pages automatically
     * composed and laid out by the pre-fetcher in the direction of the scroll during scroll events.
     */
    const val BeyondBoundsPageCount = 0
}

/**
 * [PagerSnapDistance] defines the way the [Pager] will treat the distance between the current
 * page and the page where it will settle.
 */
@ExperimentalFoundationApi
@Stable
interface PagerSnapDistance {

    /** Provides a chance to change where the [Pager] fling will settle.
     *
     * @param startPage The current page right before the fling starts.
     * @param suggestedTargetPage The proposed target page where this fling will stop. This target
     * will be the page that will be correctly positioned (snapped) after naturally decaying with
     * [velocity] using a [DecayAnimationSpec].
     * @param velocity The initial fling velocity.
     * @param pageSize The page size for this [Pager].
     * @param pageSpacing The spacing used between pages.
     *
     * @return An updated target page where to settle. Note that this value needs to be between 0
     * and the total count of pages in this pager. If an invalid value is passed, the pager will
     * coerce within the valid values.
     */
    fun calculateTargetPage(
        startPage: Int,
        suggestedTargetPage: Int,
        velocity: Float,
        pageSize: Int,
        pageSpacing: Int
    ): Int

    companion object {
        /**
         * Limits the maximum number of pages that can be flung per fling gesture.
         * @param pages The maximum number of extra pages that can be flung at once.
         */
        fun atMost(pages: Int): PagerSnapDistance {
            require(pages >= 0) {
                "pages should be greater than or equal to 0. You have used $pages."
            }
            return PagerSnapDistanceMaxPages(pages)
        }
    }
}

/**
 * Limits the maximum number of pages that can be flung per fling gesture.
 * @param pagesLimit The maximum number of extra pages that can be flung at once.
 */
@OptIn(ExperimentalFoundationApi::class)
internal class PagerSnapDistanceMaxPages(private val pagesLimit: Int) : PagerSnapDistance {
    override fun calculateTargetPage(
        startPage: Int,
        suggestedTargetPage: Int,
        velocity: Float,
        pageSize: Int,
        pageSpacing: Int,
    ): Int {
        debugLog {
            "PagerSnapDistanceMaxPages: startPage=$startPage " +
                "suggestedTargetPage=$suggestedTargetPage " +
                "velocity=$velocity " +
                "pageSize=$pageSize " +
                "pageSpacing$pageSpacing"
        }
        return suggestedTargetPage.coerceIn(startPage - pagesLimit, startPage + pagesLimit)
    }

    override fun equals(other: Any?): Boolean {
        return if (other is PagerSnapDistanceMaxPages) {
            this.pagesLimit == other.pagesLimit
        } else {
            false
        }
    }

    override fun hashCode(): Int {
        return pagesLimit.hashCode()
    }
}

@OptIn(ExperimentalFoundationApi::class)
private fun SnapLayoutInfoProvider(
    pagerState: PagerState,
    pagerSnapDistance: PagerSnapDistance,
    decayAnimationSpec: DecayAnimationSpec<Float>,
    snapPositionalThreshold: Float
): SnapLayoutInfoProvider {
    return object : SnapLayoutInfoProvider {
        val layoutInfo: PagerLayoutInfo
            get() = pagerState.layoutInfo

        fun Float.isValidDistance(): Boolean {
            return this != Float.POSITIVE_INFINITY && this != Float.NEGATIVE_INFINITY
        }

        override fun calculateSnappingOffset(currentVelocity: Float): Float {
            val (lowerBoundOffset, upperBoundOffset) = searchForSnappingBounds()

            val isForward = pagerState.isScrollingForward(currentVelocity)

            debugLog { "isForward=$isForward" }

            // how many pages have I scrolled using a drag gesture.
            val offsetFromSnappedPosition =
                pagerState.dragGestureDelta() / layoutInfo.pageSize.toFloat()

            // we're only interested in the decimal part of the offset.
            val offsetFromSnappedPositionOverflow =
                offsetFromSnappedPosition - offsetFromSnappedPosition.toInt().toFloat()

            // If the velocity is not high, use the positional threshold to decide where to go.
            // This is applicable mainly when the user scrolls and lets go without flinging.
            val finalSnappingItem =
                with(pagerState.density) { calculateFinalSnappingItem(currentVelocity) }

            debugLog {
                "\nfinalSnappingItem=$finalSnappingItem" +
                    "\nlower=$lowerBoundOffset" +
                    "\nupper=$upperBoundOffset"
            }

            val finalDistance = when (finalSnappingItem) {
                FinalSnappingItem.ClosestItem -> {
                    if (offsetFromSnappedPositionOverflow.absoluteValue > snapPositionalThreshold) {
                        // If we crossed the threshold, go to the next bound
                        debugLog { "Crossed Snap Positional Threshold" }
                        if (isForward) upperBoundOffset else lowerBoundOffset
                    } else {
                        // if we haven't crossed the threshold. but scrolled minimally, we should
                        // bound to the previous bound
                        if (abs(pagerState.currentPageOffsetFraction) >=
                            abs(pagerState.positionThresholdFraction)
                        ) {
                            debugLog { "Crossed Positional Threshold Fraction" }
                            if (isForward) lowerBoundOffset else upperBoundOffset
                        } else {
                            // if we haven't scrolled minimally, settle for the closest bound
                            debugLog { "Snap To Closest" }
                            if (lowerBoundOffset.absoluteValue < upperBoundOffset.absoluteValue) {
                                lowerBoundOffset
                            } else {
                                upperBoundOffset
                            }
                        }
                    }
                }

                FinalSnappingItem.NextItem -> upperBoundOffset
                FinalSnappingItem.PreviousItem -> lowerBoundOffset
                else -> 0f
            }

            debugLog { "Snapping to=$finalDistance" }

            return if (finalDistance.isValidDistance()) {
                finalDistance
            } else {
                0f
            }
        }

        override fun calculateApproachOffset(initialVelocity: Float): Float {
            debugLog { "Approach Velocity=$initialVelocity" }
            val effectivePageSizePx = pagerState.pageSize + pagerState.pageSpacing

            // given this velocity, where can I go with a decay animation.
            val animationOffsetPx =
                decayAnimationSpec.calculateTargetValue(0f, initialVelocity)

            val startPage = if (initialVelocity < 0) {
                pagerState.firstVisiblePage + 1
            } else {
                pagerState.firstVisiblePage
            }

            debugLog {
                "\nAnimation Offset=$animationOffsetPx " +
                    "\nFling Start Page=$startPage " +
                    "\nEffective Page Size=$effectivePageSizePx"
            }

            // How many pages fit in the animation offset.
            val pagesInAnimationOffset = animationOffsetPx / effectivePageSizePx

            debugLog { "Pages in Animation Offset=$pagesInAnimationOffset" }

            // Decide where this will get us in terms of target page.
            val targetPage =
                (startPage + pagesInAnimationOffset.toInt()).coerceIn(0, pagerState.pageCount)

            debugLog { "Fling Target Page=$targetPage" }

            // Apply the snap distance suggestion.
            val correctedTargetPage = pagerSnapDistance.calculateTargetPage(
                startPage,
                targetPage,
                initialVelocity,
                pagerState.pageSize,
                pagerState.pageSpacing
            ).coerceIn(0, pagerState.pageCount)

            debugLog { "Fling Corrected Target Page=$correctedTargetPage" }

            // Calculate the offset with the new target page. The offset is the amount of
            // pixels between the start page and the new target page.
            val proposedFlingOffset = (correctedTargetPage - startPage) * effectivePageSizePx

            debugLog { "Proposed Fling Approach Offset=$proposedFlingOffset" }

            // We'd like the approach animation to finish right before the last page so we can
            // use a snapping animation for the rest.
            val flingApproachOffsetPx = (abs(proposedFlingOffset) - effectivePageSizePx)
                .coerceAtLeast(0)

            // Apply the correct sign.
            return if (flingApproachOffsetPx == 0) {
                flingApproachOffsetPx.toFloat()
            } else {
                flingApproachOffsetPx * initialVelocity.sign
            }.also {
                debugLog { "Fling Approach Offset=$it" }
            }
        }

        private fun searchForSnappingBounds(): Pair<Float, Float> {
            debugLog { "Calculating Snapping Bounds" }
            var lowerBoundOffset = Float.NEGATIVE_INFINITY
            var upperBoundOffset = Float.POSITIVE_INFINITY
            val totalPageSize = pagerState.pageSize + pagerState.pageSpacing

            val currentPage = pagerState.currentPage
            val currentPageScrollOffset = pagerState.calculateCurrentPageLayoutOffset(totalPageSize)

            // the closest page should be close to the current page, we'll start from current page
            // and search both sides.
            var page = currentPage
            var currentOffset = currentPageScrollOffset

            debugLog { "Start Search: Page=$currentPage Offset=$currentOffset" }

            // The snapping bounds will be at most visiblePages/2 from the current page.
            val maxDistanceFromCurrentPage = layoutInfo.visiblePagesInfo.size / 2

            // go back
            while (page >= (currentPage - maxDistanceFromCurrentPage).coerceAtLeast(0)) {
                val offset = calculateDistanceToDesiredSnapPosition(
                    mainAxisViewPortSize = layoutInfo.mainAxisViewportSize,
                    beforeContentPadding = layoutInfo.beforeContentPadding,
                    afterContentPadding = layoutInfo.afterContentPadding,
                    itemSize = layoutInfo.pageSize,
                    itemOffset = currentOffset,
                    itemIndex = page,
                    snapPositionInLayout = SnapAlignmentStartToStart
                )

                debugLog { "Snapping Offset=$offset for page=$page" }

                // Find page that is closest to the snap position, but before it
                if (offset <= 0 && offset > lowerBoundOffset) {
                    lowerBoundOffset = offset
                }

                // Find page that is closest to the snap position, but after it
                if (offset >= 0 && offset < upperBoundOffset) {
                    upperBoundOffset = offset
                }

                currentOffset -= totalPageSize
                page--
            }

            page = currentPage + 1
            currentOffset = currentPageScrollOffset + totalPageSize

            // go forward
            while (page <= (currentPage + maxDistanceFromCurrentPage)
                    .coerceAtMost(pagerState.pageCount - 1)
            ) {
                val offset = calculateDistanceToDesiredSnapPosition(
                    mainAxisViewPortSize = layoutInfo.mainAxisViewportSize,
                    beforeContentPadding = layoutInfo.beforeContentPadding,
                    afterContentPadding = layoutInfo.afterContentPadding,
                    itemSize = layoutInfo.pageSize,
                    itemOffset = currentOffset,
                    itemIndex = page,
                    snapPositionInLayout = SnapAlignmentStartToStart
                )

                debugLog {
                    "Snapping Offset=$offset for page=$page"
                }

                // Find page that is closest to the snap position, but after it
                if (offset >= 0 && offset < upperBoundOffset) {
                    upperBoundOffset = offset
                }

                // Find page that is closest to the snap position, but before it
                if (offset <= 0 && offset > lowerBoundOffset) {
                    lowerBoundOffset = offset
                }

                currentOffset += totalPageSize
                page++
            }

            // If any of the bounds is unavailable, use the other.
            if (lowerBoundOffset == Float.NEGATIVE_INFINITY) {
                lowerBoundOffset = upperBoundOffset
            }

            if (upperBoundOffset == Float.POSITIVE_INFINITY) {
                upperBoundOffset = lowerBoundOffset
            }

            return lowerBoundOffset to upperBoundOffset
        }
    }
}

@OptIn(ExperimentalFoundationApi::class)
internal class PagerWrapperFlingBehavior(
    val originalFlingBehavior: SnapFlingBehavior,
    val pagerState: PagerState
) : FlingBehavior {
    override suspend fun ScrollScope.performFling(initialVelocity: Float): Float {
        return with(originalFlingBehavior) {
            performFling(initialVelocity) { remainingScrollOffset ->
                pagerState.snapRemainingScrollOffset = remainingScrollOffset
            }
        }
    }
}

@OptIn(ExperimentalFoundationApi::class)
private class DefaultPagerNestedScrollConnection(
    val state: PagerState,
    val orientation: Orientation
) : NestedScrollConnection {

    fun Velocity.consumeOnOrientation(orientation: Orientation): Velocity {
        return if (orientation == Orientation.Vertical) {
            copy(x = 0f)
        } else {
            copy(y = 0f)
        }
    }

    fun Offset.consumeOnOrientation(orientation: Orientation): Offset {
        return if (orientation == Orientation.Vertical) {
            copy(x = 0f)
        } else {
            copy(y = 0f)
        }
    }

    override fun onPreScroll(available: Offset, source: NestedScrollSource): Offset {
        return if (
        // rounding error and drag only
            source == NestedScrollSource.Drag && abs(state.currentPageOffsetFraction) > 0e-6
        ) {
            // find the current and next page (in the direction of dragging)
            val currentPageOffset = state.currentPageOffsetFraction * state.pageSize
            val pageAvailableSpace = state.layoutInfo.pageSize + state.layoutInfo.pageSpacing
            val nextClosestPageOffset =
                currentPageOffset + pageAvailableSpace * -sign(state.currentPageOffsetFraction)

            val minBound: Float
            val maxBound: Float
            // build min and max bounds in absolute coordinates for nested scroll
            if (state.currentPageOffsetFraction > 0f) {
                minBound = nextClosestPageOffset
                maxBound = currentPageOffset
            } else {
                minBound = currentPageOffset
                maxBound = nextClosestPageOffset
            }

            val delta = if (orientation == Orientation.Horizontal) available.x else available.y
            val coerced = delta.coerceIn(minBound, maxBound)
            // dispatch and return reversed as usual
            val consumed = -state.dispatchRawDelta(-coerced)
            available.copy(
                x = if (orientation == Orientation.Horizontal) consumed else available.x,
                y = if (orientation == Orientation.Vertical) consumed else available.y,
            )
        } else {
            Offset.Zero
        }
    }

    override fun onPostScroll(
        consumed: Offset,
        available: Offset,
        source: NestedScrollSource
    ): Offset {
<<<<<<< HEAD
        if (source == NestedScrollSource.Fling && available.toFloat() != 0f) {
            throw CancellationException("End of scrollable area reached")
=======
        if (source == NestedScrollSource.Fling && available.mainAxis() != 0f) {
            throw CancellationException()
>>>>>>> 942cae7d
        }
        return Offset.Zero
    }

    override suspend fun onPostFling(consumed: Velocity, available: Velocity): Velocity {
        return available.consumeOnOrientation(orientation)
    }

<<<<<<< HEAD
    private fun Offset.toFloat(): Float =
=======
    private fun Offset.mainAxis(): Float =
>>>>>>> 942cae7d
        if (orientation == Orientation.Horizontal) this.x else this.y
}

@OptIn(ExperimentalFoundationApi::class)
@Suppress("ComposableModifierFactory")
@Composable
internal fun Modifier.pagerSemantics(state: PagerState, isVertical: Boolean): Modifier {
    val scope = rememberCoroutineScope()
    fun performForwardPaging(): Boolean {
        return if (state.canScrollForward) {
            scope.launch {
                state.animateToNextPage()
            }
            true
        } else {
            false
        }
    }

    fun performBackwardPaging(): Boolean {
        return if (state.canScrollBackward) {
            scope.launch {
                state.animateToPreviousPage()
            }
            true
        } else {
            false
        }
    }

    return this.then(Modifier.semantics {
        if (isVertical) {
            pageUp { performBackwardPaging() }
            pageDown { performForwardPaging() }
        } else {
            pageLeft { performBackwardPaging() }
            pageRight { performForwardPaging() }
        }
    })
}

private const val LowVelocityAnimationDefaultDuration = 500

internal const val PagerDebugEnable = false

private const val DEBUG = PagerDebugEnable
private inline fun debugLog(generateMsg: () -> String) {
    if (DEBUG) {
        println("Pager: ${generateMsg()}")
    }
}

@OptIn(ExperimentalFoundationApi::class)
private fun PagerState.isScrollingForward(velocity: Float) = if (isNotGestureAction()) {
    velocity
} else {
    dragGestureDelta()
} < 0

@OptIn(ExperimentalFoundationApi::class)
private fun PagerState.dragGestureDelta() = if (layoutInfo.orientation == Orientation.Horizontal) {
    upDownDifference.x
} else {
    upDownDifference.y
}<|MERGE_RESOLUTION|>--- conflicted
+++ resolved
@@ -895,13 +895,8 @@
         available: Offset,
         source: NestedScrollSource
     ): Offset {
-<<<<<<< HEAD
-        if (source == NestedScrollSource.Fling && available.toFloat() != 0f) {
+        if (source == NestedScrollSource.Fling && available.mainAxis() != 0f) {
             throw CancellationException("End of scrollable area reached")
-=======
-        if (source == NestedScrollSource.Fling && available.mainAxis() != 0f) {
-            throw CancellationException()
->>>>>>> 942cae7d
         }
         return Offset.Zero
     }
@@ -910,11 +905,7 @@
         return available.consumeOnOrientation(orientation)
     }
 
-<<<<<<< HEAD
-    private fun Offset.toFloat(): Float =
-=======
     private fun Offset.mainAxis(): Float =
->>>>>>> 942cae7d
         if (orientation == Orientation.Horizontal) this.x else this.y
 }
 
