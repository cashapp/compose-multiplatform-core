--- conflicted
+++ resolved
@@ -15,32 +15,25 @@
  */
 package androidx.compose.foundation.relocation
 
-import androidx.compose.foundation.ExperimentalFoundationApi
-import androidx.compose.runtime.Composable
+import androidx.compose.ui.Modifier
 import androidx.compose.ui.geometry.Rect
 import androidx.compose.ui.layout.LayoutCoordinates
-<<<<<<< HEAD
-import androidx.compose.ui.layout.OnPlacedModifier
-import androidx.compose.ui.modifier.ModifierLocalConsumer
-import androidx.compose.ui.modifier.ModifierLocalReadScope
-=======
 import androidx.compose.ui.modifier.ModifierLocalModifierNode
->>>>>>> fdff00cc
 import androidx.compose.ui.modifier.modifierLocalOf
+import androidx.compose.ui.node.CompositionLocalConsumerModifierNode
+import androidx.compose.ui.node.LayoutAwareModifierNode
 
 /**
  * The Key for the ModifierLocal that can be used to access the [BringIntoViewParent].
  */
-@OptIn(ExperimentalFoundationApi::class)
 internal val ModifierLocalBringIntoViewParent = modifierLocalOf<BringIntoViewParent?> { null }
 
 /**
  * Platform-specific "root" of the [BringIntoViewParent] chain to call into when there are no
- * [ModifierLocalBringIntoViewParent]s above a [BringIntoViewChildModifier]. The value returned by
- * this function should be passed to the [BringIntoViewChildModifier] constructor.
+ * [ModifierLocalBringIntoViewParent]s above a [BringIntoViewChildNode].
  */
-@Composable
-internal expect fun rememberDefaultBringIntoViewParent(): BringIntoViewParent
+internal expect fun CompositionLocalConsumerModifierNode.defaultBringIntoViewParent():
+    BringIntoViewParent
 
 /**
  * A node that can respond to [bringChildIntoView] requests from its children by scrolling its
@@ -71,22 +64,15 @@
  * [BringIntoViewParent]: either one read from the [ModifierLocalBringIntoViewParent], or if no
  * modifier local is specified then the [defaultParent].
  *
- * @param defaultParent The [BringIntoViewParent] to use if there is no
+ * @property defaultParent The [BringIntoViewParent] to use if there is no
  * [ModifierLocalBringIntoViewParent] available to read. This parent should always be obtained by
- * calling [rememberDefaultBringIntoViewParent] to support platform-specific integration.
+ * calling [defaultBringIntoViewParent] to support platform-specific integration.
  */
-<<<<<<< HEAD
-internal abstract class BringIntoViewChildModifier(
-    private val defaultParent: BringIntoViewParent
-) : ModifierLocalConsumer,
-    OnPlacedModifier {
-=======
 internal abstract class BringIntoViewChildNode : Modifier.Node(),
     ModifierLocalModifierNode, LayoutAwareModifierNode, CompositionLocalConsumerModifierNode {
     private val defaultParent = defaultBringIntoViewParent()
->>>>>>> fdff00cc
 
-    private var localParent: BringIntoViewParent? = null
+    private val localParent: BringIntoViewParent? get() = ModifierLocalBringIntoViewParent.current
 
     /** The [LayoutCoordinates] of this modifier, if attached. */
     protected var layoutCoordinates: LayoutCoordinates? = null
@@ -99,12 +85,6 @@
     protected val bringIntoViewParent: BringIntoViewParent
         get() = localParent ?: defaultParent
 
-    override fun onModifierLocalsUpdated(scope: ModifierLocalReadScope) {
-        with(scope) {
-            localParent = ModifierLocalBringIntoViewParent.current
-        }
-    }
-
     override fun onPlaced(coordinates: LayoutCoordinates) {
         layoutCoordinates = coordinates
     }
