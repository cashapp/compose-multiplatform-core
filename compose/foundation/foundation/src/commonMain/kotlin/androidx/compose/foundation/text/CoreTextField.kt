--- conflicted
+++ resolved
@@ -92,11 +92,7 @@
 import androidx.compose.ui.semantics.disabled
 import androidx.compose.ui.semantics.editableText
 import androidx.compose.ui.semantics.getTextLayoutResult
-<<<<<<< HEAD
-import androidx.compose.ui.semantics.imeAction
-=======
 import androidx.compose.ui.semantics.insertTextAtCursor
->>>>>>> fdff00cc
 import androidx.compose.ui.semantics.onClick
 import androidx.compose.ui.semantics.onImeAction
 import androidx.compose.ui.semantics.onLongClick
@@ -114,6 +110,7 @@
 import androidx.compose.ui.text.input.CommitTextCommand
 import androidx.compose.ui.text.input.DeleteAllCommand
 import androidx.compose.ui.text.input.EditProcessor
+import androidx.compose.ui.text.input.FinishComposingTextCommand
 import androidx.compose.ui.text.input.ImeAction
 import androidx.compose.ui.text.input.ImeOptions
 import androidx.compose.ui.text.input.OffsetMapping
@@ -379,18 +376,7 @@
                 //  event when the text field is removed from the composition entirely.
                 endInputSession(state)
             }
-<<<<<<< HEAD
-            .then(selectionModifier)
-    } else {
-        Modifier
-            .mouseDragGestureDetector(
-                observer = manager.mouseSelectionObserver,
-                enabled = enabled
-            )
-            .pointerHoverIcon(textPointerIcon)
-=======
-        }
->>>>>>> fdff00cc
+        }
     }
 
     val pointerModifier = Modifier.textFieldPointer(
@@ -486,8 +472,6 @@
             }
             true
         }
-<<<<<<< HEAD
-=======
         insertTextAtCursor { text ->
             if (readOnly || !enabled) return@insertTextAtCursor false
 
@@ -512,7 +496,6 @@
             }
             true
         }
->>>>>>> fdff00cc
         setSelection { selectionStart, selectionEnd, relativeToOriginalText ->
             // in traversal mode we get selection from the `textSelectionRange` semantics which is
             // selection in original text. In non-traversal mode selection comes from the Talkback
@@ -554,8 +537,6 @@
                 false
             }
         }
-<<<<<<< HEAD
-=======
         onImeAction(imeOptions.imeAction) {
             // This will perform the appropriate default action if no handler has been specified, so
             // as far as the platform is concerned, we always handle the action and never want to
@@ -563,7 +544,6 @@
             state.onImeActionPerformed(imeOptions.imeAction)
             true
         }
->>>>>>> fdff00cc
         onClick {
             // according to the documentation, we still need to provide proper semantics actions
             // even if the state is 'disabled'
@@ -624,7 +604,8 @@
             editable = !readOnly,
             singleLine = maxLines == 1,
             offsetMapping = offsetMapping,
-            undoManager = undoManager
+            undoManager = undoManager,
+            imeAction = imeOptions.imeAction,
         )
 
     val overscrollEffect = rememberTextFieldOverscrollEffect()
