/*
 * Copyright 2021 The Android Open Source Project
 *
 * Licensed under the Apache License, Version 2.0 (the "License");
 * you may not use this file except in compliance with the License.
 * You may obtain a copy of the License at
 *
 *      http://www.apache.org/licenses/LICENSE-2.0
 *
 * Unless required by applicable law or agreed to in writing, software
 * distributed under the License is distributed on an "AS IS" BASIS,
 * WITHOUT WARRANTIES OR CONDITIONS OF ANY KIND, either express or implied.
 * See the License for the specific language governing permissions and
 * limitations under the License.
 */

package androidx.compose.foundation.lazy.grid

import androidx.compose.foundation.lazy.layout.LazyLayoutKeyIndexMap
import androidx.compose.ui.unit.Constraints

/**
 * Abstracts away subcomposition and span calculation from the measuring logic of entire lines.
 */
<<<<<<< HEAD
@OptIn(ExperimentalFoundationApi::class)
=======
>>>>>>> 4fbd9517
internal abstract class LazyGridMeasuredLineProvider(
    private val isVertical: Boolean,
    private val slots: LazyGridSlots,
    private val gridItemsCount: Int,
    private val spaceBetweenLines: Int,
    private val measuredItemProvider: LazyGridMeasuredItemProvider,
    private val spanLayoutProvider: LazyGridSpanLayoutProvider
) {
    // The constraints for cross axis size. The main axis is not restricted.
    internal fun childConstraints(startSlot: Int, span: Int): Constraints {
        val crossAxisSize = if (span == 1) {
            slots.sizes[startSlot]
        } else {
            val endSlot = startSlot + span - 1
            slots.positions[endSlot] + slots.sizes[endSlot] - slots.positions[startSlot]
        }.coerceAtLeast(0)
        return if (isVertical) {
            Constraints.fixedWidth(crossAxisSize)
        } else {
            Constraints.fixedHeight(crossAxisSize)
        }
    }

    fun itemConstraints(itemIndex: Int): Constraints {
        val span = spanLayoutProvider.spanOf(
            itemIndex,
            spanLayoutProvider.slotsPerLine
        )
        return childConstraints(0, span)
    }

    /**
     * Used to subcompose items on lines of lazy grids. Composed placeables will be measured
     * with the correct constraints and wrapped into [LazyGridMeasuredLine].
     */
    fun getAndMeasure(lineIndex: Int): LazyGridMeasuredLine {
        val lineConfiguration = spanLayoutProvider.getLineConfiguration(lineIndex)
        val lineItemsCount = lineConfiguration.spans.size

        // we add space between lines as an extra spacing for all lines apart from the last one
        // so the lazy grid measuring logic will take it into account.
        val mainAxisSpacing = if (lineItemsCount == 0 ||
            lineConfiguration.firstItemIndex + lineItemsCount == gridItemsCount
        ) {
            0
        } else {
            spaceBetweenLines
        }

        var startSlot = 0
        val items = Array(lineItemsCount) {
            val span = lineConfiguration.spans[it].currentLineSpan
            val constraints = childConstraints(startSlot, span)
            measuredItemProvider.getAndMeasure(
                lineConfiguration.firstItemIndex + it,
                mainAxisSpacing,
                constraints
            ).also { startSlot += span }
        }
        return createLine(
            lineIndex,
            items,
            lineConfiguration.spans,
            mainAxisSpacing
        )
    }

    /**
     * Contains the mapping between the key and the index. It could contain not all the items of
     * the list as an optimization.
     */
    val keyIndexMap: LazyLayoutKeyIndexMap get() = measuredItemProvider.keyIndexMap

    abstract fun createLine(
        index: Int,
        items: Array<LazyGridMeasuredItem>,
        spans: List<GridItemSpan>,
        mainAxisSpacing: Int
    ): LazyGridMeasuredLine
}<|MERGE_RESOLUTION|>--- conflicted
+++ resolved
@@ -22,10 +22,6 @@
 /**
  * Abstracts away subcomposition and span calculation from the measuring logic of entire lines.
  */
-<<<<<<< HEAD
-@OptIn(ExperimentalFoundationApi::class)
-=======
->>>>>>> 4fbd9517
 internal abstract class LazyGridMeasuredLineProvider(
     private val isVertical: Boolean,
     private val slots: LazyGridSlots,
