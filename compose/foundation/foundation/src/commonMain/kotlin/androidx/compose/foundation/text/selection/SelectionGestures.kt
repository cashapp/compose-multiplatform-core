/*
 * Copyright 2023 The Android Open Source Project
 *
 * Licensed under the Apache License, Version 2.0 (the "License");
 * you may not use this file except in compliance with the License.
 * You may obtain a copy of the License at
 *
 *      http://www.apache.org/licenses/LICENSE-2.0
 *
 * Unless required by applicable law or agreed to in writing, software
 * distributed under the License is distributed on an "AS IS" BASIS,
 * WITHOUT WARRANTIES OR CONDITIONS OF ANY KIND, either express or implied.
 * See the License for the specific language governing permissions and
 * limitations under the License.
 */

package androidx.compose.foundation.text.selection

import androidx.compose.foundation.gestures.awaitEachGesture
import androidx.compose.foundation.gestures.awaitLongPressOrCancellation
import androidx.compose.foundation.gestures.awaitTouchSlopOrCancellation
import androidx.compose.foundation.gestures.drag
import androidx.compose.foundation.gestures.pointerSlop
import androidx.compose.foundation.text.TextDragObserver
import androidx.compose.runtime.getValue
import androidx.compose.runtime.rememberUpdatedState
import androidx.compose.ui.Modifier
import androidx.compose.ui.composed
import androidx.compose.ui.geometry.Offset
import androidx.compose.ui.geometry.isSpecified
import androidx.compose.ui.input.pointer.AwaitPointerEventScope
import androidx.compose.ui.input.pointer.PointerEvent
import androidx.compose.ui.input.pointer.PointerEventPass
import androidx.compose.ui.input.pointer.PointerInputChange
import androidx.compose.ui.input.pointer.PointerInputScope
import androidx.compose.ui.input.pointer.PointerType
import androidx.compose.ui.input.pointer.changedToDownIgnoreConsumed
import androidx.compose.ui.input.pointer.changedToUp
import androidx.compose.ui.input.pointer.changedToUpIgnoreConsumed
import androidx.compose.ui.input.pointer.isPrimaryPressed
import androidx.compose.ui.input.pointer.isShiftPressed
import androidx.compose.ui.input.pointer.pointerInput
import androidx.compose.ui.input.pointer.positionChange
import androidx.compose.ui.platform.ViewConfiguration
import androidx.compose.ui.unit.dp
import androidx.compose.ui.util.fastAll
import androidx.compose.ui.util.fastForEach
import kotlinx.coroutines.CancellationException

/**
 * Without shift it starts the new selection from scratch. With shift it expands/shrinks existing
 * selection. A click sets the start and end of the selection, but shift click only sets the end of
 * the selection.
 */
internal interface MouseSelectionObserver {
    /**
     * Invoked on click (with shift).
     *
     * @return if event will be consumed
     */
    fun onExtend(downPosition: Offset): Boolean

    /**
     * Invoked on drag after shift click.
     *
     * @return if event will be consumed
     */
    fun onExtendDrag(dragPosition: Offset): Boolean

    /**
     * Invoked on first click (without shift).
     *
     * @return if event will be consumed
     */
    // if returns true event will be consumed
    fun onStart(downPosition: Offset, adjustment: SelectionAdjustment): Boolean

    /**
     * Invoked when dragging (without shift).
     *
     * @return if event will be consumed
     */
    fun onDrag(dragPosition: Offset, adjustment: SelectionAdjustment): Boolean

    /** Invoked when finishing a selection mouse gesture. */
    fun onDragDone()
}

// TODO(b/281584353) This is a stand in for updating the state in some global way.
//  For example, any touch/click in compose should change touch mode.
//  This only updates when the pointer is within the bounds of what it is modifying,
//  thus it is a placeholder until the other functionality is implemented.
private const val STATIC_KEY = 867_5309 // unique key to not clash with other global pointer inputs

internal fun Modifier.updateSelectionTouchMode(updateTouchMode: (Boolean) -> Unit): Modifier =
    this.pointerInput(STATIC_KEY) {
        awaitPointerEventScope {
            while (true) {
                val event = awaitPointerEvent(PointerEventPass.Initial)
                updateTouchMode(!event.isPrecisePointer)
            }
        }
    }

internal fun Modifier.selectionGestureInput(
    mouseSelectionObserver: MouseSelectionObserver,
    textDragObserver: TextDragObserver,
<<<<<<< HEAD
): Modifier = composed {
    // TODO(https://youtrack.jetbrains.com/issue/COMPOSE-79) how we can rewrite this without `composed`?
    val currentMouseSelectionObserver by rememberUpdatedState(mouseSelectionObserver)
    val currentTextDragObserver by rememberUpdatedState(textDragObserver)
    this.pointerInput(Unit) {
=======
) =
    this.pointerInput(mouseSelectionObserver, textDragObserver) {
>>>>>>> f5541f29
        val clicksCounter = ClicksCounter(viewConfiguration)
        awaitEachGesture {
            val down = awaitDown()
            if (
                down.isPrecisePointer &&
<<<<<<< HEAD
                down.buttons.isPrimaryPressed &&
                down.changes.fastAll { !it.isConsumed }
            ) {
                mouseSelection(currentMouseSelectionObserver, clicksCounter, down)
            } else if (!down.isPrecisePointer) {
                touchSelection(currentTextDragObserver, down)
=======
                    down.buttons.isPrimaryPressed &&
                    down.changes.fastAll { !it.isConsumed }
            ) {
                mouseSelection(mouseSelectionObserver, clicksCounter, down)
            } else if (!down.isPrecisePointer) {
                touchSelection(textDragObserver, down)
>>>>>>> f5541f29
            }
        }
    }

private suspend fun AwaitPointerEventScope.touchSelection(
    observer: TextDragObserver,
    down: PointerEvent
) {
    try {
        val firstDown = down.changes.first()
        val drag = awaitLongPressOrCancellation(firstDown.id)
        if (drag != null && distanceIsTolerable(viewConfiguration, firstDown, drag)) {
            observer.onStart(drag.position)
            if (
                drag(drag.id) {
                    observer.onDrag(it.positionChange())
                    it.consume()
                }
            ) {
                // consume up if we quit drag gracefully with the up
                currentEvent.changes.fastForEach { if (it.changedToUp()) it.consume() }
                observer.onStop()
            } else {
                observer.onCancel()
            }
        }
    } catch (c: CancellationException) {
        observer.onCancel()
        throw c
    }
}

private suspend fun AwaitPointerEventScope.mouseSelection(
    observer: MouseSelectionObserver,
    clicksCounter: ClicksCounter,
    down: PointerEvent
) {
    val downChange = down.changes[0]
    clicksCounter.update(downChange)
    if (down.keyboardModifiers.isShiftPressed) {
        val started = observer.onExtend(downChange.position)
        if (started) {
            val shouldConsumeUp =
                drag(downChange.id) {
                    if (observer.onExtendDrag(it.position)) {
                        it.consume()
                    }
                }

            if (shouldConsumeUp) {
                currentEvent.changes.fastForEach { if (it.changedToUp()) it.consume() }
            }

            observer.onDragDone()
        }
    } else {
        val selectionAdjustment =
            when (clicksCounter.clicks) {
                1 -> SelectionAdjustment.None
                2 -> SelectionAdjustment.Word
                else -> SelectionAdjustment.Paragraph
            }

        val started = observer.onStart(downChange.position, selectionAdjustment)
        if (started) {
<<<<<<< HEAD
            var dragConsumed = selectionAdjustment != SelectionAdjustment.None
            val shouldConsumeUp = drag(downChange.id) {
                if (observer.onDrag(it.position, selectionAdjustment)) {
                    it.consume()
                    dragConsumed = true
=======
            val shouldConsumeUp =
                drag(downChange.id) {
                    if (observer.onDrag(it.position, selectionAdjustment)) {
                        it.consume()
                    }
>>>>>>> f5541f29
                }

<<<<<<< HEAD
            if (shouldConsumeUp && dragConsumed) {
                currentEvent.changes.fastForEach {
                    if (it.changedToUp()) it.consume()
                }
=======
            if (shouldConsumeUp) {
                currentEvent.changes.fastForEach { if (it.changedToUp()) it.consume() }
>>>>>>> f5541f29
            }

            observer.onDragDone()
        }
    }
}

/**
 * Gesture handler for mouse and touch. Determines whether this is mouse or touch based on the first
 * down, then uses the gesture handler for that input type, delegating to the appropriate observer.
 */
internal suspend fun PointerInputScope.selectionGesturePointerInputBtf2(
    mouseSelectionObserver: MouseSelectionObserver,
    textDragObserver: TextDragObserver,
) {
    val clicksCounter = ClicksCounter(viewConfiguration)
    awaitEachGesture {
        val downEvent = awaitDown()
        clicksCounter.update(downEvent.changes[0])
        val isPrecise = downEvent.isPrecisePointer
        if (
            isPrecise &&
                downEvent.buttons.isPrimaryPressed &&
                downEvent.changes.fastAll { !it.isConsumed }
        ) {
            mouseSelectionBtf2(mouseSelectionObserver, clicksCounter, downEvent)
        } else if (!isPrecise) {
            when (clicksCounter.clicks) {
                1 -> touchSelectionFirstPress(textDragObserver, downEvent)
                else -> touchSelectionSubsequentPress(textDragObserver, downEvent)
            }
        }
    }
}

/**
 * Gesture handler for touch selection on only the first press. The first press will wait for a long
 * press instead of immediately looking for drags. If no long press is found, this does not trigger
 * any observer.
 */
private suspend fun AwaitPointerEventScope.touchSelectionFirstPress(
    observer: TextDragObserver,
    downEvent: PointerEvent
) {
    try {
        val firstDown = downEvent.changes.first()
        val longPress = awaitLongPressOrCancellation(firstDown.id)
        if (longPress != null && distanceIsTolerable(viewConfiguration, firstDown, longPress)) {
            observer.onStart(longPress.position)
            val dragCompletedWithUp =
                drag(longPress.id) {
                    observer.onDrag(it.positionChange())
                    it.consume()
                }
            if (dragCompletedWithUp) {
                // consume up if we quit drag gracefully with the up
                currentEvent.changes.fastForEach { if (it.changedToUp()) it.consume() }
                observer.onStop()
            } else {
                observer.onCancel()
            }
        }
    } catch (c: CancellationException) {
        observer.onCancel()
        throw c
    }
}

private enum class DownResolution {
    Up,
    Drag,
    Timeout,
    Cancel
}

/**
 * Gesture handler for touch selection on all presses except for the first. Subsequent presses
 * immediately starts looking for drags when the press is received.
 */
private suspend fun AwaitPointerEventScope.touchSelectionSubsequentPress(
    observer: TextDragObserver,
    downEvent: PointerEvent
) {
    try {
        val firstDown = downEvent.changes.first()
        val pointerId = firstDown.id

        var overSlop: Offset = Offset.Unspecified
        val downResolution =
            withTimeoutOrNull(viewConfiguration.longPressTimeoutMillis) {
                val firstDragPastSlop =
                    awaitTouchSlopOrCancellation(pointerId) { change, slop ->
                        change.consume()
                        overSlop = slop
                    }

                // If slop is passed, we have started a drag.
                if (firstDragPastSlop != null && overSlop.isSpecified) {
                    return@withTimeoutOrNull DownResolution.Drag
                }

                // Otherwise, this either was cancelled or the pointer is now up.
                val currentChange = currentEvent.changes.first()
                return@withTimeoutOrNull if (currentChange.changedToUpIgnoreConsumed()) {
                    currentChange.consume()
                    DownResolution.Up
                } else {
                    DownResolution.Cancel
                }
            } ?: DownResolution.Timeout

        if (downResolution == DownResolution.Cancel) {
            // On a cancel, we simply take no action.
            return
        }

        // For any non-cancel, we will start a selection.
        observer.onStart(firstDown.position)

        if (downResolution == DownResolution.Up) {
            // This is a tap, immediately stop and let the initiated selection remain.
            observer.onStop()
            return
        } else if (downResolution == DownResolution.Drag) {
            // Drag already begun, run a drag on the over-slop and then proceed to wait for drags.
            observer.onDrag(overSlop)
        }
        // Finally, if waitResult was a Timeout, then this was a long press. Simply wait for drags.

        val dragCompletedWithUp =
            drag(pointerId) {
                observer.onDrag(it.positionChange())
                it.consume()
            }

        if (dragCompletedWithUp) {
            // consume up if we quit drag gracefully with the up
            currentEvent.changes.fastForEach {
                if (it.changedToUp()) {
                    it.consume()
                }
            }
            observer.onStop()
        } else {
            observer.onCancel()
        }
    } catch (c: CancellationException) {
        observer.onCancel()
        throw c
    }
}

/** Gesture handler for mouse selection. */
private suspend fun AwaitPointerEventScope.mouseSelectionBtf2(
    observer: MouseSelectionObserver,
    clicksCounter: ClicksCounter,
    down: PointerEvent
) {
    val downChange = down.changes[0]
    if (down.keyboardModifiers.isShiftPressed) {
        val started = observer.onExtend(downChange.position)
        if (started) {
            try {
                downChange.consume()
                val shouldConsumeUp =
                    drag(downChange.id) {
                        if (observer.onExtendDrag(it.position)) {
                            it.consume()
                        }
                    }

                if (shouldConsumeUp) {
                    currentEvent.changes.fastForEach { if (it.changedToUp()) it.consume() }
                }
            } finally {
                observer.onDragDone()
            }
        }
    } else {
        val selectionAdjustment =
            when (clicksCounter.clicks) {
                1 -> SelectionAdjustment.None
                2 -> SelectionAdjustment.Word
                else -> SelectionAdjustment.Paragraph
            }

        val started = observer.onStart(downChange.position, selectionAdjustment)
        if (started) {
            try {
                downChange.consume()
<<<<<<< HEAD
                var dragConsumed = selectionAdjustment != SelectionAdjustment.None
                val shouldConsumeUp = drag(downChange.id) {
                    if (observer.onDrag(it.position, selectionAdjustment)) {
                        it.consume()
                        dragConsumed = true
=======
                val shouldConsumeUp =
                    drag(downChange.id) {
                        if (observer.onDrag(it.position, selectionAdjustment)) {
                            it.consume()
                        }
>>>>>>> f5541f29
                    }

<<<<<<< HEAD
                if (shouldConsumeUp && dragConsumed) {
                    currentEvent.changes.fastForEach {
                        if (it.changedToUp()) it.consume()
                    }
=======
                if (shouldConsumeUp) {
                    currentEvent.changes.fastForEach { if (it.changedToUp()) it.consume() }
>>>>>>> f5541f29
                }
            } finally {
                observer.onDragDone()
            }
        }
    }
}

<<<<<<< HEAD
internal class ClicksCounter(
    private val viewConfiguration: ViewConfiguration
) {
    var clicks = 0
    private var prevClick: PointerInputChange? = null

    fun update(event: PointerInputChange) {
        val currentPrevEvent = prevClick
        // Here and further event means upcoming event (new)
        if (currentPrevEvent != null &&
            timeIsTolerable(currentPrevEvent, event) &&
            positionIsTolerable(currentPrevEvent, event)
=======
private class ClicksCounter(private val viewConfiguration: ViewConfiguration) {
    var clicks = 0
    var prevClick: PointerInputChange? = null

    fun update(event: PointerEvent) {
        val currentPrevClick = prevClick
        val newClick = event.changes[0]
        if (
            currentPrevClick != null &&
                timeIsTolerable(currentPrevClick, newClick) &&
                positionIsTolerable(currentPrevClick, newClick)
>>>>>>> f5541f29
        ) {
            clicks += 1
        } else {
            clicks = 1
        }
        prevClick = event
    }

    fun timeIsTolerable(prevClick: PointerInputChange, newClick: PointerInputChange): Boolean =
        newClick.uptimeMillis - prevClick.uptimeMillis < viewConfiguration.doubleTapTimeoutMillis

    fun positionIsTolerable(prevClick: PointerInputChange, newClick: PointerInputChange): Boolean =
        distanceIsTolerable(viewConfiguration, prevClick, newClick)
}

private suspend fun AwaitPointerEventScope.awaitDown(): PointerEvent {
    var event: PointerEvent
    do {
        event = awaitPointerEvent(PointerEventPass.Main)
    } while (!event.changes.fastAll { it.changedToDownIgnoreConsumed() })
    return event
}

private fun distanceIsTolerable(
    viewConfiguration: ViewConfiguration,
    change1: PointerInputChange,
    change2: PointerInputChange,
): Boolean {
    val slop = viewConfiguration.pointerSlop(change1.type)
    return (change1.position - change2.position).getDistance() < slop
}

// TODO(b/281585410) this does not support touch pads as they have a pointer type of Touch
//             Supporting that will require public api changes
//             since the necessary info is in the ui module.
internal val PointerEvent.isPrecisePointer
    get() = this.changes.fastAll { it.type == PointerType.Mouse }<|MERGE_RESOLUTION|>--- conflicted
+++ resolved
@@ -105,39 +105,26 @@
 internal fun Modifier.selectionGestureInput(
     mouseSelectionObserver: MouseSelectionObserver,
     textDragObserver: TextDragObserver,
-<<<<<<< HEAD
 ): Modifier = composed {
     // TODO(https://youtrack.jetbrains.com/issue/COMPOSE-79) how we can rewrite this without `composed`?
     val currentMouseSelectionObserver by rememberUpdatedState(mouseSelectionObserver)
     val currentTextDragObserver by rememberUpdatedState(textDragObserver)
     this.pointerInput(Unit) {
-=======
-) =
-    this.pointerInput(mouseSelectionObserver, textDragObserver) {
->>>>>>> f5541f29
         val clicksCounter = ClicksCounter(viewConfiguration)
         awaitEachGesture {
             val down = awaitDown()
             if (
                 down.isPrecisePointer &&
-<<<<<<< HEAD
                 down.buttons.isPrimaryPressed &&
                 down.changes.fastAll { !it.isConsumed }
             ) {
                 mouseSelection(currentMouseSelectionObserver, clicksCounter, down)
             } else if (!down.isPrecisePointer) {
                 touchSelection(currentTextDragObserver, down)
-=======
-                    down.buttons.isPrimaryPressed &&
-                    down.changes.fastAll { !it.isConsumed }
-            ) {
-                mouseSelection(mouseSelectionObserver, clicksCounter, down)
-            } else if (!down.isPrecisePointer) {
-                touchSelection(textDragObserver, down)
->>>>>>> f5541f29
-            }
-        }
-    }
+            }
+        }
+    }
+}
 
 private suspend fun AwaitPointerEventScope.touchSelection(
     observer: TextDragObserver,
@@ -200,30 +187,19 @@
 
         val started = observer.onStart(downChange.position, selectionAdjustment)
         if (started) {
-<<<<<<< HEAD
             var dragConsumed = selectionAdjustment != SelectionAdjustment.None
-            val shouldConsumeUp = drag(downChange.id) {
-                if (observer.onDrag(it.position, selectionAdjustment)) {
-                    it.consume()
-                    dragConsumed = true
-=======
             val shouldConsumeUp =
                 drag(downChange.id) {
                     if (observer.onDrag(it.position, selectionAdjustment)) {
                         it.consume()
-                    }
->>>>>>> f5541f29
-                }
-
-<<<<<<< HEAD
+                        dragConsumed = true
+                    }
+                }
+
             if (shouldConsumeUp && dragConsumed) {
                 currentEvent.changes.fastForEach {
                     if (it.changedToUp()) it.consume()
                 }
-=======
-            if (shouldConsumeUp) {
-                currentEvent.changes.fastForEach { if (it.changedToUp()) it.consume() }
->>>>>>> f5541f29
             }
 
             observer.onDragDone()
@@ -414,30 +390,19 @@
         if (started) {
             try {
                 downChange.consume()
-<<<<<<< HEAD
                 var dragConsumed = selectionAdjustment != SelectionAdjustment.None
-                val shouldConsumeUp = drag(downChange.id) {
-                    if (observer.onDrag(it.position, selectionAdjustment)) {
-                        it.consume()
-                        dragConsumed = true
-=======
                 val shouldConsumeUp =
                     drag(downChange.id) {
                         if (observer.onDrag(it.position, selectionAdjustment)) {
                             it.consume()
+                            dragConsumed = true
                         }
->>>>>>> f5541f29
-                    }
-
-<<<<<<< HEAD
+                    }
+
                 if (shouldConsumeUp && dragConsumed) {
                     currentEvent.changes.fastForEach {
                         if (it.changedToUp()) it.consume()
                     }
-=======
-                if (shouldConsumeUp) {
-                    currentEvent.changes.fastForEach { if (it.changedToUp()) it.consume() }
->>>>>>> f5541f29
                 }
             } finally {
                 observer.onDragDone()
@@ -446,7 +411,6 @@
     }
 }
 
-<<<<<<< HEAD
 internal class ClicksCounter(
     private val viewConfiguration: ViewConfiguration
 ) {
@@ -456,22 +420,10 @@
     fun update(event: PointerInputChange) {
         val currentPrevEvent = prevClick
         // Here and further event means upcoming event (new)
-        if (currentPrevEvent != null &&
-            timeIsTolerable(currentPrevEvent, event) &&
-            positionIsTolerable(currentPrevEvent, event)
-=======
-private class ClicksCounter(private val viewConfiguration: ViewConfiguration) {
-    var clicks = 0
-    var prevClick: PointerInputChange? = null
-
-    fun update(event: PointerEvent) {
-        val currentPrevClick = prevClick
-        val newClick = event.changes[0]
         if (
-            currentPrevClick != null &&
-                timeIsTolerable(currentPrevClick, newClick) &&
-                positionIsTolerable(currentPrevClick, newClick)
->>>>>>> f5541f29
+            currentPrevEvent != null &&
+                timeIsTolerable(currentPrevEvent, event) &&
+                positionIsTolerable(currentPrevEvent, event)
         ) {
             clicks += 1
         } else {
