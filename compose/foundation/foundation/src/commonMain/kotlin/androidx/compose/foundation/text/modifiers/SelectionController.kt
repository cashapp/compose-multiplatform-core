--- conflicted
+++ resolved
@@ -26,10 +26,7 @@
 import androidx.compose.foundation.text.selection.selectionGestureInput
 import androidx.compose.foundation.text.textPointerHoverIcon
 import androidx.compose.runtime.RememberObserver
-import androidx.compose.runtime.getValue
-import androidx.compose.runtime.rememberUpdatedState
 import androidx.compose.ui.Modifier
-import androidx.compose.ui.composed
 import androidx.compose.ui.geometry.Offset
 import androidx.compose.ui.graphics.Color
 import androidx.compose.ui.graphics.Path
@@ -331,22 +328,6 @@
                 }
                 return true
             }
-<<<<<<< HEAD
-        }
-        Modifier.composed {
-            // TODO(https://youtrack.jetbrains.com/issue/COMPOSE-79) how we can rewrite this without `composed`?
-            val currentMouseSelectionObserver by rememberUpdatedState(mouseSelectionObserver)
-            pointerInput(Unit) {
-                mouseSelectionDetector(currentMouseSelectionObserver)
-            }
-        }.pointerHoverIcon(textPointerIcon)
-    }
-}
-
-private fun TextLayoutResult?.outOfBoundary(start: Offset, end: Offset): Boolean {
-    this ?: return false
-=======
->>>>>>> 3053cc79
 
             override fun onDragDone() {
                 notifySelectionUpdateEnd()
