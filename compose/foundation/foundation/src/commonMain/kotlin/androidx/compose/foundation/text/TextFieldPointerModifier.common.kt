/*
 * Copyright 2023 The Android Open Source Project
 *
 * Licensed under the Apache License, Version 2.0 (the "License");
 * you may not use this file except in compliance with the License.
 * You may obtain a copy of the License at
 *
 *      http://www.apache.org/licenses/LICENSE-2.0
 *
 * Unless required by applicable law or agreed to in writing, software
 * distributed under the License is distributed on an "AS IS" BASIS,
 * WITHOUT WARRANTIES OR CONDITIONS OF ANY KIND, either express or implied.
 * See the License for the specific language governing permissions and
 * limitations under the License.
 */

package androidx.compose.foundation.text

import androidx.compose.foundation.interaction.MutableInteractionSource
import androidx.compose.foundation.text.selection.TextFieldSelectionManager
import androidx.compose.foundation.text.selection.selectionGestureInput
import androidx.compose.foundation.text.selection.updateSelectionTouchMode
import androidx.compose.runtime.Composable
import androidx.compose.ui.Modifier
import androidx.compose.ui.focus.FocusRequester
import androidx.compose.ui.input.pointer.pointerHoverIcon
import androidx.compose.ui.text.input.OffsetMapping

@Composable
internal expect fun Modifier.textFieldPointer(
    manager: TextFieldSelectionManager,
    enabled: Boolean,
    interactionSource: MutableInteractionSource?,
    state: TextFieldState,
    focusRequester: FocusRequester,
    readOnly: Boolean,
    offsetMapping: OffsetMapping
): Modifier

@Composable
@OptIn(InternalFoundationTextApi::class)
internal fun Modifier.defaultTextFieldPointer(
    manager: TextFieldSelectionManager,
    enabled: Boolean,
    interactionSource: MutableInteractionSource?,
    state: TextFieldState,
    focusRequester: FocusRequester,
    readOnly: Boolean,
    offsetMapping: OffsetMapping
<<<<<<< HEAD
) = this
    .updateSelectionTouchMode { state.isInTouchMode = it }
    .tapPressTextFieldModifier(interactionSource, enabled) { offset ->
        tapTextFieldToFocus(state, focusRequester, !readOnly)
        if (state.hasFocus) {
            if (state.handleState != HandleState.Selection) {
                state.layoutResult?.let { layoutResult ->
                    TextFieldDelegate.setCursorOffset(
                        offset,
                        layoutResult,
                        state.processor,
                        offsetMapping,
                        state.onValueChange
                    )
                    // Won't enter cursor state when text is empty.
                    if (state.textDelegate.text.isNotEmpty()) {
                        state.handleState = HandleState.Cursor
=======
): Modifier = if (isInTouchMode) {
    val selectionModifier =
        Modifier.longPressDragGestureFilter(manager.touchSelectionObserver, enabled)
    this
        .tapPressTextFieldModifier(interactionSource, enabled) { offset ->
            requestFocusAndShowKeyboardIfNeeded(state, focusRequester, !readOnly)
            if (state.hasFocus) {
                if (state.handleState != HandleState.Selection) {
                    state.layoutResult?.let { layoutResult ->
                        TextFieldDelegate.setCursorOffset(
                            offset,
                            layoutResult,
                            state.processor,
                            offsetMapping,
                            state.onValueChange
                        )
                        // Won't enter cursor state when text is empty.
                        if (state.textDelegate.text.isNotEmpty()) {
                            state.handleState = HandleState.Cursor
                        }
>>>>>>> cee9c5aa
                    }
                }
            } else {
                manager.deselect(offset)
            }
        }
    }
    .selectionGestureInput(
        mouseSelectionObserver = manager.mouseSelectionObserver,
        textDragObserver = manager.touchSelectionObserver,
    )
    .pointerHoverIcon(textPointerIcon)<|MERGE_RESOLUTION|>--- conflicted
+++ resolved
@@ -47,11 +47,10 @@
     focusRequester: FocusRequester,
     readOnly: Boolean,
     offsetMapping: OffsetMapping
-<<<<<<< HEAD
 ) = this
     .updateSelectionTouchMode { state.isInTouchMode = it }
     .tapPressTextFieldModifier(interactionSource, enabled) { offset ->
-        tapTextFieldToFocus(state, focusRequester, !readOnly)
+        requestFocusAndShowKeyboardIfNeeded(state, focusRequester, !readOnly)
         if (state.hasFocus) {
             if (state.handleState != HandleState.Selection) {
                 state.layoutResult?.let { layoutResult ->
@@ -65,28 +64,6 @@
                     // Won't enter cursor state when text is empty.
                     if (state.textDelegate.text.isNotEmpty()) {
                         state.handleState = HandleState.Cursor
-=======
-): Modifier = if (isInTouchMode) {
-    val selectionModifier =
-        Modifier.longPressDragGestureFilter(manager.touchSelectionObserver, enabled)
-    this
-        .tapPressTextFieldModifier(interactionSource, enabled) { offset ->
-            requestFocusAndShowKeyboardIfNeeded(state, focusRequester, !readOnly)
-            if (state.hasFocus) {
-                if (state.handleState != HandleState.Selection) {
-                    state.layoutResult?.let { layoutResult ->
-                        TextFieldDelegate.setCursorOffset(
-                            offset,
-                            layoutResult,
-                            state.processor,
-                            offsetMapping,
-                            state.onValueChange
-                        )
-                        // Won't enter cursor state when text is empty.
-                        if (state.textDelegate.text.isNotEmpty()) {
-                            state.handleState = HandleState.Cursor
-                        }
->>>>>>> cee9c5aa
                     }
                 }
             } else {
