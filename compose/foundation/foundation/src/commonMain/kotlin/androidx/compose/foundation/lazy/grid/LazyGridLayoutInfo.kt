--- conflicted
+++ resolved
@@ -80,7 +80,11 @@
      * For example it is a bottom content padding for LazyVerticalGrid with reverseLayout set to false.
      */
     val afterContentPadding: Int
-<<<<<<< HEAD
+
+    /**
+     * The spacing between lines in the direction of scrolling.
+     */
+    val mainAxisItemSpacing: Int
 }
 
 /**
@@ -90,12 +94,4 @@
 // 2fb3084cd9d48755c92c6b4876b6d5bb77d7a8f2
 // Once we rebase over that commit, this should be removed
 internal val LazyGridLayoutInfo.mainAxisItemSpacing: Int
-    get() = if (this is LazyGridMeasureResult) mainAxisItemSpacingInternal else 0
-=======
-
-    /**
-     * The spacing between lines in the direction of scrolling.
-     */
-    val mainAxisItemSpacing: Int
-}
->>>>>>> c5b142d6
+    get() = if (this is LazyGridMeasureResult) mainAxisItemSpacingInternal else 0