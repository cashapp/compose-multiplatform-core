--- conflicted
+++ resolved
@@ -23,6 +23,8 @@
 import androidx.compose.material.Divider
 import androidx.compose.material.Text
 import androidx.compose.runtime.Composable
+import androidx.compose.runtime.ReusableContent
+import androidx.compose.runtime.ReusableContentHost
 import androidx.compose.runtime.State
 import androidx.compose.runtime.produceState
 import androidx.compose.runtime.withFrameMillis
@@ -75,6 +77,18 @@
 }
 
 @Composable
+fun MemoryAllocsLazyList() {
+    val states = produceLazyListReuseDriver()
+    Column {
+        Preamble(sourceCode = """
+                item { Text("Some static text") }
+            """.trimIndent()
+        )
+        LazyListReuse(states)
+    }
+}
+
+@Composable
 fun Preamble(sourceCode: String) {
     Text("Run in memory profiler to emulate text behavior during observable loads")
     Text(text = sourceCode,
@@ -103,8 +117,6 @@
 }
 
 @Composable
-<<<<<<< HEAD
-=======
 fun LazyListReuse(active: State<Pair<Boolean, Int>>) {
     // this emulates what a LazyList does during reuse
     ReusableContentHost(active.value.first) {
@@ -119,7 +131,6 @@
 }
 
 @Composable
->>>>>>> fdff00cc
 private fun SetText(text: State<String>) {
     Text(text.value, style = style)
 }
@@ -135,4 +146,18 @@
             }
         }
     }
+}
+
+@Composable
+fun produceLazyListReuseDriver(): State<Pair<Boolean, Int>> = produceState(false to 0) {
+    while (true) {
+        withFrameMillis {
+            val (oldToggle, oldCount) = value
+            value = if (oldToggle) {
+                false to oldCount
+            } else {
+                true to oldCount + 1
+            }
+        }
+    }
 }