--- conflicted
+++ resolved
@@ -10,23 +10,27 @@
 message AnimationSpec {
   // The duration of the animation in milliseconds. If not set, defaults to
   // 300ms.
+  // @deprecated Use animation_parameters instead.
   uint32 duration_millis = 1;
 
   // The delay to start the animation in milliseconds. If not set, defaults to
   // 0.
+  // @deprecated Use animation_parameters instead.
   uint32 start_delay_millis = 2;
 
   // The easing to be used for adjusting an animation's fraction. If not set,
   // defaults to Linear Interpolator.
+  // @deprecated Use animation_parameters instead.
   Easing easing = 3;
+
+  // Animation parameters including duration, easing and repeat delay.
+  AnimationParameters animation_parameters = 4;
 
   // The repeatable mode to be used for specifying repetition parameters for the
   // animation. If not set, animation won't be repeated.
   Repeatable repeatable = 5;
 }
 
-<<<<<<< HEAD
-=======
 // Animation specs of duration, easing and repeat delay.
 message AnimationParameters {
   // The duration of the animation in milliseconds. If not set, defaults to
@@ -47,7 +51,6 @@
   }
 }
 
->>>>>>> fdff00cc
 // The easing to be used for adjusting an animation's fraction. This allows
 // animation to speed up and slow down, rather than moving at a constant rate.
 // If not set, defaults to Linear Interpolator.
@@ -92,12 +95,15 @@
   // set, defaults to restart.
   RepeatMode repeat_mode = 2;
 
-  // The delay before the forward part of the repeat in milliseconds. If not set, defaults to 0.
-  uint32 forward_repeat_delay_millis = 3;
+  reserved 3, 4, 5;
 
-  // The delay before the reversed part of the repeat in milliseconds. This delay will not be used
-  // when the repeat mode is restart. If not set, defaults to 0.
-  uint32 reverse_repeat_delay_millis = 4;
+  // Optional custom parameters for the forward passes of animation. If not set,
+  // use the main animation parameters set outside of Repeatable.
+  AnimationParameters forward_repeat_override = 6;
+
+  // Optional custom parameters for the reverse passes of animation. If not set,
+  // use the main animation parameters set outside of Repeatable.
+  AnimationParameters reverse_repeat_override = 7;
 }
 
 // The repeat mode to specify how animation will behave when repeated.
