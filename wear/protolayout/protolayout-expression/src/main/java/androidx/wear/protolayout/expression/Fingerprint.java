/*
 * Copyright 2022 The Android Open Source Project
 *
 * Licensed under the Apache License, Version 2.0 (the "License");
 * you may not use this file except in compliance with the License.
 * You may obtain a copy of the License at
 *
 *      http://www.apache.org/licenses/LICENSE-2.0
 *
 * Unless required by applicable law or agreed to in writing, software
 * distributed under the License is distributed on an "AS IS" BASIS,
 * WITHOUT WARRANTIES OR CONDITIONS OF ANY KIND, either express or implied.
 * See the License for the specific language governing permissions and
 * limitations under the License.
 */

package androidx.wear.protolayout.expression;

import androidx.annotation.NonNull;
import androidx.annotation.Nullable;
import androidx.annotation.RestrictTo;
import androidx.annotation.RestrictTo.Scope;

import java.util.ArrayList;
import java.util.Collections;
import java.util.List;

/**
 * Represents a virtually unique fingerprint for a proto message.
 *
 * <p>Note that this actually represents the way a message was built and not necessarily its
 * contents. In other words, 2 messages with the same contents may have different fingerprints if
 * their setters were called in a different order.
 *
 * <p>A value of -1 for {@code selfPropsValue} means the self part should be considered different
 * when compared with other instances of this class. A value of -1 for {@code childNodesValue} means
 * the children part should be considered different when compared with other instances of this
 * class.
<<<<<<< HEAD
 *
 * @hide
=======
>>>>>>> fdff00cc
 */
@RestrictTo(Scope.LIBRARY_GROUP)
public final class Fingerprint {
    private static final int DEFAULT_VALUE = 0;
    private static final int DISCARDED_VALUE = -1;
    private final int selfTypeValue;
    private int selfPropsValue;
    private int childNodesValue;
    private @Nullable List<Fingerprint> childNodes;

    public Fingerprint(int selfTypeValue) {
        this.selfTypeValue = selfTypeValue;
        this.selfPropsValue = DEFAULT_VALUE;
        this.childNodesValue = DEFAULT_VALUE;
        this.childNodes = null;
    }

    /**
     * Get the aggregate numeric fingerprint, representing the message itself as well as all its
     * child nodes. Returns -1 if the fingerprint is discarded.
     */
    public int aggregateValueAsInt() {
        if (selfPropsValue == DISCARDED_VALUE) {
            return DISCARDED_VALUE;
        }
        int aggregateValue = selfTypeValue;
        aggregateValue = (31 * aggregateValue) + selfPropsValue;
        aggregateValue = (31 * aggregateValue) + childNodesValue;
        return aggregateValue;
    }

    /** Get the numeric fingerprint for the message's type. */
    public int selfTypeValue() {
        return selfTypeValue;
    }

    /**
     * Get the numeric fingerprint for the message's properties only, excluding its type and child
     * nodes. Returns -1 if the fingerprint is discarded.
     */
    public int selfPropsValue() {
        return selfPropsValue;
    }

    /**
     * Get the numeric fingerprint for the child nodes. Returns -1 if the fingerprint for children
     * is discarded.
     *
     * <p>Note: If {@link #childNodes()} is empty, the children should be considered fully discarded
     * at this level. Otherwise, at least one of the children is discarded (self discard) and the
     * fingerprint of each children should be checked individually.
     */
    public int childNodesValue() {
        return childNodesValue;
    }

    /**
     * Get the child nodes. Returns empty list if the node has no children, or if the child
     * fingerprints are discarded.
     */
    public @NonNull List<Fingerprint> childNodes() {
        return childNodes == null ? Collections.emptyList() : childNodes;
    }

    /** Add a child node to this fingerprint. */
    public void addChildNode(@NonNull Fingerprint childNode) {
        // Even if the children are not discarded directly through discardValued(true), if one of
        // them is individually discarded, we need to propagate that so that the differ knows it
        // has to go down one more level. That's why childNodesValue == DISCARDED_VALUE doesn't
        // necessarily mean all of the children are discarded. childNodes is used to
        // differentiate these two cases.
        if (selfPropsValue == DISCARDED_VALUE
                && childNodesValue == DISCARDED_VALUE
                && childNodes == null) {
            return;
        }
        if (childNodes == null) {
            childNodes = new ArrayList<>();
        }
        childNodes.add(childNode);
        if (childNode.selfPropsValue == DISCARDED_VALUE) {
            childNodesValue = DISCARDED_VALUE;
        } else if (childNodesValue != DISCARDED_VALUE) {
            childNodesValue = (31 * childNodesValue) + childNode.aggregateValueAsInt();
        }
    }

    /**
     * Discard values of this fingerprint.
     *
     * @param includeChildren if True, discards children values of this fingerprints too.
     */
    public void discardValues(boolean includeChildren) {
        if (selfPropsValue == DISCARDED_VALUE
                && childNodesValue == DISCARDED_VALUE
                && !includeChildren) {
            throw new IllegalStateException(
                    "Container is in discarded state. Children can't be reinstated.");
        }
        selfPropsValue = DISCARDED_VALUE;
        if (includeChildren) {
            childNodesValue = DISCARDED_VALUE;
            childNodes = null;
        }
    }

    /** Record a property value being updated. */
    public void recordPropertyUpdate(int fieldNumber, int valueHash) {
        recordEntry(fieldNumber);
        recordEntry(valueHash);
    }

    private void recordEntry(int entry) {
        selfPropsValue = (31 * selfPropsValue) + entry;
    }
}<|MERGE_RESOLUTION|>--- conflicted
+++ resolved
@@ -36,11 +36,6 @@
  * when compared with other instances of this class. A value of -1 for {@code childNodesValue} means
  * the children part should be considered different when compared with other instances of this
  * class.
-<<<<<<< HEAD
- *
- * @hide
-=======
->>>>>>> fdff00cc
  */
 @RestrictTo(Scope.LIBRARY_GROUP)
 public final class Fingerprint {
