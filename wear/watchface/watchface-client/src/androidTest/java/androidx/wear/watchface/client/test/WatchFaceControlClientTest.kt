--- conflicted
+++ resolved
@@ -932,8 +932,6 @@
     }
 
     @Test
-<<<<<<< HEAD
-=======
     fun addWatchFaceReadyListener_alreadyReady() {
         val wallpaperService = TestExampleCanvasAnalogWatchFaceService(context, surfaceHolder)
         val interactiveInstance = getOrCreateTestSubject(wallpaperService)
@@ -983,7 +981,6 @@
     }
 
     @Test
->>>>>>> fdff00cc
     fun isConnectionAlive_false_after_close() {
         val interactiveInstance = getOrCreateTestSubject()
 
