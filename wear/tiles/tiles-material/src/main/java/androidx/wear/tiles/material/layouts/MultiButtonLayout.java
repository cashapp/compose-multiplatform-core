--- conflicted
+++ resolved
@@ -21,19 +21,7 @@
 import androidx.annotation.Nullable;
 import androidx.annotation.RestrictTo;
 import androidx.annotation.RestrictTo.Scope;
-<<<<<<< HEAD
-import androidx.wear.tiles.DimensionBuilders.DpProp;
-import androidx.wear.tiles.LayoutElementBuilders.Box;
-import androidx.wear.tiles.LayoutElementBuilders.Column;
-import androidx.wear.tiles.LayoutElementBuilders.LayoutElement;
-import androidx.wear.tiles.LayoutElementBuilders.Row;
-import androidx.wear.tiles.LayoutElementBuilders.Spacer;
-import androidx.wear.tiles.ModifiersBuilders.ElementMetadata;
-import androidx.wear.tiles.ModifiersBuilders.Modifiers;
-import androidx.wear.tiles.material.Button;
-=======
 import androidx.wear.protolayout.expression.Fingerprint;
->>>>>>> fdff00cc
 import androidx.wear.protolayout.proto.LayoutElementProto;
 
 import java.lang.annotation.Retention;
@@ -68,11 +56,6 @@
  * <pre>{@code
  * MultiButtonLayout myMbl = MultiButtonLayout.fromLayoutElement(box.getContents().get(0));
  * }</pre>
-<<<<<<< HEAD
- */
-public class MultiButtonLayout implements LayoutElement {
-    /** Tool tag for Metadata in Modifiers, so we know that Box is actually a MultiButtonLayout. */
-=======
  *
  * @deprecated Use the new class {@link
  *     androidx.wear.protolayout.material.layouts.MultiButtonLayout} which provides the same API and
@@ -85,7 +68,6 @@
      * Tool tag for Metadata in androidx.wear.tiles.ModifiersBuilders.Modifiers, so we know that
      * androidx.wear.tiles.LayoutElementBuilders.Box is actually a MultiButtonLayout.
      */
->>>>>>> fdff00cc
     static final String METADATA_TAG = "MBL";
 
     /** Button distribution where the first row has more buttons than other rows. */
@@ -94,7 +76,6 @@
     /** Button distribution where the last row has more buttons than other rows. */
     public static final int FIVE_BUTTON_DISTRIBUTION_BOTTOM_HEAVY = 2;
 
-    /** @hide */
     @RestrictTo(RestrictTo.Scope.LIBRARY)
     @Retention(RetentionPolicy.SOURCE)
     @IntDef({FIVE_BUTTON_DISTRIBUTION_TOP_HEAVY, FIVE_BUTTON_DISTRIBUTION_BOTTOM_HEAVY})
@@ -443,7 +424,6 @@
         return new MultiButtonLayout(boxElement);
     }
 
-    /** @hide */
     @NonNull
     @Override
     @RestrictTo(Scope.LIBRARY_GROUP)
