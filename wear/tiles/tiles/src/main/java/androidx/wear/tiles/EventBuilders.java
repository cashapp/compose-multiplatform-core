--- conflicted
+++ resolved
@@ -42,11 +42,7 @@
          * carousel. This ID will remain the same for this tile instance as long it is not removed
          * from the carousel.
          *
-<<<<<<< HEAD
-         * @hide
-=======
          * @since 1.0
->>>>>>> fdff00cc
          */
         public int getTileId() {
             return mImpl.getTileId();
@@ -59,15 +55,7 @@
             return new TileAddEvent(proto);
         }
 
-<<<<<<< HEAD
-        /**
-         * Returns the internal proto instance.
-         *
-         * @hide
-         */
-=======
         /** Returns the internal proto instance. */
->>>>>>> fdff00cc
         @RestrictTo(Scope.LIBRARY_GROUP)
         @NonNull
         public EventProto.TileAddEvent toProto() {
@@ -123,11 +111,7 @@
          * carousel. This ID will remain the same for this tile instance as long it is not removed
          * from the carousel.
          *
-<<<<<<< HEAD
-         * @hide
-=======
          * @since 1.0
->>>>>>> fdff00cc
          */
         public int getTileId() {
             return mImpl.getTileId();
@@ -140,15 +124,7 @@
             return new TileRemoveEvent(proto);
         }
 
-<<<<<<< HEAD
-        /**
-         * Returns the internal proto instance.
-         *
-         * @hide
-         */
-=======
         /** Returns the internal proto instance. */
->>>>>>> fdff00cc
         @RestrictTo(Scope.LIBRARY_GROUP)
         @NonNull
         public EventProto.TileRemoveEvent toProto() {
@@ -204,11 +180,7 @@
          * carousel. This ID will remain the same for this tile instance as long it is not removed
          * from the carousel.
          *
-<<<<<<< HEAD
-         * @hide
-=======
          * @since 1.0
->>>>>>> fdff00cc
          */
         public int getTileId() {
             return mImpl.getTileId();
@@ -221,15 +193,7 @@
             return new TileEnterEvent(proto);
         }
 
-<<<<<<< HEAD
-        /**
-         * Returns the internal proto instance.
-         *
-         * @hide
-         */
-=======
         /** Returns the internal proto instance. */
->>>>>>> fdff00cc
         @RestrictTo(Scope.LIBRARY_GROUP)
         @NonNull
         public EventProto.TileEnterEvent toProto() {
@@ -286,11 +250,7 @@
          * carousel. This ID will remain the same for this tile instance as long it is not removed
          * from the carousel.
          *
-<<<<<<< HEAD
-         * @hide
-=======
          * @since 1.0
->>>>>>> fdff00cc
          */
         public int getTileId() {
             return mImpl.getTileId();
@@ -303,15 +263,7 @@
             return new TileLeaveEvent(proto);
         }
 
-<<<<<<< HEAD
-        /**
-         * Returns the internal proto instance.
-         *
-         * @hide
-         */
-=======
         /** Returns the internal proto instance. */
->>>>>>> fdff00cc
         @RestrictTo(Scope.LIBRARY_GROUP)
         @NonNull
         public EventProto.TileLeaveEvent toProto() {
