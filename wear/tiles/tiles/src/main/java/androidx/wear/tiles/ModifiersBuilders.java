--- conflicted
+++ resolved
@@ -72,11 +72,7 @@
             }
         }
 
-<<<<<<< HEAD
-        /** @hide */
-=======
         /** Get the fingerprint for this object, or null if unknown. */
->>>>>>> fdff00cc
         @RestrictTo(Scope.LIBRARY_GROUP)
         @Nullable
         public Fingerprint getFingerprint() {
@@ -88,11 +84,7 @@
             return new Clickable(proto, null);
         }
 
-<<<<<<< HEAD
-        /** @hide */
-=======
         /** Returns the internal proto instance. */
->>>>>>> fdff00cc
         @RestrictTo(Scope.LIBRARY_GROUP)
         @NonNull
         public ModifiersProto.Clickable toProto() {
@@ -157,11 +149,7 @@
             return mImpl.getObsoleteContentDescription();
         }
 
-<<<<<<< HEAD
-        /** @hide */
-=======
         /** Get the fingerprint for this object, or null if unknown. */
->>>>>>> fdff00cc
         @RestrictTo(Scope.LIBRARY_GROUP)
         @Nullable
         public Fingerprint getFingerprint() {
@@ -173,11 +161,6 @@
             return new Semantics(proto, null);
         }
 
-<<<<<<< HEAD
-        /** @hide */
-        @RestrictTo(Scope.LIBRARY_GROUP)
-=======
->>>>>>> fdff00cc
         @NonNull
         ModifiersProto.Semantics toProto() {
             return mImpl;
@@ -283,11 +266,7 @@
             }
         }
 
-<<<<<<< HEAD
-        /** @hide */
-=======
         /** Get the fingerprint for this object, or null if unknown. */
->>>>>>> fdff00cc
         @RestrictTo(Scope.LIBRARY_GROUP)
         @Nullable
         public Fingerprint getFingerprint() {
@@ -299,11 +278,6 @@
             return new Padding(proto, null);
         }
 
-<<<<<<< HEAD
-        /** @hide */
-        @RestrictTo(Scope.LIBRARY_GROUP)
-=======
->>>>>>> fdff00cc
         @NonNull
         ModifiersProto.Padding toProto() {
             return mImpl;
@@ -432,11 +406,7 @@
             }
         }
 
-<<<<<<< HEAD
-        /** @hide */
-=======
         /** Get the fingerprint for this object, or null if unknown. */
->>>>>>> fdff00cc
         @RestrictTo(Scope.LIBRARY_GROUP)
         @Nullable
         public Fingerprint getFingerprint() {
@@ -448,11 +418,6 @@
             return new Border(proto, null);
         }
 
-<<<<<<< HEAD
-        /** @hide */
-        @RestrictTo(Scope.LIBRARY_GROUP)
-=======
->>>>>>> fdff00cc
         @NonNull
         ModifiersProto.Border toProto() {
             return mImpl;
@@ -511,11 +476,7 @@
             }
         }
 
-<<<<<<< HEAD
-        /** @hide */
-=======
         /** Get the fingerprint for this object, or null if unknown. */
->>>>>>> fdff00cc
         @RestrictTo(Scope.LIBRARY_GROUP)
         @Nullable
         public Fingerprint getFingerprint() {
@@ -527,11 +488,6 @@
             return new Corner(proto, null);
         }
 
-<<<<<<< HEAD
-        /** @hide */
-        @RestrictTo(Scope.LIBRARY_GROUP)
-=======
->>>>>>> fdff00cc
         @NonNull
         ModifiersProto.Corner toProto() {
             return mImpl;
@@ -598,11 +554,7 @@
             }
         }
 
-<<<<<<< HEAD
-        /** @hide */
-=======
         /** Get the fingerprint for this object, or null if unknown. */
->>>>>>> fdff00cc
         @RestrictTo(Scope.LIBRARY_GROUP)
         @Nullable
         public Fingerprint getFingerprint() {
@@ -614,11 +566,6 @@
             return new Background(proto, null);
         }
 
-<<<<<<< HEAD
-        /** @hide */
-        @RestrictTo(Scope.LIBRARY_GROUP)
-=======
->>>>>>> fdff00cc
         @NonNull
         ModifiersProto.Background toProto() {
             return mImpl;
@@ -687,11 +634,7 @@
             return mImpl.getTagData().toByteArray();
         }
 
-<<<<<<< HEAD
-        /** @hide */
-=======
         /** Get the fingerprint for this object, or null if unknown. */
->>>>>>> fdff00cc
         @RestrictTo(Scope.LIBRARY_GROUP)
         @Nullable
         public Fingerprint getFingerprint() {
@@ -703,11 +646,7 @@
             return new ElementMetadata(proto, null);
         }
 
-<<<<<<< HEAD
-        /** @hide */
-=======
         /** Returns the internal proto instance. */
->>>>>>> fdff00cc
         @RestrictTo(Scope.LIBRARY_GROUP)
         @NonNull
         public ModifiersProto.ElementMetadata toProto() {
@@ -830,9 +769,6 @@
             }
         }
 
-<<<<<<< HEAD
-        /** @hide */
-=======
         /** Get the fingerprint for this object, or null if unknown. */
         @RestrictTo(Scope.LIBRARY_GROUP)
         @Nullable
@@ -852,18 +788,13 @@
          * Creates a new wrapper instance from the proto. Intended for testing purposes only. An
          * object created using this method can't be added to any other wrapper.
          */
->>>>>>> fdff00cc
         @RestrictTo(Scope.LIBRARY_GROUP)
         @NonNull
         public static Modifiers fromProto(@NonNull ModifiersProto.Modifiers proto) {
             return fromProto(proto, null);
         }
 
-<<<<<<< HEAD
-        /** @hide */
-=======
         /** Returns the internal proto instance. */
->>>>>>> fdff00cc
         @RestrictTo(Scope.LIBRARY_GROUP)
         @NonNull
         public ModifiersProto.Modifiers toProto() {
@@ -988,11 +919,7 @@
             }
         }
 
-<<<<<<< HEAD
-        /** @hide */
-=======
         /** Get the fingerprint for this object, or null if unknown. */
->>>>>>> fdff00cc
         @RestrictTo(Scope.LIBRARY_GROUP)
         @Nullable
         public Fingerprint getFingerprint() {
@@ -1004,11 +931,7 @@
             return new ArcModifiers(proto, null);
         }
 
-<<<<<<< HEAD
-        /** @hide */
-=======
         /** Returns the internal proto instance. */
->>>>>>> fdff00cc
         @RestrictTo(Scope.LIBRARY_GROUP)
         @NonNull
         public ModifiersProto.ArcModifiers toProto() {
@@ -1082,11 +1005,7 @@
             }
         }
 
-<<<<<<< HEAD
-        /** @hide */
-=======
         /** Get the fingerprint for this object, or null if unknown. */
->>>>>>> fdff00cc
         @RestrictTo(Scope.LIBRARY_GROUP)
         @Nullable
         public Fingerprint getFingerprint() {
@@ -1098,11 +1017,7 @@
             return new SpanModifiers(proto, null);
         }
 
-<<<<<<< HEAD
-        /** @hide */
-=======
         /** Returns the internal proto instance. */
->>>>>>> fdff00cc
         @RestrictTo(Scope.LIBRARY_GROUP)
         @NonNull
         public ModifiersProto.SpanModifiers toProto() {
