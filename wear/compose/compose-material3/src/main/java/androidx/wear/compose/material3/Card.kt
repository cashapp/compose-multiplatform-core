--- conflicted
+++ resolved
@@ -17,7 +17,10 @@
 package androidx.wear.compose.material3
 
 import androidx.compose.foundation.BorderStroke
+import androidx.compose.foundation.ExperimentalFoundationApi
 import androidx.compose.foundation.Image
+import androidx.compose.foundation.border
+import androidx.compose.foundation.combinedClickable
 import androidx.compose.foundation.interaction.Interaction
 import androidx.compose.foundation.interaction.MutableInteractionSource
 import androidx.compose.foundation.layout.Arrangement
@@ -31,6 +34,7 @@
 import androidx.compose.foundation.layout.defaultMinSize
 import androidx.compose.foundation.layout.fillMaxWidth
 import androidx.compose.foundation.layout.height
+import androidx.compose.foundation.layout.padding
 import androidx.compose.foundation.layout.width
 import androidx.compose.runtime.Composable
 import androidx.compose.runtime.CompositionLocalProvider
@@ -38,6 +42,8 @@
 import androidx.compose.runtime.ReadOnlyComposable
 import androidx.compose.ui.Alignment
 import androidx.compose.ui.Modifier
+import androidx.compose.ui.draw.clip
+import androidx.compose.ui.draw.paint
 import androidx.compose.ui.geometry.Size
 import androidx.compose.ui.graphics.Brush
 import androidx.compose.ui.graphics.Color
@@ -46,7 +52,7 @@
 import androidx.compose.ui.graphics.painter.ColorPainter
 import androidx.compose.ui.graphics.painter.Painter
 import androidx.compose.ui.graphics.takeOrElse
-import androidx.compose.ui.text.TextStyle
+import androidx.compose.ui.layout.ContentScale
 import androidx.compose.ui.unit.Dp
 import androidx.compose.ui.unit.dp
 import androidx.wear.compose.material3.tokens.CardTokens
@@ -69,12 +75,19 @@
  *
  * @sample androidx.wear.compose.material3.samples.CardSample
  *
+ * Example of [Card] with onLongClick:
+ *
+ * @sample androidx.wear.compose.material3.samples.CardWithOnLongClickSample
+ *
  * For more information, see the
  * [Cards](https://developer.android.com/training/wearables/components/cards) Wear OS Material
  * design guide.
  *
  * @param onClick Will be called when the user clicks the card
  * @param modifier Modifier to be applied to the card
+ * @param onLongClick Called when this card is long clicked (long-pressed). When this callback is
+ *   set, [onLongClickLabel] should be set as well.
+ * @param onLongClickLabel Semantic / accessibility label for the [onLongClick] action.
  * @param enabled Controls the enabled state of the card. When false, this card will not be
  *   clickable and there will be no ripple effect on click. Wear cards do not have any specific
  *   elevation or alpha differences when not enabled - they are simply not clickable.
@@ -95,6 +108,8 @@
 fun Card(
     onClick: () -> Unit,
     modifier: Modifier = Modifier,
+    onLongClick: (() -> Unit)? = null,
+    onLongClickLabel: String? = null,
     enabled: Boolean = true,
     shape: Shape = CardTokens.Shape.value,
     colors: CardColors = CardDefaults.cardColors(),
@@ -105,16 +120,23 @@
 ) {
     CardImpl(
         onClick = onClick,
-        typography = CardTokens.ContentTypography.value,
         modifier = modifier.cardSizeModifier(),
+        onLongClick = onLongClick,
+        onLongClickLabel = onLongClickLabel,
         enabled = enabled,
         colors = colors,
         border = border,
         interactionSource = interactionSource,
         contentPadding = contentPadding,
-        shape = shape,
-        content = content
-    )
+        shape = shape
+    ) {
+        CompositionLocalProvider(
+            LocalContentColor provides colors.contentColor,
+            LocalTextStyle provides CardTokens.ContentTypography.value,
+        ) {
+            content()
+        }
+    }
 }
 
 /**
@@ -164,6 +186,9 @@
  * @param title A slot for displaying the title of the card, expected to be one or two lines of
  *   start aligned text of [Typography.titleMedium]
  * @param modifier Modifier to be applied to the card
+ * @param onLongClick Called when this card is long clicked (long-pressed). When this callback is
+ *   set, [onLongClickLabel] should be set as well.
+ * @param onLongClickLabel Semantic / accessibility label for the [onLongClick] action.
  * @param enabled Controls the enabled state of the card. When false, this card will not be
  *   clickable and there will be no ripple effect on click. Wear cards do not have any specific
  *   elevation or alpha differences when not enabled - they are simply not clickable.
@@ -190,6 +215,8 @@
     appName: @Composable RowScope.() -> Unit,
     title: @Composable RowScope.() -> Unit,
     modifier: Modifier = Modifier,
+    onLongClick: (() -> Unit)? = null,
+    onLongClickLabel: String? = null,
     enabled: Boolean = true,
     shape: Shape = CardTokens.Shape.value,
     colors: CardColors = CardDefaults.cardColors(),
@@ -200,17 +227,17 @@
     time: @Composable (RowScope.() -> Unit)? = null,
     content: @Composable ColumnScope.() -> Unit,
 ) {
-    androidx.wear.compose.materialcore.Card(
+    CardImpl(
         onClick = onClick,
         modifier = modifier.cardSizeModifier(),
+        onLongClick = onLongClick,
+        onLongClickLabel = onLongClickLabel,
         enabled = enabled,
-        containerPainter = colors.containerPainter,
+        colors = colors,
         border = border,
+        interactionSource = interactionSource,
         contentPadding = contentPadding,
-        interactionSource = interactionSource,
-        role = null,
-        shape = shape,
-        ripple = rippleOrFallbackImplementation(),
+        shape = shape
     ) {
         Column {
             Row(
@@ -309,6 +336,9 @@
  * @param title A slot for displaying the title of the card, expected to be one or two lines of
  *   text.
  * @param modifier Modifier to be applied to the card
+ * @param onLongClick Called when this card is long clicked (long-pressed). When this callback is
+ *   set, [onLongClickLabel] should be set as well.
+ * @param onLongClickLabel Semantic / accessibility label for the [onLongClick] action.
  * @param time An optional slot for displaying the time relevant to the contents of the card,
  *   expected to be a short piece of text. Depending on whether we have a [content] or not, can be
  *   placed at the end of the [title] line or above it.
@@ -336,6 +366,8 @@
     onClick: () -> Unit,
     title: @Composable RowScope.() -> Unit,
     modifier: Modifier = Modifier,
+    onLongClick: (() -> Unit)? = null,
+    onLongClickLabel: String? = null,
     time: @Composable (() -> Unit)? = null,
     subtitle: @Composable (ColumnScope.() -> Unit)? = null,
     enabled: Boolean = true,
@@ -359,20 +391,20 @@
         }
     }
 
-    androidx.wear.compose.materialcore.Card(
+    CardImpl(
         onClick = onClick,
         modifier = modifier.cardSizeModifier(),
+        onLongClick = onLongClick,
+        onLongClickLabel = onLongClickLabel,
         enabled = enabled,
-        containerPainter = colors.containerPainter,
+        colors = colors,
         border = border,
+        interactionSource = interactionSource,
         contentPadding = contentPadding,
-        interactionSource = interactionSource,
-        role = null,
-        shape = shape,
-        ripple = rippleOrFallbackImplementation(),
+        shape = shape
     ) {
         Column {
-            if (content == null) {
+            if (content == null && time != null) {
                 timeWithTextStyle()
                 Spacer(modifier = Modifier.height(4.dp))
             }
@@ -440,6 +472,9 @@
  *
  * @param onClick Will be called when the user clicks the card
  * @param modifier Modifier to be applied to the card
+ * @param onLongClick Called when this card is long clicked (long-pressed). When this callback is
+ *   set, [onLongClickLabel] should be set as well.
+ * @param onLongClickLabel Semantic / accessibility label for the [onLongClick] action.
  * @param enabled Controls the enabled state of the card. When false, this card will not be
  *   clickable and there will be no ripple effect on click. Wear cards do not have any specific
  *   elevation or alpha differences when not enabled - they are simply not clickable.
@@ -460,6 +495,8 @@
 fun OutlinedCard(
     onClick: () -> Unit,
     modifier: Modifier = Modifier,
+    onLongClick: (() -> Unit)? = null,
+    onLongClickLabel: String? = null,
     enabled: Boolean = true,
     shape: Shape = OutlinedCardTokens.Shape.value,
     colors: CardColors = CardDefaults.outlinedCardColors(),
@@ -470,16 +507,23 @@
 ) {
     CardImpl(
         onClick = onClick,
-        typography = OutlinedCardTokens.ContentTypography.value,
         modifier = modifier.cardSizeModifier(),
+        onLongClick = onLongClick,
+        onLongClickLabel = onLongClickLabel,
         enabled = enabled,
         colors = colors,
         border = border,
         interactionSource = interactionSource,
         contentPadding = contentPadding,
         shape = shape,
-        content = content
-    )
+    ) {
+        CompositionLocalProvider(
+            LocalContentColor provides colors.contentColor,
+            LocalTextStyle provides OutlinedCardTokens.ContentTypography.value,
+        ) {
+            content()
+        }
+    }
 }
 
 /** Contains the default values used by [Card] */
@@ -748,11 +792,13 @@
     }
 }
 
+@OptIn(ExperimentalFoundationApi::class)
 @Composable
 private fun CardImpl(
     onClick: () -> Unit,
-    typography: TextStyle,
     modifier: Modifier,
+    onLongClick: (() -> Unit)?,
+    onLongClickLabel: String?,
     enabled: Boolean,
     shape: Shape,
     colors: CardColors,
@@ -761,27 +807,6 @@
     interactionSource: MutableInteractionSource?,
     content: @Composable ColumnScope.() -> Unit,
 ) {
-<<<<<<< HEAD
-    androidx.wear.compose.materialcore.Card(
-        onClick = onClick,
-        modifier = modifier,
-        border = border,
-        containerPainter = colors.containerPainter,
-        enabled = enabled,
-        contentPadding = contentPadding,
-        interactionSource = interactionSource,
-        role = null,
-        shape = shape,
-        ripple = rippleOrFallbackImplementation()
-    ) {
-        CompositionLocalProvider(
-            LocalContentColor provides colors.contentColor,
-            LocalTextStyle provides typography,
-        ) {
-            content()
-        }
-    }
-=======
     Column(
         modifier =
             modifier
@@ -801,5 +826,4 @@
                 .padding(contentPadding),
         content = content
     )
->>>>>>> 56579bc3
 }