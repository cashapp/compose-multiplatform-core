--- conflicted
+++ resolved
@@ -26,12 +26,9 @@
 import androidx.wear.compose.foundation.samples.CurvedFonts
 import androidx.wear.compose.foundation.samples.CurvedRowAndColumn
 import androidx.wear.compose.foundation.samples.CurvedWeight
-<<<<<<< HEAD
-=======
 import androidx.wear.compose.foundation.samples.EdgeSwipeForSwipeToDismiss
 import androidx.wear.compose.foundation.samples.ExpandableTextSample
 import androidx.wear.compose.foundation.samples.ExpandableWithItemsSample
->>>>>>> fdff00cc
 import androidx.wear.compose.foundation.samples.HierarchicalFocusCoordinatorSample
 import androidx.wear.compose.foundation.samples.OversizeComposable
 import androidx.wear.compose.foundation.samples.ScalingLazyColumnEdgeAnchoredAndAnimatedScrollTo
@@ -88,8 +85,6 @@
 val WearFoundationDemos = DemoCategory(
     "Foundation",
     listOf(
-<<<<<<< HEAD
-=======
         DemoCategory(
             "Expandables",
             listOf(
@@ -100,7 +95,6 @@
                 ComposableDemo("Text Sample") { ExpandableTextSample() },
             )
         ),
->>>>>>> fdff00cc
         DemoCategory("CurvedLayout", listOf(
             ComposableDemo("Curved Row") { CurvedWorldDemo() },
             ComposableDemo("Curved Row and Column") { CurvedRowAndColumn() },
