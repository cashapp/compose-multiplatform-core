--- conflicted
+++ resolved
@@ -58,15 +58,11 @@
     // Use Robolectric 4.+
     testOptions.unitTests.includeAndroidResources = true
     sourceSets.androidTest.assets.srcDirs +=
-<<<<<<< HEAD
             project.rootDir.absolutePath + "/golden/wear/compose/foundation"
-=======
-            project.rootDir.absolutePath + "/../../golden/wear/compose/foundation"
 
     buildTypes.all {
         consumerProguardFiles("proguard-rules.pro")
     }
->>>>>>> c5b142d6
     namespace "androidx.wear.compose.foundation"
 }
 
