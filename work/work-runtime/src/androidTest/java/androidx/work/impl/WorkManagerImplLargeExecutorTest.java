/*
 * Copyright 2018 The Android Open Source Project
 *
 * Licensed under the Apache License, Version 2.0 (the "License");
 * you may not use this file except in compliance with the License.
 * You may obtain a copy of the License at
 *
 *      http://www.apache.org/licenses/LICENSE-2.0
 *
 * Unless required by applicable law or agreed to in writing, software
 * distributed under the License is distributed on an "AS IS" BASIS,
 * WITHOUT WARRANTIES OR CONDITIONS OF ANY KIND, either express or implied.
 * See the License for the specific language governing permissions and
 * limitations under the License.
 */

package androidx.work.impl;

import static androidx.work.worker.RandomSleepTestWorker.MAX_SLEEP_DURATION_MS;

import static org.hamcrest.CoreMatchers.is;
import static org.hamcrest.MatcherAssert.assertThat;
import static org.mockito.Mockito.spy;
import static org.mockito.Mockito.when;

import static java.util.concurrent.TimeUnit.SECONDS;

import android.content.Context;

import androidx.annotation.NonNull;
import androidx.annotation.Nullable;
import androidx.arch.core.executor.ArchTaskExecutor;
import androidx.lifecycle.Observer;
import androidx.lifecycle.testing.TestLifecycleOwner;
import androidx.test.core.app.ApplicationProvider;
import androidx.test.ext.junit.runners.AndroidJUnit4;
import androidx.test.filters.LargeTest;
import androidx.test.filters.SdkSuppress;
import androidx.work.Configuration;
import androidx.work.OneTimeWorkRequest;
import androidx.work.WorkContinuation;
import androidx.work.WorkInfo;
import androidx.work.impl.background.greedy.GreedyScheduler;
import androidx.work.impl.model.WorkGenerationalId;
import androidx.work.impl.model.WorkSpec;
import androidx.work.impl.utils.taskexecutor.InstantWorkTaskExecutor;
import androidx.work.impl.utils.taskexecutor.TaskExecutor;
import androidx.work.worker.RandomSleepTestWorker;

import org.junit.After;
import org.junit.Before;
import org.junit.Test;
import org.junit.runner.RunWith;

import java.util.ArrayList;
import java.util.Collections;
import java.util.HashSet;
import java.util.List;
import java.util.Set;
import java.util.UUID;
import java.util.concurrent.BlockingQueue;
import java.util.concurrent.CountDownLatch;
import java.util.concurrent.Executor;
import java.util.concurrent.LinkedBlockingQueue;
import java.util.concurrent.ThreadPoolExecutor;
import java.util.concurrent.TimeUnit;

@RunWith(AndroidJUnit4.class)
public class WorkManagerImplLargeExecutorTest {

    private static final int NUM_WORKERS = 200;

    // ThreadPoolExecutor parameters.
    private static final int MIN_POOL_SIZE = 0;
    // Allocate more threads than the MAX_SCHEDULER_LIMIT
    private static final int MAX_POOL_SIZE = 150;
    // Keep alive time for a thread before its claimed.
    private static final long KEEP_ALIVE_TIME = 2L;

    private static final int TEST_SCHEDULER_LIMIT = 50;


    private WorkManagerImpl mWorkManagerImplSpy;
    private TestLifecycleOwner mLifecycleOwner;

    @Before
    public void setUp() {
        ArchTaskExecutor.getInstance().setDelegate(new androidx.arch.core.executor.TaskExecutor() {
            @Override
            public void executeOnDiskIO(@NonNull Runnable runnable) {
                runnable.run();
            }

            @Override
            public void postToMainThread(@NonNull Runnable runnable) {
                runnable.run();
            }

            @Override
            public boolean isMainThread() {
                return true;
            }
        });

        Context context = ApplicationProvider.getApplicationContext();
        BlockingQueue<Runnable> queue = new LinkedBlockingQueue<>();
        Executor executor = new ThreadPoolExecutor(
                MIN_POOL_SIZE, MAX_POOL_SIZE, KEEP_ALIVE_TIME, SECONDS, queue);
        Configuration configuration = new Configuration.Builder()
                .setExecutor(executor)
                .setMaxSchedulerLimit(TEST_SCHEDULER_LIMIT)
                .build();
        TaskExecutor taskExecutor = new InstantWorkTaskExecutor();
        mWorkManagerImplSpy = spy(
                new WorkManagerImpl(context, configuration, taskExecutor, true));

        TrackingScheduler trackingScheduler =
                new TrackingScheduler(context, configuration, mWorkManagerImplSpy);

        Processor processor = new Processor(context,
                configuration,
                mWorkManagerImplSpy.getWorkTaskExecutor(),
                mWorkManagerImplSpy.getWorkDatabase());

        when(mWorkManagerImplSpy.getSchedulers()).thenReturn(
                Collections.singletonList((Scheduler) trackingScheduler));
        when(mWorkManagerImplSpy.getProcessor()).thenReturn(processor);

        mLifecycleOwner = new TestLifecycleOwner();
        WorkManagerImpl.setDelegate(mWorkManagerImplSpy);
    }

    @After
    public void tearDown() {
        WorkManagerImpl.setDelegate(null);
        ArchTaskExecutor.getInstance().setDelegate(null);
    }

    @Test
    @LargeTest
    @SdkSuppress(minSdkVersion = 22, maxSdkVersion = 22)
    public void testSchedulerLimits() throws InterruptedException {
        List<OneTimeWorkRequest> workRequests = new ArrayList<>(NUM_WORKERS);
        final Set<UUID> completed = new HashSet<>(NUM_WORKERS);

        for (int i = 0; i < NUM_WORKERS; i++) {
            OneTimeWorkRequest request =
                    new OneTimeWorkRequest.Builder(RandomSleepTestWorker.class).build();
            workRequests.add(request);
        }


        final CountDownLatch latch = new CountDownLatch(NUM_WORKERS);
        WorkContinuation continuation = mWorkManagerImplSpy.beginWith(workRequests);

        continuation.getWorkInfosLiveData()
                .observe(mLifecycleOwner, new Observer<List<WorkInfo>>() {
                    @Override
                    public void onChanged(@Nullable List<WorkInfo> workInfos) {
                        if (workInfos == null || workInfos.isEmpty()) {
                            return;
                        }

                        for (WorkInfo workInfo : workInfos) {
                            if (workInfo.getState().isFinished()) {
                                if (!completed.contains(workInfo.getId())) {
                                    completed.add(workInfo.getId());
                                    latch.countDown();
                                }
                            }
                        }
                    }
                });

        continuation.enqueue();
        latch.await((NUM_WORKERS * MAX_SLEEP_DURATION_MS) + 1000L, TimeUnit.MILLISECONDS);
        assertThat(latch.getCount(), is(0L));
    }

    /**
     * A GreedyScheduler that makes sure we never exceed TEST_SCHEDULER_LIMIT.
     */
    private static class TrackingScheduler extends GreedyScheduler {

        private static final Object sLock = new Object();

        private Set<String> mScheduledWorkSpecIds;

        TrackingScheduler(
                Context context,
                Configuration configuration,
                WorkManagerImpl workManagerImpl) {
<<<<<<< HEAD
            super(context, configuration, workManagerImpl.getTrackers(), workManagerImpl);
=======
            super(context, configuration, workManagerImpl.getTrackers(),
                    workManagerImpl.getProcessor(),
                    new WorkLauncherImpl(workManagerImpl.getProcessor(),
                            workManagerImpl.getWorkTaskExecutor()),
                    workManagerImpl.getWorkTaskExecutor());
>>>>>>> fdff00cc
            mScheduledWorkSpecIds = new HashSet<>();
        }

        @Override
        public void schedule(@NonNull WorkSpec... workSpecs) {
            synchronized (sLock) {
                for (WorkSpec workSpec : workSpecs) {
                    assertThat(mScheduledWorkSpecIds.contains(workSpec.id), is(false));
                    mScheduledWorkSpecIds.add(workSpec.id);
                    assertThat(mScheduledWorkSpecIds.size() <= TEST_SCHEDULER_LIMIT, is(true));
                }
            }
            super.schedule(workSpecs);
        }

        @Override
        public void onExecuted(@NonNull WorkGenerationalId id, boolean needsReschedule) {
            synchronized (sLock) {
                assertThat(mScheduledWorkSpecIds.contains(id.getWorkSpecId()), is(true));
                mScheduledWorkSpecIds.remove(id.getWorkSpecId());
            }
            super.onExecuted(id, needsReschedule);
        }
    }
}<|MERGE_RESOLUTION|>--- conflicted
+++ resolved
@@ -16,6 +16,7 @@
 
 package androidx.work.impl;
 
+import static androidx.work.impl.WorkManagerImplExtKt.createTestWorkManager;
 import static androidx.work.worker.RandomSleepTestWorker.MAX_SLEEP_DURATION_MS;
 
 import static org.hamcrest.CoreMatchers.is;
@@ -111,8 +112,7 @@
                 .setMaxSchedulerLimit(TEST_SCHEDULER_LIMIT)
                 .build();
         TaskExecutor taskExecutor = new InstantWorkTaskExecutor();
-        mWorkManagerImplSpy = spy(
-                new WorkManagerImpl(context, configuration, taskExecutor, true));
+        mWorkManagerImplSpy = spy(createTestWorkManager(context, configuration, taskExecutor));
 
         TrackingScheduler trackingScheduler =
                 new TrackingScheduler(context, configuration, mWorkManagerImplSpy);
@@ -190,15 +190,11 @@
                 Context context,
                 Configuration configuration,
                 WorkManagerImpl workManagerImpl) {
-<<<<<<< HEAD
-            super(context, configuration, workManagerImpl.getTrackers(), workManagerImpl);
-=======
             super(context, configuration, workManagerImpl.getTrackers(),
                     workManagerImpl.getProcessor(),
                     new WorkLauncherImpl(workManagerImpl.getProcessor(),
                             workManagerImpl.getWorkTaskExecutor()),
                     workManagerImpl.getWorkTaskExecutor());
->>>>>>> fdff00cc
             mScheduledWorkSpecIds = new HashSet<>();
         }
 
