/*
 * Copyright 2018 The Android Open Source Project
 *
 * Licensed under the Apache License, Version 2.0 (the "License");
 * you may not use this file except in compliance with the License.
 * You may obtain a copy of the License at
 *
 *      http://www.apache.org/licenses/LICENSE-2.0
 *
 * Unless required by applicable law or agreed to in writing, software
 * distributed under the License is distributed on an "AS IS" BASIS,
 * WITHOUT WARRANTIES OR CONDITIONS OF ANY KIND, either express or implied.
 * See the License for the specific language governing permissions and
 * limitations under the License.
 */

package androidx.work.impl.background.systemalarm;

import static androidx.work.impl.model.WorkSpecKt.generationalId;

import android.content.Context;
import android.content.Intent;

import androidx.annotation.NonNull;
import androidx.annotation.RestrictTo;
import androidx.annotation.WorkerThread;
import androidx.work.Clock;
import androidx.work.Logger;
import androidx.work.impl.constraints.WorkConstraintsTracker;
import androidx.work.impl.constraints.trackers.Trackers;
import androidx.work.impl.model.WorkSpec;

import java.util.ArrayList;
import java.util.List;

/**
 * This is a command handler which handles the constraints changed event.
 * Typically this happens for WorkSpec's for which we have pending alarms.
<<<<<<< HEAD
 *
 * @hide
=======
>>>>>>> fdff00cc
 */
@RestrictTo(RestrictTo.Scope.LIBRARY_GROUP)
class ConstraintsCommandHandler {

    private static final String TAG = Logger.tagWithPrefix("ConstraintsCmdHandler");

    private final Context mContext;
    private final Clock mClock;
    private final int mStartId;
    private final SystemAlarmDispatcher mDispatcher;
    private final WorkConstraintsTracker mWorkConstraintsTracker;

    ConstraintsCommandHandler(
            @NonNull Context context,
            Clock clock,
            int startId,
            @NonNull SystemAlarmDispatcher dispatcher) {
        mContext = context;
        mClock = clock;
        mStartId = startId;
        mDispatcher = dispatcher;
        Trackers trackers = mDispatcher.getWorkManager().getTrackers();
        mWorkConstraintsTracker = new WorkConstraintsTracker(trackers);
    }

    @WorkerThread
    void handleConstraintsChanged() {
        List<WorkSpec> candidates = mDispatcher.getWorkManager().getWorkDatabase()
                .workSpecDao()
                .getScheduledWork();

        // Update constraint proxy to potentially disable proxies for previously
        // completed WorkSpecs.
        ConstraintProxy.updateAll(mContext, candidates);

        List<WorkSpec> eligibleWorkSpecs = new ArrayList<>(candidates.size());
        // Filter candidates should have already been scheduled.
        long now = mClock.currentTimeMillis();
        for (WorkSpec workSpec : candidates) {
            long triggerAt = workSpec.calculateNextRunTime();
            if (now >= triggerAt && (!workSpec.hasConstraints()
                    || mWorkConstraintsTracker.areAllConstraintsMet(workSpec))) {
                eligibleWorkSpecs.add(workSpec);
            }
        }

        for (WorkSpec workSpec : eligibleWorkSpecs) {
            String workSpecId = workSpec.id;
            Intent intent = CommandHandler.createDelayMetIntent(mContext, generationalId(workSpec));
            Logger.get().debug(TAG,
                    "Creating a delay_met command for workSpec with id (" + workSpecId + ")");
            mDispatcher.getTaskExecutor().getMainThreadExecutor().execute(
                    new SystemAlarmDispatcher.AddRunnable(mDispatcher, intent, mStartId));
        }
    }
}<|MERGE_RESOLUTION|>--- conflicted
+++ resolved
@@ -36,11 +36,6 @@
 /**
  * This is a command handler which handles the constraints changed event.
  * Typically this happens for WorkSpec's for which we have pending alarms.
-<<<<<<< HEAD
- *
- * @hide
-=======
->>>>>>> fdff00cc
  */
 @RestrictTo(RestrictTo.Scope.LIBRARY_GROUP)
 class ConstraintsCommandHandler {
