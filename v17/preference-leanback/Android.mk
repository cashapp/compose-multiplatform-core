--- conflicted
+++ resolved
@@ -14,47 +14,6 @@
 
 LOCAL_PATH := $(call my-dir)
 
-<<<<<<< HEAD
-# Android libraries referenced by this module's resources.
-resource_libs := \
-    android-support-v17-leanback \
-    android-support-v14-preference \
-    android-support-v7-preference \
-    android-support-v7-appcompat \
-    android-support-v7-recyclerview \
-    android-support-annotations
-
-# Build the resources using the latest applicable SDK version.
-# We do this here because the final static library must be compiled with an older
-# SDK version than the resources.  The resources library and the R class that it
-# contains will not be linked into the final static library.
-include $(CLEAR_VARS)
-LOCAL_USE_AAPT2 := true
-LOCAL_MODULE := android-support-v17-preference-leanback-res
-LOCAL_SDK_VERSION := $(SUPPORT_CURRENT_SDK_VERSION)
-LOCAL_RESOURCE_DIR := $(LOCAL_PATH)/res
-LOCAL_SHARED_ANDROID_LIBRARIES := $(resource_libs)
-LOCAL_JAVA_LANGUAGE_VERSION := 1.7
-LOCAL_JAR_EXCLUDE_FILES := none
-include $(BUILD_STATIC_JAVA_LIBRARY)
-
-# -----------------------------------------------------------------------
-
-#  A helper sub-library that makes direct use of API 21.
-include $(CLEAR_VARS)
-LOCAL_MODULE := android-support-v17-preference-leanback-api21
-LOCAL_SDK_VERSION := 21
-LOCAL_SRC_FILES := $(call all-java-files-under, api21)
-LOCAL_JAVA_LIBRARIES := \
-    android-support-v17-preference-leanback-res \
-    android-support-v17-leanback
-LOCAL_SHARED_ANDROID_LIBRARIES := \
-    android-support-annotations
-LOCAL_JAVA_LANGUAGE_VERSION := 1.7
-include $(BUILD_STATIC_JAVA_LIBRARY)
-
-=======
->>>>>>> 09173387
 # Here is the final static library that apps can link against.
 # Applications that use this library must specify
 #
